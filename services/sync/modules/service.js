/* ***** BEGIN LICENSE BLOCK *****
 * Version: MPL 1.1/GPL 2.0/LGPL 2.1
 *
 * The contents of this file are subject to the Mozilla Public License Version
 * 1.1 (the "License"); you may not use this file except in compliance with
 * the License. You may obtain a copy of the License at
 * http://www.mozilla.org/MPL/
 *
 * Software distributed under the License is distributed on an "AS IS" basis,
 * WITHOUT WARRANTY OF ANY KIND, either express or implied. See the License
 * for the specific language governing rights and limitations under the
 * License.
 *
 * The Original Code is Bookmarks Sync.
 *
 * The Initial Developer of the Original Code is Mozilla.
 * Portions created by the Initial Developer are Copyright (C) 2007
 * the Initial Developer. All Rights Reserved.
 *
 * Contributor(s):
 *  Dan Mills <thunder@mozilla.com>
 *
 * Alternatively, the contents of this file may be used under the terms of
 * either the GNU General Public License Version 2 or later (the "GPL"), or
 * the GNU Lesser General Public License Version 2.1 or later (the "LGPL"),
 * in which case the provisions of the GPL or the LGPL are applicable instead
 * of those above. If you wish to allow use of your version of this file only
 * under the terms of either the GPL or the LGPL, and not to allow others to
 * use your version of this file under the terms of the MPL, indicate your
 * decision by deleting the provisions above and replace them with the notice
 * and other provisions required by the GPL or the LGPL. If you do not delete
 * the provisions above, a recipient may use your version of this file under
 * the terms of any one of the MPL, the GPL or the LGPL.
 *
 * ***** END LICENSE BLOCK ***** */

const EXPORTED_SYMBOLS = ['Weave'];

const Cc = Components.classes;
const Ci = Components.interfaces;
const Cr = Components.results;
const Cu = Components.utils;

Cu.import("resource://gre/modules/XPCOMUtils.jsm");
Cu.import("resource://weave/log4moz.js");
Cu.import("resource://weave/constants.js");
Cu.import("resource://weave/util.js");
Cu.import("resource://weave/wrap.js");
Cu.import("resource://weave/crypto.js");
Cu.import("resource://weave/engines.js");
Cu.import("resource://weave/dav.js");
Cu.import("resource://weave/identity.js");
Cu.import("resource://weave/async.js");

Function.prototype.async = Async.sugar;

// for export
let Weave = {};
Cu.import("resource://weave/constants.js", Weave);
Cu.import("resource://weave/util.js", Weave);
Cu.import("resource://weave/async.js", Weave);
Cu.import("resource://weave/crypto.js", Weave);
Cu.import("resource://weave/identity.js", Weave);
Cu.import("resource://weave/dav.js", Weave);
Cu.import("resource://weave/stores.js", Weave);
Cu.import("resource://weave/syncCores.js", Weave);
Cu.import("resource://weave/engines.js", Weave);
Cu.import("resource://weave/service.js", Weave);
Utils.lazy(Weave, 'Service', WeaveSvc);

/*
 * Service singleton
 * Main entry point into Weave's sync framework
 */

function WeaveSvc() {
  this._initLogs();
  this._log.info("Weave Sync Service Initializing");

  Utils.prefs.addObserver("", this, false);

  if (!this.enabled) {
    this._log.info("Weave Sync disabled");
    return;
  }

  this._setSchedule(this.schedule);
}
WeaveSvc.prototype = {

  _notify: Wrap.notify,
  _lock: Wrap.lock,
  _localLock: Wrap.localLock,
  _osPrefix: "weave:service:",

  __os: null,
  get _os() {
    if (!this.__os)
      this.__os = Cc["@mozilla.org/observer-service;1"]
        .getService(Ci.nsIObserverService);
    return this.__os;
  },

  __dirSvc: null,
  get _dirSvc() {
    if (!this.__dirSvc)
      this.__dirSvc = Cc["@mozilla.org/file/directory_service;1"].
        getService(Ci.nsIProperties);
    return this.__dirSvc;
  },

  // FIXME: engines should be loaded dynamically somehow / need API to register

  __bmkEngine: null,
  get _bmkEngine() {
    if (!this.__bmkEngine)
      this.__bmkEngine = new BookmarksEngine(DAV, this._cryptoId);
    return this.__bmkEngine;
  },

  __histEngine: null,
  get _histEngine() {
    if (!this.__histEngine)
      this.__histEngine = new HistoryEngine(DAV, this._cryptoId);
    return this.__histEngine;
  },

<<<<<<< HEAD
  __cookieEngine: null,
  get _cookieEngine() {
    if (!this.__cookieEngine)
      this.__cookieEngine = new CookieEngine(this._dav, this._cryptoId);
    return this.__cookieEngine;
  },

  // Logger object
  _log: null,

=======
>>>>>>> 3a1498b0
  // Timer object for automagically syncing
  _scheduleTimer: null,

  __mozId: null,
  get _mozId() {
    if (this.__mozId === null)
      this.__mozId = new Identity('Mozilla Services Password', this.username);
    return this.__mozId;
  },

  __cryptoId: null,
  get _cryptoId() {
    if (this.__cryptoId === null)
      this.__cryptoId = new Identity('Mozilla Services Encryption Passphrase',
				     this.username);
    return this.__cryptoId;
  },

  get username() {
    return Utils.prefs.getCharPref("username");
  },
  set username(value) {
    if (value)
      Utils.prefs.setCharPref("username", value);
    else
      Utils.prefs.clearUserPref("username");

    // fixme - need to loop over all Identity objects - needs some rethinking...
    this._mozId.username = value;
    this._cryptoId.username = value;
  },

  get password() { return this._mozId.password; },
  set password(value) { this._mozId.password = value; },

  get passphrase() { return this._cryptoId.password; },
  set passphrase(value) { this._cryptoId.password = value; },

  get userPath() { return this._mozId.userHash; },

  get currentUser() {
    if (DAV.loggedIn)
      return this.username;
    return null;
  },

  get enabled() {
    return Utils.prefs.getBoolPref("enabled");
  },

  get schedule() {
    if (!this.enabled)
      return 0; // manual/off
    return Utils.prefs.getIntPref("schedule");
  },

  _setSchedule: function Weave__setSchedule(schedule) {
    switch (this.schedule) {
    case 0:
      this._disableSchedule();
      break;
    case 1:
      this._enableSchedule();
      break;
    default:
      this._log.info("Invalid Weave scheduler setting: " + schedule);
      break;
    }
  },

  _enableSchedule: function WeaveSync__enableSchedule() {
    if (this._scheduleTimer) {
      this._scheduleTimer.cancel();
      this._scheduleTimer = null;
    }
    this._scheduleTimer = Cc["@mozilla.org/timer;1"].
      createInstance(Ci.nsITimer);
    let listener = new Utils.EventListener(Utils.bind2(this, this._onSchedule));
    this._scheduleTimer.initWithCallback(listener, 1800000, // 30 min
                                         this._scheduleTimer.TYPE_REPEATING_SLACK);
    this._log.info("Weave scheduler enabled");
  },

  _disableSchedule: function WeaveSync__disableSchedule() {
    if (this._scheduleTimer) {
      this._scheduleTimer.cancel();
      this._scheduleTimer = null;
    }
    this._log.info("Weave scheduler disabled");
  },

  _onSchedule: function WeaveSync__onSchedule() {
    if (this.enabled) {
      this._log.info("Running scheduled sync");
      this.sync();
    }
  },

  _initLogs: function WeaveSync__initLogs() {
    this._log = Log4Moz.Service.getLogger("Service.Main");
    this._log.level =
      Log4Moz.Level[Utils.prefs.getCharPref("log.logger.service.main")];

    let formatter = Log4Moz.Service.newFormatter("basic");
    let root = Log4Moz.Service.rootLogger;
    root.level = Log4Moz.Level[Utils.prefs.getCharPref("log.rootLogger")];

    let capp = Log4Moz.Service.newAppender("console", formatter);
    capp.level = Log4Moz.Level[Utils.prefs.getCharPref("log.appender.console")];
    root.addAppender(capp);

    let dapp = Log4Moz.Service.newAppender("dump", formatter);
    dapp.level = Log4Moz.Level[Utils.prefs.getCharPref("log.appender.dump")];
    root.addAppender(dapp);

    let brief = this._dirSvc.get("ProfD", Ci.nsIFile);
    brief.QueryInterface(Ci.nsILocalFile);
    brief.append("weave");
    brief.append("logs");
    brief.append("brief-log.txt");
    if (!brief.exists())
      brief.create(brief.NORMAL_FILE_TYPE, PERMS_FILE);

    let verbose = brief.parent.clone();
    verbose.append("verbose-log.txt");
    if (!verbose.exists())
      verbose.create(verbose.NORMAL_FILE_TYPE, PERMS_FILE);

    this._briefApp = Log4Moz.Service.newFileAppender("rotating", brief, formatter);
    this._briefApp.level = Log4Moz.Level[Utils.prefs.getCharPref("log.appender.briefLog")];
    root.addAppender(this._briefApp);
    this._debugApp = Log4Moz.Service.newFileAppender("rotating", verbose, formatter);
    this._debugApp.level = Log4Moz.Level[Utils.prefs.getCharPref("log.appender.debugLog")];
    root.addAppender(this._debugApp);
  },

  clearLogs: function WeaveSvc_clearLogs() {
    this._briefApp.clear();
    this._debugApp.clear();
  },

  _uploadVersion: function WeaveSync__uploadVersion() {
    let self = yield;

    DAV.MKCOL("meta", self.cb);
    let ret = yield;
    if (!ret)
      throw "Could not create meta information directory";

    DAV.PUT("meta/version", STORAGE_FORMAT_VERSION, self.cb);
    ret = yield;
    Utils.ensureStatus(ret.status, "Could not upload server version file");
  },

  // force a server wipe when the version is lower than ours (or there is none)
  _versionCheck: function WeaveSync__versionCheck() {
    let self = yield;
<<<<<<< HEAD
    let success = false;

    try {
      if (!this._lock())
	return;

      this._os.notifyObservers(null, "weave:service:sync:start", "");

      if (this._prefs.getBoolPref("bookmarks")) {
        this._bmkEngine.sync(self.cb);
        yield;
      }
      if (this._prefs.getBoolPref("history")) {
        this._histEngine.sync(self.cb);
        yield;
      }
      if (this._prefs.getBoolPref("cookies")) {
        this._cookieEngine.sync(self.cb);
        yield;
      }
      success = true;
      this._unlock();

    } catch (e) {
      throw e;

    } finally {
      if (success)
        this._os.notifyObservers(null, "weave:service:sync:success", "");
      else
        this._os.notifyObservers(null, "weave:service:sync:error", "");
      self.done();
=======

    DAV.GET("meta/version", self.cb);
    let ret = yield;

    if (!Utils.checkStatus(ret.status)) {
      this._log.info("Server has no version file.  Wiping server data.");
      this._serverWipe.async(this, self.cb);
      yield;
      this._uploadVersion.async(this, self.cb);
      yield;

    } else if (ret.responseText < STORAGE_FORMAT_VERSION) {
      this._log.info("Server version too low.  Wiping server data.");
      this._serverWipe.async(this, self.cb);
      yield;
      this._uploadVersion.async(this, self.cb);
      yield;

    } else if (ret.responseText > STORAGE_FORMAT_VERSION) {
      // FIXME: should we do something here?
>>>>>>> 3a1498b0
    }
  },

  _checkUserDir: function WeaveSvc__checkUserDir() {
    let self = yield;

    this._log.trace("Checking user directory exists");

    let serverURL = Utils.prefs.getCharPref("serverURL");
    if (serverURL[serverURL.length-1] != '/')
      serverURL = serverURL + '/';

    DAV.baseURL = serverURL;
    DAV.MKCOL("user/" + this.userPath, self.cb);
    let ret = yield;
    if (!ret)
      throw "Could not create user directory";

    DAV.baseURL = serverURL + "user/" + this.userPath + "/";
    this._log.info("Using server URL: " + DAV.baseURL);
  },

  _keyCheck: function WeaveSvc__keyCheck() {
    let self = yield;

    DAV.GET("private/privkey", self.cb);
    let keyResp = yield;
    Utils.ensureStatus(keyResp.status,
                       "Could not get private key from server", [[200,300],404]);

    if (keyResp.status != 404) {
      this._cryptoId.privkey = keyResp.responseText;
      Crypto.RSAkeydecrypt.async(Crypto, self.cb, this._cryptoId);
      this._cryptoId.pubkey = yield;

    } else {
      this._generateKeys.async(this, self.cb);
      yield;
    }
  },

  _generateKeys: function WeaveSync__generateKeys() {
    let self = yield;

    this._log.debug("Generating new RSA key");
    Crypto.RSAkeygen.async(Crypto, self.cb, this._cryptoId);
    let [privkey, pubkey] = yield;

    this._cryptoId.privkey = privkey;
    this._cryptoId.pubkey = pubkey;

    DAV.MKCOL("private/", self.cb);
    let ret = yield;
    if (!ret)
      throw "Could not create private key directory";

    DAV.MKCOL("public/", self.cb);
    ret = yield;
    if (!ret)
      throw "Could not create public key directory";

    DAV.PUT("private/privkey", privkey, self.cb);
    ret = yield;
    Utils.ensureStatus(ret.status, "Could not upload private key");

    DAV.PUT("public/pubkey", pubkey, self.cb);
    ret = yield;
    Utils.ensureStatus(ret.status, "Could not upload public key");
  },

  QueryInterface: XPCOMUtils.generateQI([Ci.nsIObserver, Ci.nsISupports]),

  // nsIObserver

  observe: function WeaveSync__observe(subject, topic, data) {
    if (topic != "nsPref:changed")
      return;

    switch (data) {
    case "enabled": // this works because this.schedule is 0 when disabled
    case "schedule":
      this._setSchedule(this.schedule);
      break;
    }
  },

  // These are global (for all engines)

  login: function WeaveSync_login(onComplete, password, passphrase) {
    this._localLock(this._notify("login", this._login,
                                 password, passphrase)).async(this, onComplete);
  },
  _login: function WeaveSync__login(password, passphrase) {
    let self = yield;

    // cache password & passphrase
    // if null, we'll try to get them from the pw manager below
    this._mozId.setTempPassword(password);
    this._cryptoId.setTempPassword(passphrase);

    this._log.debug("Logging in");

    if (!this.username)
      throw "No username set, login failed";
    if (!this.password)
      throw "No password given or found in password manager";

    this._checkUserDir.async(this, self.cb);
    yield;

    DAV.login.async(DAV, self.cb, this.username, this.password);
    let success = yield;
    if (!success)
      throw "Login failed";

    this._versionCheck.async(this, self.cb);
    yield;

    this._keyCheck.async(this, self.cb);
    yield;

    self.done(true);
  },

  logout: function WeaveSync_logout() {
    this._log.info("Logging out");
    DAV.logout();
    this._mozId.setTempPassword(null); // clear cached password
    this._cryptoId.setTempPassword(null); // and passphrase
    this._os.notifyObservers(null, "weave:service:logout:success", "");
  },

  resetLock: function WeaveSvc_resetLock(onComplete) {
    this._notify("reset-server-lock", this._resetLock).async(this, onComplete);
  },
  _resetLock: function WeaveSvc__resetLock() {
    let self = yield;
    DAV.forceUnlock.async(DAV, self.cb);
    yield;
  },

  serverWipe: function WeaveSvc_serverWipe(onComplete) {
    let cb = function WeaveSvc_serverWipeCb() {
      let self = yield;
      this._serverWipe.async(this, self.cb);
      yield;
      this.logout();
      self.done();
    };
    this._lock(this._notify("server-wipe", cb)).async(this, onComplete);
  },
  _serverWipe: function WeaveSvc__serverWipe() {
    let self = yield;

    DAV.listFiles.async(DAV, self.cb);
    let names = yield;

    for (let i = 0; i < names.length; i++) {
      DAV.DELETE(names[i], self.cb);
      let resp = yield;
      this._log.debug(resp.status);
    }
  },

  // These are per-engine

  sync: function WeaveSync_sync(onComplete) {
    this._lock(this._notify("sync", this._sync)).async(this, onComplete);
  },
  _sync: function WeaveSync__sync() {
    let self = yield;

    if (!DAV.loggedIn)
      throw "Can't sync: Not logged in";

    this._versionCheck.async(this, self.cb);
    yield;

    this._keyCheck.async(this, self.cb);
    yield;

    if (Utils.prefs.getBoolPref("bookmarks")) {
      this._notify(this._bmkEngine.name + ":sync",
                   this._syncEngine, this._bmkEngine).async(this, self.cb);
      yield;
      this._bmkEngine.syncMounts(self.cb); // FIXME
      yield;
    }
    if (Utils.prefs.getBoolPref("history")) {
      this._notify(this._histEngine.name + ":sync",
                   this._syncEngine, this._histEngine).async(this, self.cb);
      yield;
    }
  },
  _syncEngine: function WeaveSvc__syncEngine(engine) {
    let self = yield;
    engine.sync(self.cb);
    yield;
  },

  resetServer: function WeaveSync_resetServer(onComplete) {
    this._lock(this._notify("reset-server",
                            this._resetServer)).async(this, onComplete);
  },
  _resetServer: function WeaveSync__resetServer() {
    let self = yield;

    if (!DAV.loggedIn)
      throw "Can't reset server: Not logged in";

    this._bmkEngine.resetServer(self.cb);
    yield;
    this._histEngine.resetServer(self.cb);
    yield;
  },

  resetClient: function WeaveSync_resetClient(onComplete) {
    this._localLock(this._notify("reset-client",
                                 this._resetClient)).async(this, onComplete);
  },
  _resetClient: function WeaveSync__resetClient() {
    let self = yield;
    this._bmkEngine.resetClient(self.cb);
    yield;
    this._histEngine.resetClient(self.cb);
    yield;
  },

  shareBookmarks: function WeaveSync_shareBookmarks(onComplete, username) {
    this._lock(this._notify("share-bookmarks",
                            this._shareBookmarks,
                            username)).async(this, onComplete);
  },
  _shareBookmarks: function WeaveSync__shareBookmarks(username) {
    let self = yield;
    this._bmkEngine.share(self.cb, username);
    let ret = yield;
    self.done(ret);
  }

};<|MERGE_RESOLUTION|>--- conflicted
+++ resolved
@@ -125,19 +125,14 @@
     return this.__histEngine;
   },
 
-<<<<<<< HEAD
   __cookieEngine: null,
   get _cookieEngine() {
     if (!this.__cookieEngine)
-      this.__cookieEngine = new CookieEngine(this._dav, this._cryptoId);
+      this.__cookieEngine = new CookieEngine(DAV, this._cryptoId);
     return this.__cookieEngine;
   },
 
-  // Logger object
-  _log: null,
-
-=======
->>>>>>> 3a1498b0
+
   // Timer object for automagically syncing
   _scheduleTimer: null,
 
@@ -295,40 +290,6 @@
   // force a server wipe when the version is lower than ours (or there is none)
   _versionCheck: function WeaveSync__versionCheck() {
     let self = yield;
-<<<<<<< HEAD
-    let success = false;
-
-    try {
-      if (!this._lock())
-	return;
-
-      this._os.notifyObservers(null, "weave:service:sync:start", "");
-
-      if (this._prefs.getBoolPref("bookmarks")) {
-        this._bmkEngine.sync(self.cb);
-        yield;
-      }
-      if (this._prefs.getBoolPref("history")) {
-        this._histEngine.sync(self.cb);
-        yield;
-      }
-      if (this._prefs.getBoolPref("cookies")) {
-        this._cookieEngine.sync(self.cb);
-        yield;
-      }
-      success = true;
-      this._unlock();
-
-    } catch (e) {
-      throw e;
-
-    } finally {
-      if (success)
-        this._os.notifyObservers(null, "weave:service:sync:success", "");
-      else
-        this._os.notifyObservers(null, "weave:service:sync:error", "");
-      self.done();
-=======
 
     DAV.GET("meta/version", self.cb);
     let ret = yield;
@@ -349,7 +310,6 @@
 
     } else if (ret.responseText > STORAGE_FORMAT_VERSION) {
       // FIXME: should we do something here?
->>>>>>> 3a1498b0
     }
   },
 
@@ -543,6 +503,11 @@
                    this._syncEngine, this._histEngine).async(this, self.cb);
       yield;
     }
+    if (this._prefs.getBoolPref("cookies")) {
+	this._notify(this._cookieEngine.name + ":sync",
+                    this._syncEngine, this._cookieEngine).async(this, self.cb);
+      yield;
+    }
   },
   _syncEngine: function WeaveSvc__syncEngine(engine) {
     let self = yield;
