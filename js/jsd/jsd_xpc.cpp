--- conflicted
+++ resolved
@@ -2353,124 +2353,6 @@
 }
 
 NS_IMETHODIMP
-<<<<<<< HEAD
-jsdService::GetInitAtStartup (PRBool *_rval)
-{
-    nsresult rv;
-    nsCOMPtr<nsICategoryManager>
-        categoryManager(do_GetService(NS_CATMAN_CTRID, &rv));
-    
-    if (NS_FAILED(rv))
-    {
-        NS_WARNING("couldn't get category manager");
-        return rv;
-    }
-
-    if (mInitAtStartup == triUnknown) {
-        nsXPIDLCString notused;
-        nsresult autoreg_rv, appstart_rv;
-        
-        autoreg_rv = categoryManager->GetCategoryEntry(AUTOREG_CATEGORY, 
-                                                       JSD_AUTOREG_ENTRY,
-                                                       getter_Copies(notused));
-        appstart_rv = categoryManager->GetCategoryEntry(APPSTART_CATEGORY,
-                                                        JSD_STARTUP_ENTRY,
-                                                        getter_Copies(notused));
-        if (autoreg_rv != appstart_rv) {
-            /* we have an inconsistent state in the registry, attempt to fix.
-             * we need to make mInitAtStartup disagree with the state passed
-             * to SetInitAtStartup to make it actually do something.
-             */
-            mInitAtStartup = triYes;
-            rv = SetInitAtStartup (PR_FALSE);
-            if (NS_FAILED(rv))
-            {
-                NS_WARNING("SetInitAtStartup failed");
-                return rv;
-            }
-        } else if (autoreg_rv == NS_ERROR_NOT_AVAILABLE) {
-            mInitAtStartup = triNo;
-        } else if (NS_SUCCEEDED(autoreg_rv)) {
-            mInitAtStartup = triYes;
-        } else {
-            NS_WARN_IF_FALSE(NS_SUCCEEDED(autoreg_rv),
-                             "couldn't get autoreg category");
-            NS_WARN_IF_FALSE(NS_SUCCEEDED(appstart_rv),
-                             "couldn't get appstart category");
-            return rv;
-        }
-    }
-    
-    if (_rval)
-        *_rval = (mInitAtStartup == triYes);
-
-    return NS_OK;
-}
-
-/*
- * The initAtStartup property controls whether or not we register the
- * app start observer (jsdASObserver.)  We register for both 
- * "xpcom-autoregistration" and "app-startup" notifications if |state| is true.
- * the autoreg message is sent just before registration occurs (before
- * "app-startup".)  We care about autoreg because it may load javascript
- * components.  autoreg does *not* fire if components haven't changed since the
- * last autoreg, so we watch "app-startup" as a fallback.
- */
-NS_IMETHODIMP
-jsdService::SetInitAtStartup (PRBool state)
-{ 
-    nsresult rv;
-
-    if (mInitAtStartup == triUnknown) {
-        /* side effect sets mInitAtStartup */
-        rv = GetInitAtStartup(nsnull);
-        if (NS_FAILED(rv))
-            return rv;
-    }
-
-    if ((state && mInitAtStartup == triYes) ||
-        (!state && mInitAtStartup == triNo)) {
-        /* already in the requested state */
-        return NS_OK;
-    }
-    
-    nsCOMPtr<nsICategoryManager>
-        categoryManager(do_GetService(NS_CATMAN_CTRID, &rv));
-    if (NS_FAILED(rv))
-        return rv;
-
-    if (state) {
-        rv = categoryManager->AddCategoryEntry(AUTOREG_CATEGORY,
-                                               JSD_AUTOREG_ENTRY,
-                                               jsdARObserverCtrID,
-                                               PR_TRUE, PR_TRUE, nsnull);
-        if (NS_FAILED(rv))
-            return rv;
-        rv = categoryManager->AddCategoryEntry(APPSTART_CATEGORY,
-                                               JSD_STARTUP_ENTRY,
-                                               jsdASObserverCtrID,
-                                               PR_TRUE, PR_TRUE, nsnull);
-        if (NS_FAILED(rv))
-            return rv;
-        mInitAtStartup = triYes;
-    } else {
-        rv = categoryManager->DeleteCategoryEntry(AUTOREG_CATEGORY,
-                                                  JSD_AUTOREG_ENTRY, PR_TRUE);
-        if (NS_FAILED(rv))
-            return rv;
-        rv = categoryManager->DeleteCategoryEntry(APPSTART_CATEGORY,
-                                                  JSD_STARTUP_ENTRY, PR_TRUE);
-        if (NS_FAILED(rv))
-            return rv;
-        mInitAtStartup = triNo;
-    }
-
-    return NS_OK;
-}
-
-NS_IMETHODIMP
-=======
->>>>>>> a51d8b55
 jsdService::GetFlags (PRUint32 *_rval)
 {
     ASSERT_VALID_CONTEXT;
