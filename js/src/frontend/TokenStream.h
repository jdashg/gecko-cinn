--- conflicted
+++ resolved
@@ -500,12 +500,6 @@
     bool isEOF() const { return !!(flags & TSF_EOF); }
     bool hasOctalCharacterEscape() const { return flags & TSF_OCTAL_CHAR; }
 
-<<<<<<< HEAD
-    // Return false if we should stop compiling, either because (a) we issued
-    // an error message, or (b) something went wrong, such as an OOM.
-    bool reportCompileErrorNumberVA(ParseNode *pn, unsigned flags, unsigned errorNumber,
-                                    va_list ap);
-=======
     // TokenStream-specific error reporters.
     bool reportError(unsigned errorNumber, ...);
     bool reportWarning(unsigned errorNumber, ...);
@@ -518,7 +512,6 @@
     bool reportCompileErrorNumberVA(ParseNode *pn, unsigned flags, unsigned errorNumber,
                                     va_list args);
     bool reportStrictModeErrorNumberVA(ParseNode *pn, unsigned errorNumber, va_list args);
->>>>>>> 03e6a9a4
 
   private:
     static JSAtom *atomize(JSContext *cx, CharBuffer &cb);
