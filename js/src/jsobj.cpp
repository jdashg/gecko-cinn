--- conflicted
+++ resolved
@@ -3165,95 +3165,6 @@
     return obj;
 }
 
-<<<<<<< HEAD
-#ifdef JS_TRACER
-
-JSObject* FASTCALL
-js_Object_tn(JSContext* cx, JSObject* proto)
-{
-    JS_ASSERT(!(ObjectClass.flags & JSCLASS_HAS_PRIVATE));
-    return NewObjectWithClassProto(cx, &ObjectClass, proto, NULL, FINALIZE_OBJECT8);
-}
-
-JS_DEFINE_TRCINFO_1(js_Object,
-    (2, (extern, CONSTRUCTOR_RETRY, js_Object_tn, CONTEXT, CALLEE_PROTOTYPE, 0,
-         nanojit::ACCSET_STORE_ANY)))
-
-JSObject* FASTCALL
-js_InitializerObject(JSContext* cx, JSObject *proto, JSObject *baseobj)
-{
-    if (!baseobj) {
-        gc::AllocKind kind = GuessObjectGCKind(0);
-        return NewObjectWithClassProto(cx, &ObjectClass, proto, NULL, kind);
-    }
-
-    /* :FIXME: bug 637856 new Objects do not have the right type when created on trace. */
-    TypeObject *type = proto->getNewType(cx);
-    if (!type)
-        return NULL;
-
-    return CopyInitializerObject(cx, baseobj, type);
-}
-
-JS_DEFINE_CALLINFO_3(extern, OBJECT, js_InitializerObject, CONTEXT, OBJECT, OBJECT,
-                     0, nanojit::ACCSET_STORE_ANY)
-
-JSObject* FASTCALL
-js_String_tn(JSContext* cx, JSObject* proto, JSString* str)
-{
-    JS_ASSERT(JS_ON_TRACE(cx));
-    JS_ASSERT(proto);
-    return StringObject::createWithProto(cx, str, *proto);
-}
-JS_DEFINE_CALLINFO_3(extern, OBJECT, js_String_tn, CONTEXT, CALLEE_PROTOTYPE, STRING, 0,
-                     nanojit::ACCSET_STORE_ANY)
-
-JSObject * FASTCALL
-js_CreateThisFromTrace(JSContext *cx, JSObject *ctor, uintN protoSlot)
-{
-    JS_NOT_REACHED("FIXME");
-    return NULL;
-#if 0
-#ifdef DEBUG
-    JS_ASSERT(ctor->isFunction());
-    JS_ASSERT(ctor->toFunction()->isInterpreted());
-    jsid id = ATOM_TO_JSID(cx->runtime->atomState.classPrototypeAtom);
-    const Shape *shape = ctor->nativeLookup(cx, id);
-    JS_ASSERT(shape->slot() == protoSlot);
-    JS_ASSERT(!shape->configurable());
-    JS_ASSERT(!shape->isMethod());
-#endif
-
-    JSObject *parent = ctor->getParent();
-    JSObject *proto;
-    const Value &protov = ctor->getSlot(protoSlot);
-    if (protov.isObject()) {
-        proto = &protov.toObject();
-    } else {
-        /*
-         * GetInterpretedFunctionPrototype found that ctor.prototype is
-         * primitive. Use Object.prototype for proto, per ES5 13.2.2 step 7.
-         */
-        proto = parent->getGlobal()->getOrCreateObjectPrototype(cx);
-        if (!proto)
-            return NULL;
-    }
-
-    gc::AllocKind kind = NewObjectGCKind(cx, &ObjectClass);
-    return NewNativeClassInstance(cx, &ObjectClass, proto, parent, kind);
-#endif
-}
-JS_DEFINE_CALLINFO_3(extern, CONSTRUCTOR_RETRY, js_CreateThisFromTrace, CONTEXT, OBJECT, UINTN, 0,
-                     nanojit::ACCSET_STORE_ANY)
-
-#else  /* !JS_TRACER */
-
-# define js_Object_trcinfo NULL
-
-#endif /* !JS_TRACER */
-
-=======
->>>>>>> 5f474ccc
 /*
  * Given pc pointing after a property accessing bytecode, return true if the
  * access is "object-detecting" in the sense used by web scripts, e.g., when
@@ -4758,7 +4669,6 @@
         }
     }
 
-<<<<<<< HEAD
     if (!oldCount) {
         slots = (HeapValue *) cx->malloc_(newCount * sizeof(HeapValue));
         if (!slots)
@@ -4767,11 +4677,6 @@
         if (Probes::objectResizeActive())
             Probes::resizeObject(cx, this, oldSize, newSize);
         return true;
-=======
-    if (newcap > NSLOTS_LIMIT) {
-        js_ReportAllocationOverflow(cx);
-        return false;
->>>>>>> 5f474ccc
     }
 
     HeapValue *newslots = (HeapValue*) cx->realloc_(slots, oldCount * sizeof(HeapValue),
@@ -5278,23 +5183,11 @@
         shape = obj->nativeLookup(cx, id);
         if (shape) {
             PCMETER(JS_PROPERTY_CACHE(cx).pcpurges++);
-<<<<<<< HEAD
             if (!obj->shadowingShapeChange(cx, *shape))
                 return false;
 
-            if (obj->isGlobal()) {
-                /*
-                 * All scope chains end in a global object, so this will change
-                 * the global shape. jstracer.cpp assumes that the global shape
-                 * never changes on trace, so we must deep-bail here.
-                 */
-                LeaveTrace(cx);
-            }
+            obj->shadowingShapeChange(cx, *shape);
             return true;
-=======
-            obj->shadowingShapeChange(cx, *shape);
-            return JS_TRUE;
->>>>>>> 5f474ccc
         }
         obj = obj->getProto();
     }
@@ -5508,12 +5401,6 @@
         }
 
         if (const Shape *existingShape = obj->nativeLookup(cx, id)) {
-<<<<<<< HEAD
-            if (existingShape->hasSlot())
-                AbortRecordingIfUnexpectedGlobalWrite(cx, obj, existingShape->slot());
-
-=======
->>>>>>> 5f474ccc
             if (existingShape->isMethod() &&
                 ObjectValue(*obj->nativeGetMethod(existingShape)) == valueCopy)
             {
@@ -5545,15 +5432,6 @@
         return NULL;
     }
 
-<<<<<<< HEAD
-    if (defineHow & DNP_CACHE_RESULT)
-        JS_ASSERT_NOT_ON_TRACE(cx);
-=======
-    if (defineHow & DNP_CACHE_RESULT) {
-        if (adding)
-            JS_PROPERTY_CACHE(cx).fill(cx, obj, 0, obj, shape, true);
-    }
->>>>>>> 5f474ccc
     return shape;
 }
 
@@ -5863,11 +5741,7 @@
      * This function should not be called for a global object or from the
      * trace and should have a valid cache entry for native scopeChain.
      */
-<<<<<<< HEAD
-    JS_ASSERT(!JS_ON_TRACE(cx));
-=======
-    JS_ASSERT(scopeChain->getParent());
->>>>>>> 5f474ccc
+    JS_ASSERT(scopeChain->scopeChain() != NULL);
 
     JSObject *obj = scopeChain;
 
@@ -5931,12 +5805,6 @@
 js_NativeGetInline(JSContext *cx, JSObject *receiver, JSObject *obj, JSObject *pobj,
                    const Shape *shape, uintN getHow, Value *vp)
 {
-<<<<<<< HEAD
-    LeaveTraceIfGlobalObject(cx, pobj);
-
-=======
-    uint32 slot;
->>>>>>> 5f474ccc
     int32 sample;
 
     JS_ASSERT(pobj->isNative());
@@ -5987,16 +5855,7 @@
 JSBool
 js_NativeSet(JSContext *cx, JSObject *obj, const Shape *shape, bool added, bool strict, Value *vp)
 {
-<<<<<<< HEAD
-    LeaveTraceIfGlobalObject(cx, obj);
-
     AddTypePropertyId(cx, obj, shape->propid(), *vp);
-=======
-    AddTypePropertyId(cx, obj, shape->propid, *vp);
-
-    uint32 slot;
-    int32 sample;
->>>>>>> 5f474ccc
 
     JS_ASSERT(obj->isNative());
 
@@ -6007,14 +5866,7 @@
         /* If shape has a stub setter, just store *vp. */
         if (shape->hasDefaultSetter()) {
             if (!added) {
-<<<<<<< HEAD
-                AbortRecordingIfUnexpectedGlobalWrite(cx, obj, slot);
-
                 if (shape->isMethod() && !obj->methodShapeChange(cx, *shape))
-=======
-                /* FIXME: This should pass *shape, not slot, but see bug 630354. */
-                if (!obj->methodWriteBarrier(cx, slot, *vp))
->>>>>>> 5f474ccc
                     return false;
             }
             obj->nativeSetSlot(slot, *vp);
@@ -6042,17 +5894,7 @@
     if (shape->hasSlot() &&
         (JS_LIKELY(cx->runtime->propertyRemovals == sample) ||
          obj->nativeContains(cx, *shape))) {
-<<<<<<< HEAD
-        if (!added)
-            AbortRecordingIfUnexpectedGlobalWrite(cx, obj, shape->slot());
         obj->setSlot(shape->slot(), *vp);
-=======
-        if (!added) {
-            if (!obj->methodWriteBarrier(cx, *shape, *vp))
-                return false;
-        }
-        obj->setSlot(slot, *vp);
->>>>>>> 5f474ccc
     }
 
     return true;
