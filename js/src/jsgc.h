--- conflicted
+++ resolved
@@ -1376,12 +1376,6 @@
 
 extern bool
 IsAboutToBeFinalized(const js::Value &value);
-<<<<<<< HEAD
-extern void
-js_TraceStackFrame(JSTracer *trc, js::StackFrame *fp);
-=======
->>>>>>> d4b59e6f
-
 extern bool
 js_IsAddressableGCThing(JSRuntime *rt, uintptr_t w, js::gc::AllocKind *thingKind, void **thing);
 
