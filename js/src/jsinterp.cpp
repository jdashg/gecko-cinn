/* -*- Mode: C++; tab-width: 4; indent-tabs-mode: nil; c-basic-offset: 4 -*-
 * vim: set ts=4 sw=4 et tw=99:
 *
 * ***** BEGIN LICENSE BLOCK *****
 * Version: MPL 1.1/GPL 2.0/LGPL 2.1
 *
 * The contents of this file are subject to the Mozilla Public License Version
 * 1.1 (the "License"); you may not use this file except in compliance with
 * the License. You may obtain a copy of the License at
 * http://www.mozilla.org/MPL/
 *
 * Software distributed under the License is distributed on an "AS IS" basis,
 * WITHOUT WARRANTY OF ANY KIND, either express or implied. See the License
 * for the specific language governing rights and limitations under the
 * License.
 *
 * The Original Code is Mozilla Communicator client code, released
 * March 31, 1998.
 *
 * The Initial Developer of the Original Code is
 * Netscape Communications Corporation.
 * Portions created by the Initial Developer are Copyright (C) 1998
 * the Initial Developer. All Rights Reserved.
 *
 * Contributor(s):
 *
 * Alternatively, the contents of this file may be used under the terms of
 * either of the GNU General Public License Version 2 or later (the "GPL"),
 * or the GNU Lesser General Public License Version 2.1 or later (the "LGPL"),
 * in which case the provisions of the GPL or the LGPL are applicable instead
 * of those above. If you wish to allow use of your version of this file only
 * under the terms of either the GPL or the LGPL, and not to allow others to
 * use your version of this file under the terms of the MPL, indicate your
 * decision by deleting the provisions above and replace them with the notice
 * and other provisions required by the GPL or the LGPL. If you do not delete
 * the provisions above, a recipient may use your version of this file under
 * the terms of any one of the MPL, the GPL or the LGPL.
 *
 * ***** END LICENSE BLOCK ***** */

/*
 * JavaScript bytecode interpreter.
 */
#include <stdio.h>
#include <string.h>
#include <math.h>
#include "jstypes.h"
#include "jsstdint.h"
#include "jsutil.h"
#include "jsprf.h"
#include "jsapi.h"
#include "jsarray.h"
#include "jsatom.h"
#include "jsbool.h"
#include "jscntxt.h"
#include "jsdate.h"
#include "jsversion.h"
#include "jsdbgapi.h"
#include "jsfun.h"
#include "jsgc.h"
#include "jsgcmark.h"
#include "jsinterp.h"
#include "jsiter.h"
#include "jslock.h"
#include "jsnum.h"
#include "jsobj.h"
#include "jsopcode.h"
#include "jspropertycache.h"
#include "jsscope.h"
#include "jsscript.h"
#include "jsstr.h"
#include "jslibmath.h"

#include "frontend/BytecodeEmitter.h"
#ifdef JS_METHODJIT
#include "methodjit/MethodJIT.h"
#include "methodjit/MethodJIT-inl.h"
#include "methodjit/Logging.h"
#endif
#include "ion/Ion.h"
#include "vm/Debugger.h"

#include "jsatominlines.h"
#include "jsinferinlines.h"
#include "jsinterpinlines.h"
#include "jsobjinlines.h"
#include "jsprobes.h"
#include "jspropertycacheinlines.h"
#include "jsscopeinlines.h"
#include "jsscriptinlines.h"
#include "jstypedarrayinlines.h"

#include "vm/Stack-inl.h"
#include "vm/String-inl.h"

#if JS_HAS_XML_SUPPORT
#include "jsxml.h"
#endif

#include "jsautooplen.h"

#if defined(JS_METHODJIT) && defined(JS_MONOIC)
#include "methodjit/MonoIC.h"
#endif

using namespace js;
using namespace js::gc;
using namespace js::types;

/*
 * We can't determine in advance which local variables can live on the stack and
 * be freed when their dynamic scope ends, and which will be closed over and
 * need to live in the heap.  So we place variables on the stack initially, note
 * when they are closed over, and copy those that are out to the heap when we
 * leave their dynamic scope.
 *
 * The bytecode compiler produces a tree of block objects accompanying each
 * JSScript representing those lexical blocks in the script that have let-bound
 * variables associated with them.  These block objects are never modified, and
 * never become part of any function's scope chain.  Their parent slots point to
 * the innermost block that encloses them, or are NULL in the outermost blocks
 * within a function or in eval or global code.
 *
 * When we are in the static scope of such a block, blockChain points to its
 * compiler-allocated block object; otherwise, it is NULL.
 *
 * scopeChain is the current scope chain, including 'call' and 'block' objects
 * for those function calls and lexical blocks whose static scope we are
 * currently executing in, and 'with' objects for with statements; the chain is
 * typically terminated by a global object.  However, as an optimization, the
 * young end of the chain omits block objects we have not yet cloned.  To create
 * a closure, we clone the missing blocks from blockChain (which is always
 * current), place them at the head of scopeChain, and use that for the
 * closure's scope chain.  If we never close over a lexical block, we never
 * place a mutable clone of it on scopeChain.
 *
 * This lazy cloning is implemented in GetScopeChain, which is also used in
 * some other cases --- entering 'with' blocks, for example.
 */
JSObject *
js::GetScopeChain(JSContext *cx, StackFrame *fp)
{
    StaticBlockObject *sharedBlock = fp->maybeBlockChain();

    if (!sharedBlock) {
        /*
         * Don't force a call object for a lightweight function call, but do
         * insist that there is a call object for a heavyweight function call.
         */
        JS_ASSERT_IF(fp->isNonEvalFunctionFrame() && fp->fun()->isHeavyweight(),
                     fp->hasCallObj());
        return &fp->scopeChain();
    }

    /*
     * We have one or more lexical scopes to reflect into fp->scopeChain, so
     * make sure there's a call object at the current head of the scope chain,
     * if this frame is a call frame.
     *
     * Also, identify the innermost compiler-allocated block we needn't clone.
     */
    JSObject *limitBlock, *limitClone;
    if (fp->isNonEvalFunctionFrame() && !fp->hasCallObj()) {
        JS_ASSERT_IF(fp->scopeChain().isClonedBlock(), fp->scopeChain().getPrivate() != fp);
        if (!CreateFunCallObject(cx, fp))
            return NULL;

        /* We know we must clone everything on blockChain. */
        limitBlock = limitClone = NULL;
    } else {
        /*
         * scopeChain includes all blocks whose static scope we're within that
         * have already been cloned.  Find the innermost such block.  Its
         * prototype should appear on blockChain; we'll clone blockChain up
         * to, but not including, that prototype.
         */
        limitClone = &fp->scopeChain();
        while (limitClone->isWith())
            limitClone = &limitClone->asWith().enclosingScope();
        JS_ASSERT(limitClone);

        /*
         * It may seem like we don't know enough about limitClone to be able
         * to just grab its prototype as we do here, but it's actually okay.
         *
         * If limitClone is a block object belonging to this frame, then its
         * prototype is the innermost entry in blockChain that we have already
         * cloned, and is thus the place to stop when we clone below.
         *
         * Otherwise, there are no blocks for this frame on scopeChain, and we
         * need to clone the whole blockChain.  In this case, limitBlock can
         * point to any object known not to be on blockChain, since we simply
         * loop until we hit limitBlock or NULL.  If limitClone is a block, it
         * isn't a block from this function, since blocks can't be nested
         * within themselves on scopeChain (recursion is dynamic nesting, not
         * static nesting).  If limitClone isn't a block, its prototype won't
         * be a block either.  So we can just grab limitClone's prototype here
         * regardless of its type or which frame it belongs to.
         */
        limitBlock = limitClone->getProto();

        /* If the innermost block has already been cloned, we are done. */
        if (limitBlock == sharedBlock)
            return &fp->scopeChain();
    }

    /*
     * Special-case cloning the innermost block; this doesn't have enough in
     * common with subsequent steps to include in the loop.
     *
     * create() leaves the clone's enclosingScope unset. We set it below.
     */
    ClonedBlockObject *innermostNewChild = ClonedBlockObject::create(cx, *sharedBlock, fp);
    if (!innermostNewChild)
        return NULL;

    /*
     * Clone our way towards outer scopes until we reach the innermost
     * enclosing function, or the innermost block we've already cloned.
     */
    ClonedBlockObject *newChild = innermostNewChild;
    for (;;) {
        JS_ASSERT(newChild->getProto() == sharedBlock);
        sharedBlock = sharedBlock->enclosingBlock();

        /* Sometimes limitBlock will be NULL, so check that first.  */
        if (sharedBlock == limitBlock || !sharedBlock)
            break;

        /* As in the call above, we don't know the real parent yet.  */
        ClonedBlockObject *clone = ClonedBlockObject::create(cx, *sharedBlock, fp);
        if (!clone)
            return NULL;

        if (!newChild->setEnclosingScope(cx, *clone))
            return NULL;
        newChild = clone;
    }
    if (!newChild->setEnclosingScope(cx, fp->scopeChain()))
        return NULL;


    /*
     * If we found a limit block belonging to this frame, then we should have
     * found it in blockChain.
     */
    JS_ASSERT_IF(limitBlock &&
                 limitBlock->isClonedBlock() &&
                 limitClone->getPrivate() == js_FloatingFrameIfGenerator(cx, fp),
                 sharedBlock);

    /* Place our newly cloned blocks at the head of the scope chain.  */
    fp->setScopeChainNoCallObj(*innermostNewChild);
    return innermostNewChild;
}

JSObject *
js::GetScopeChain(JSContext *cx)
{
    /*
     * Note: we don't need to expand inline frames here, because frames are
     * only inlined when the caller and callee share the same scope chain.
     */
    StackFrame *fp = js_GetTopStackFrame(cx, FRAME_EXPAND_NONE);
    if (!fp) {
        /*
         * There is no code active on this context. In place of an actual
         * scope chain, use the context's global object, which is set in
         * js_InitFunctionAndObjectClasses, and which represents the default
         * scope chain for the embedding. See also js_FindClassObject.
         *
         * For embeddings that use the inner and outer object hooks, the inner
         * object represents the ultimate global object, with the outer object
         * acting as a stand-in.
         */
        JSObject *obj = cx->globalObject;
        if (!obj) {
            JS_ReportErrorNumber(cx, js_GetErrorMessage, NULL, JSMSG_INACTIVE);
            return NULL;
        }

        OBJ_TO_INNER_OBJECT(cx, obj);
        return obj;
    }
    return GetScopeChain(cx, fp);
}

/* Some objects (e.g., With) delegate 'this' to another object. */
static inline JSObject *
CallThisObjectHook(JSContext *cx, JSObject *obj, Value *argv)
{
    JSObject *thisp = obj->thisObject(cx);
    if (!thisp)
        return NULL;
    argv[-1].setObject(*thisp);
    return thisp;
}

/*
 * ECMA requires "the global object", but in embeddings such as the browser,
 * which have multiple top-level objects (windows, frames, etc. in the DOM),
 * we prefer fun's parent.  An example that causes this code to run:
 *
 *   // in window w1
 *   function f() { return this }
 *   function g() { return f }
 *
 *   // in window w2
 *   var h = w1.g()
 *   alert(h() == w1)
 *
 * The alert should display "true".
 */
bool
js::BoxNonStrictThis(JSContext *cx, const CallReceiver &call)
{
    /*
     * Check for SynthesizeFrame poisoning and fast constructors which
     * didn't check their callee properly.
     */
    Value &thisv = call.thisv();
    JS_ASSERT(!thisv.isMagic());

#ifdef DEBUG
    JSFunction *fun = call.callee().isFunction() ? call.callee().toFunction() : NULL;
    JS_ASSERT_IF(fun && fun->isInterpreted(), !fun->inStrictMode());
#endif

    if (thisv.isNullOrUndefined()) {
        JSObject *thisp = call.callee().global().thisObject(cx);
        if (!thisp)
            return false;
        call.thisv().setObject(*thisp);
        return true;
    }

    if (!thisv.isObject())
        return !!js_PrimitiveToObject(cx, &thisv);

    return true;
}

#if JS_HAS_NO_SUCH_METHOD

const uint32_t JSSLOT_FOUND_FUNCTION  = 0;
const uint32_t JSSLOT_SAVED_ID        = 1;

static void
no_such_method_trace(JSTracer *trc, JSObject *obj)
{
    gc::MarkValue(trc, obj->getSlotRef(JSSLOT_FOUND_FUNCTION), "found function");
    gc::MarkValue(trc, obj->getSlotRef(JSSLOT_SAVED_ID), "saved id");
}

Class js_NoSuchMethodClass = {
    "NoSuchMethod",
    JSCLASS_HAS_RESERVED_SLOTS(2) | JSCLASS_IS_ANONYMOUS,
    JS_PropertyStub,         /* addProperty */
    JS_PropertyStub,         /* delProperty */
    JS_PropertyStub,         /* getProperty */
    JS_StrictPropertyStub,   /* setProperty */
    JS_EnumerateStub,
    JS_ResolveStub,
    JS_ConvertStub,
    NULL,                    /* finalize */
    NULL,                    /* reserved0 */
    NULL,                    /* checkAccess */
    NULL,                    /* call */
    NULL,                    /* construct */
    NULL,                    /* XDR */
    NULL,                    /* hasInstance */
    no_such_method_trace     /* trace */
};

/*
 * When JSOP_CALLPROP or JSOP_CALLELEM does not find the method property of
 * the base object, we search for the __noSuchMethod__ method in the base.
 * If it exists, we store the method and the property's id into an object of
 * NoSuchMethod class and store this object into the callee's stack slot.
 * Later, Invoke will recognise such an object and transfer control to
 * NoSuchMethod that invokes the method like:
 *
 *   this.__noSuchMethod__(id, args)
 *
 * where id is the name of the method that this invocation attempted to
 * call by name, and args is an Array containing this invocation's actual
 * parameters.
 */
bool
js::OnUnknownMethod(JSContext *cx, JSObject *obj, Value idval, Value *vp)
{
    jsid id = ATOM_TO_JSID(cx->runtime->atomState.noSuchMethodAtom);
    AutoValueRooter tvr(cx);
    if (!js_GetMethod(cx, obj, id, JSGET_NO_METHOD_BARRIER, tvr.addr()))
        return false;
    TypeScript::MonitorUnknown(cx, cx->fp()->script(), cx->regs().pc);

    if (tvr.value().isPrimitive()) {
        *vp = tvr.value();
    } else {
#if JS_HAS_XML_SUPPORT
        /* Extract the function name from function::name qname. */
        if (idval.isObject()) {
            obj = &idval.toObject();
            if (js_GetLocalNameFromFunctionQName(obj, &id, cx))
                idval = IdToValue(id);
        }
#endif

        obj = NewObjectWithClassProto(cx, &js_NoSuchMethodClass, NULL, NULL);
        if (!obj)
            return false;

        obj->setSlot(JSSLOT_FOUND_FUNCTION, tvr.value());
        obj->setSlot(JSSLOT_SAVED_ID, idval);
        vp->setObject(*obj);
    }
    return true;
}

static JSBool
NoSuchMethod(JSContext *cx, uintN argc, Value *vp)
{
    InvokeArgsGuard args;
    if (!cx->stack.pushInvokeArgs(cx, 2, &args))
        return JS_FALSE;

    JS_ASSERT(vp[0].isObject());
    JS_ASSERT(vp[1].isObject());
    JSObject *obj = &vp[0].toObject();
    JS_ASSERT(obj->getClass() == &js_NoSuchMethodClass);

    args.calleev() = obj->getSlot(JSSLOT_FOUND_FUNCTION);
    args.thisv() = vp[1];
    args[0] = obj->getSlot(JSSLOT_SAVED_ID);
    JSObject *argsobj = NewDenseCopiedArray(cx, argc, vp + 2);
    if (!argsobj)
        return JS_FALSE;
    args[1].setObject(*argsobj);
    JSBool ok = Invoke(cx, args);
    vp[0] = args.rval();
    return ok;
}

#endif /* JS_HAS_NO_SUCH_METHOD */

bool
js::RunScript(JSContext *cx, JSScript *script, StackFrame *fp)
{
    JS_ASSERT(script);
    JS_ASSERT(fp == cx->fp());
    JS_ASSERT(fp->script() == script);
#ifdef JS_METHODJIT_SPEW
    JMCheckLogging();
#endif

    /* FIXME: Once bug 470510 is fixed, make this an assert. */
    if (script->compileAndGo) {
        if (fp->scopeChain().global().isCleared()) {
            JS_ReportErrorNumber(cx, js_GetErrorMessage, NULL, JSMSG_CLEARED_SCOPE);
            return false;
        }
    }

#ifdef JS_ION
    if (ion::IsEnabled()) {
        ion::MethodStatus status = ion::Compile(cx, script, fp, NULL);
        if (status == ion::Method_Compiled)
            return ion::Cannon(cx, fp);
    }
#endif

#ifdef JS_METHODJIT
    mjit::CompileStatus status;
    status = mjit::CanMethodJIT(cx, script, fp->isConstructing(),
                                mjit::CompileRequest_Interpreter);
    if (status == mjit::Compile_Error)
        return false;

    if (status == mjit::Compile_Okay)
        return mjit::JaegerShot(cx, false);
#endif

    return Interpret(cx, fp);
}

/*
 * Find a function reference and its 'this' value implicit first parameter
 * under argc arguments on cx's stack, and call the function.  Push missing
 * required arguments, allocate declared local variables, and pop everything
 * when done.  Then push the return value.
 */
bool
js::InvokeKernel(JSContext *cx, CallArgs args, MaybeConstruct construct)
{
    JS_ASSERT(args.length() <= StackSpace::ARGS_LENGTH_MAX);

    JS_ASSERT(!cx->compartment->activeAnalysis);

    /* MaybeConstruct is a subset of InitialFrameFlags */
    InitialFrameFlags initial = (InitialFrameFlags) construct;

    if (args.calleev().isPrimitive()) {
        js_ReportIsNotFunction(cx, &args.calleev(), ToReportFlags(initial));
        return false;
    }

    JSObject &callee = args.callee();
    Class *clasp = callee.getClass();

    /* Invoke non-functions. */
    if (JS_UNLIKELY(clasp != &FunctionClass)) {
#if JS_HAS_NO_SUCH_METHOD
        if (JS_UNLIKELY(clasp == &js_NoSuchMethodClass))
            return NoSuchMethod(cx, args.length(), args.base());
#endif
        JS_ASSERT_IF(construct, !clasp->construct);
        if (!clasp->call) {
            js_ReportIsNotFunction(cx, &args.calleev(), ToReportFlags(initial));
            return false;
        }
        return CallJSNative(cx, clasp->call, args);
    }

    /* Invoke native functions. */
    JSFunction *fun = callee.toFunction();
    JS_ASSERT_IF(construct, !fun->isNativeConstructor());
    if (fun->isNative())
        return CallJSNative(cx, fun->u.n.native, args);

    TypeMonitorCall(cx, args, construct);

    /* Get pointer to new frame/slots, prepare arguments. */
    InvokeFrameGuard ifg;
    if (!cx->stack.pushInvokeFrame(cx, args, initial, &ifg))
        return false;

    /* Now that the new frame is rooted, maybe create a call object. */
    StackFrame *fp = ifg.fp();
    if (!fp->functionPrologue(cx))
        return false;

    /* Run function until JSOP_STOP, JSOP_RETURN or error. */
    JSBool ok;
    {
        AutoPreserveEnumerators preserve(cx);
        ok = RunScript(cx, fun->script(), fp);
    }

    args.rval() = fp->returnValue();
    JS_ASSERT_IF(ok && construct, !args.rval().isPrimitive());
    return ok;
}

bool
js::Invoke(JSContext *cx, const Value &thisv, const Value &fval, uintN argc, Value *argv,
           Value *rval)
{
    InvokeArgsGuard args;
    if (!cx->stack.pushInvokeArgs(cx, argc, &args))
        return false;

    args.calleev() = fval;
    args.thisv() = thisv;
    memcpy(args.array(), argv, argc * sizeof(Value));

    if (args.thisv().isObject()) {
        /*
         * We must call the thisObject hook in case we are not called from the
         * interpreter, where a prior bytecode has computed an appropriate
         * |this| already.
         */
        JSObject *thisp = args.thisv().toObject().thisObject(cx);
        if (!thisp)
             return false;
        args.thisv().setObject(*thisp);
    }

    if (!Invoke(cx, args))
        return false;

    *rval = args.rval();
    return true;
}

bool
js::InvokeConstructorKernel(JSContext *cx, const CallArgs &argsRef)
{
    JS_ASSERT(!FunctionClass.construct);
    CallArgs args = argsRef;

    args.thisv().setMagic(JS_IS_CONSTRUCTING);

    if (args.calleev().isObject()) {
        JSObject *callee = &args.callee();
        Class *clasp = callee->getClass();
        if (clasp == &FunctionClass) {
            JSFunction *fun = callee->toFunction();

            if (fun->isNativeConstructor()) {
                Probes::calloutBegin(cx, fun);
                bool ok = CallJSNativeConstructor(cx, fun->u.n.native, args);
                Probes::calloutEnd(cx, fun);
                return ok;
            }

            if (!fun->isInterpretedConstructor())
                goto error;

            if (!InvokeKernel(cx, args, CONSTRUCT))
                return false;

            JS_ASSERT(args.rval().isObject());
            return true;
        }
        if (clasp->construct)
            return CallJSNativeConstructor(cx, clasp->construct, args);
    }

error:
    js_ReportIsNotFunction(cx, &args.calleev(), JSV2F_CONSTRUCT);
    return false;
}

bool
js::InvokeConstructor(JSContext *cx, const Value &fval, uintN argc, Value *argv, Value *rval)
{
    InvokeArgsGuard args;
    if (!cx->stack.pushInvokeArgs(cx, argc, &args))
        return false;

    args.calleev() = fval;
    args.thisv().setMagic(JS_THIS_POISON);
    memcpy(args.array(), argv, argc * sizeof(Value));

    if (!InvokeConstructor(cx, args))
        return false;

    *rval = args.rval();
    return true;
}

bool
js::InvokeGetterOrSetter(JSContext *cx, JSObject *obj, const Value &fval, uintN argc, Value *argv,
                         Value *rval)
{
    /*
     * Invoke could result in another try to get or set the same id again, see
     * bug 355497.
     */
    JS_CHECK_RECURSION(cx, return false);

    return Invoke(cx, ObjectValue(*obj), fval, argc, argv, rval);
}

#if JS_HAS_SHARP_VARS
JS_STATIC_ASSERT(SHARP_NSLOTS == 2);

static JS_NEVER_INLINE bool
InitSharpSlots(JSContext *cx, StackFrame *fp)
{
    StackFrame *prev = fp->prev();
    JSScript *script = fp->script();
    JS_ASSERT(script->nfixed >= SHARP_NSLOTS);

    Value *sharps = &fp->slots()[script->nfixed - SHARP_NSLOTS];
    if (!fp->isGlobalFrame() && prev->script()->hasSharps) {
        JS_ASSERT(prev->numFixed() >= SHARP_NSLOTS);
        int base = prev->isNonEvalFunctionFrame()
                   ? prev->fun()->script()->bindings.sharpSlotBase(cx)
                   : prev->numFixed() - SHARP_NSLOTS;
        if (base < 0)
            return false;
        sharps[0] = prev->slots()[base];
        sharps[1] = prev->slots()[base + 1];
    } else {
        sharps[0].setUndefined();
        sharps[1].setUndefined();
    }
    return true;
}
#endif

bool
js::ExecuteKernel(JSContext *cx, JSScript *script, JSObject &scopeChain, const Value &thisv,
                  ExecuteType type, StackFrame *evalInFrame, Value *result)
{
    JS_ASSERT_IF(evalInFrame, type == EXECUTE_DEBUG);

    Root<JSScript*> scriptRoot(cx, &script);

    if (script->isEmpty()) {
        if (result)
            result->setUndefined();
        return true;
    }

    ExecuteFrameGuard efg;
    if (!cx->stack.pushExecuteFrame(cx, script, thisv, scopeChain, type, evalInFrame, &efg))
        return false;

    if (!script->ensureRanAnalysis(cx, &scopeChain))
        return false;

    /* Give strict mode eval its own fresh lexical environment. */
    StackFrame *fp = efg.fp();
    if (fp->isStrictEvalFrame() && !CreateEvalCallObject(cx, fp))
        return false;

#if JS_HAS_SHARP_VARS
    if (script->hasSharps && !InitSharpSlots(cx, fp))
        return false;
#endif

    Probes::startExecution(cx, script);

    TypeScript::SetThis(cx, script, fp->thisValue());

    AutoPreserveEnumerators preserve(cx);
    JSBool ok = RunScript(cx, script, fp);
    if (result && ok)
        *result = fp->returnValue();

    if (fp->isStrictEvalFrame())
        js_PutCallObject(fp);

    Probes::stopExecution(cx, script);

    return !!ok;
}

bool
js::Execute(JSContext *cx, JSScript *script, JSObject &scopeChainArg, Value *rval)
{
    /* The scope chain could be anything, so innerize just in case. */
    JSObject *scopeChain = &scopeChainArg;
    OBJ_TO_INNER_OBJECT(cx, scopeChain);
    if (!scopeChain)
        return false;

    /* If we were handed a non-native object, complain bitterly. */
    if (!scopeChain->isNative()) {
        JS_ReportErrorNumber(cx, js_GetErrorMessage, NULL, JSMSG_NON_NATIVE_SCOPE);
        return false;
    }
    JS_ASSERT(!scopeChain->getOps()->defineProperty);

    /* The VAROBJFIX option makes varObj == globalObj in global code. */
    if (!cx->hasRunOption(JSOPTION_VAROBJFIX)) {
        if (!scopeChain->setVarObj(cx))
            return false;
    }

    /* Use the scope chain as 'this', modulo outerization. */
    JSObject *thisObj = scopeChain->thisObject(cx);
    if (!thisObj)
        return false;
    Value thisv = ObjectValue(*thisObj);

    return ExecuteKernel(cx, script, *scopeChain, thisv, EXECUTE_GLOBAL,
                         NULL /* evalInFrame */, rval);
}

bool
js::CheckRedeclaration(JSContext *cx, JSObject *obj, jsid id, uintN attrs)
{
    JSObject *obj2;
    JSProperty *prop;
    uintN oldAttrs;
    bool isFunction;
    const char *type, *name;

    if (!obj->lookupGeneric(cx, id, &obj2, &prop))
        return false;
    if (!prop)
        return true;
    if (obj2->isNative()) {
        oldAttrs = ((Shape *) prop)->attributes();
    } else {
        if (!obj2->getGenericAttributes(cx, id, &oldAttrs))
            return false;
    }

    /* We allow redeclaring some non-readonly properties. */
    if (((oldAttrs | attrs) & JSPROP_READONLY) == 0) {
        /* Allow redeclaration of variables and functions. */
        if (!(attrs & (JSPROP_GETTER | JSPROP_SETTER)))
            return true;

        /*
         * Allow adding a getter only if a property already has a setter
         * but no getter and similarly for adding a setter. That is, we
         * allow only the following transitions:
         *
         *   no-property --> getter --> getter + setter
         *   no-property --> setter --> getter + setter
         */
        if ((~(oldAttrs ^ attrs) & (JSPROP_GETTER | JSPROP_SETTER)) == 0)
            return true;

        /*
         * Allow redeclaration of an impermanent property (in which case
         * anyone could delete it and redefine it, willy-nilly).
         */
        if (!(oldAttrs & JSPROP_PERMANENT))
            return true;
    }

    isFunction = (oldAttrs & (JSPROP_GETTER | JSPROP_SETTER)) != 0;
    if (!isFunction) {
        Value value;
        if (!obj->getGeneric(cx, id, &value))
            return JS_FALSE;
        isFunction = IsFunctionObject(value);
    }

    type = (oldAttrs & attrs & JSPROP_GETTER)
           ? js_getter_str
           : (oldAttrs & attrs & JSPROP_SETTER)
           ? js_setter_str
           : (oldAttrs & JSPROP_READONLY)
           ? js_const_str
           : isFunction
           ? js_function_str
           : js_var_str;
    JSAutoByteString bytes;
    name = js_ValueToPrintable(cx, IdToValue(id), &bytes);
    if (!name)
        return false;
    JS_ALWAYS_FALSE(JS_ReportErrorFlagsAndNumber(cx, JSREPORT_ERROR, js_GetErrorMessage, NULL,
                                                 JSMSG_REDECLARED_VAR, type, name));
    return false;
}

JSBool
js::HasInstance(JSContext *cx, JSObject *obj, const Value *v, JSBool *bp)
{
    Class *clasp = obj->getClass();
    if (clasp->hasInstance)
        return clasp->hasInstance(cx, obj, v, bp);
    js_ReportValueError(cx, JSMSG_BAD_INSTANCEOF_RHS,
                        JSDVG_SEARCH_STACK, ObjectValue(*obj), NULL);
    return JS_FALSE;
}

bool
js::LooselyEqual(JSContext *cx, const Value &lval, const Value &rval, JSBool *result)
{
#if JS_HAS_XML_SUPPORT
    if (JS_UNLIKELY(lval.isObject() && lval.toObject().isXML()) ||
                    (rval.isObject() && rval.toObject().isXML())) {
        return js_TestXMLEquality(cx, lval, rval, result);
    }
#endif

    if (SameType(lval, rval)) {
        if (lval.isString()) {
            JSString *l = lval.toString();
            JSString *r = rval.toString();
            return EqualStrings(cx, l, r, result);
        }

        if (lval.isDouble()) {
            double l = lval.toDouble(), r = rval.toDouble();
            *result = JSDOUBLE_COMPARE(l, ==, r, false);
            return true;
        }

        if (lval.isObject()) {
            JSObject *l = &lval.toObject();
            JSObject *r = &rval.toObject();

            if (JSEqualityOp eq = l->getClass()->ext.equality) {
                return eq(cx, l, &rval, result);
            }

            *result = l == r;
            return true;
        }

        *result = lval.payloadAsRawUint32() == rval.payloadAsRawUint32();
        return true;
    }

    if (lval.isNullOrUndefined()) {
        *result = rval.isNullOrUndefined();
        return true;
    }

    if (rval.isNullOrUndefined()) {
        *result = false;
        return true;
    }

    Value lvalue = lval;
    Value rvalue = rval;

    if (!ToPrimitive(cx, &lvalue))
        return false;
    if (!ToPrimitive(cx, &rvalue))
        return false;

    if (lvalue.isString() && rvalue.isString()) {
        JSString *l = lvalue.toString();
        JSString *r = rvalue.toString();
        return EqualStrings(cx, l, r, result);
    }

    double l, r;
    if (!ToNumber(cx, lvalue, &l) || !ToNumber(cx, rvalue, &r))
        return false;
    *result = JSDOUBLE_COMPARE(l, ==, r, false);
    return true;
}

bool
js::StrictlyEqual(JSContext *cx, const Value &lref, const Value &rref, JSBool *equal)
{
    Value lval = lref, rval = rref;
    if (SameType(lval, rval)) {
        if (lval.isString())
            return EqualStrings(cx, lval.toString(), rval.toString(), equal);
        if (lval.isDouble()) {
            *equal = JSDOUBLE_COMPARE(lval.toDouble(), ==, rval.toDouble(), JS_FALSE);
            return true;
        }
        if (lval.isObject()) {
            *equal = lval.toObject() == rval.toObject();
            return true;
        }
        if (lval.isUndefined()) {
            *equal = true;
            return true;
        }
        *equal = lval.payloadAsRawUint32() == rval.payloadAsRawUint32();
        return true;
    }

    if (lval.isDouble() && rval.isInt32()) {
        double ld = lval.toDouble();
        double rd = rval.toInt32();
        *equal = JSDOUBLE_COMPARE(ld, ==, rd, JS_FALSE);
        return true;
    }
    if (lval.isInt32() && rval.isDouble()) {
        double ld = lval.toInt32();
        double rd = rval.toDouble();
        *equal = JSDOUBLE_COMPARE(ld, ==, rd, JS_FALSE);
        return true;
    }

    *equal = false;
    return true;
}

static inline bool
IsNegativeZero(const Value &v)
{
    return v.isDouble() && JSDOUBLE_IS_NEGZERO(v.toDouble());
}

static inline bool
IsNaN(const Value &v)
{
    return v.isDouble() && JSDOUBLE_IS_NaN(v.toDouble());
}

bool
js::SameValue(JSContext *cx, const Value &v1, const Value &v2, JSBool *same)
{
    if (IsNegativeZero(v1)) {
        *same = IsNegativeZero(v2);
        return true;
    }
    if (IsNegativeZero(v2)) {
        *same = false;
        return true;
    }
    if (IsNaN(v1) && IsNaN(v2)) {
        *same = true;
        return true;
    }
    return StrictlyEqual(cx, v1, v2, same);
}

JSType
js::TypeOfValue(JSContext *cx, const Value &vref)
{
    Value v = vref;
    if (v.isNumber())
        return JSTYPE_NUMBER;
    if (v.isString())
        return JSTYPE_STRING;
    if (v.isNull())
        return JSTYPE_OBJECT;
    if (v.isUndefined())
        return JSTYPE_VOID;
    if (v.isObject())
        return v.toObject().typeOf(cx);
    JS_ASSERT(v.isBoolean());
    return JSTYPE_BOOLEAN;
}

bool
js::ValueToId(JSContext *cx, const Value &v, jsid *idp)
{
    int32_t i;
    if (ValueFitsInInt32(v, &i) && INT_FITS_IN_JSID(i)) {
        *idp = INT_TO_JSID(i);
        return true;
    }

#if JS_HAS_XML_SUPPORT
    if (v.isObject()) {
        JSObject *obj = &v.toObject();
        if (obj->isXMLId()) {
            *idp = OBJECT_TO_JSID(obj);
            return JS_TRUE;
        }
    }
#endif

    return js_ValueToStringId(cx, v, idp);
}

/*
 * Enter the new with scope using an object at sp[-1] and associate the depth
 * of the with block with sp + stackIndex.
 */
static bool
EnterWith(JSContext *cx, jsint stackIndex)
{
    StackFrame *fp = cx->fp();
    Value *sp = cx->regs().sp;
    JS_ASSERT(stackIndex < 0);
    JS_ASSERT(fp->base() <= sp + stackIndex);

    JSObject *obj;
    if (sp[-1].isObject()) {
        obj = &sp[-1].toObject();
    } else {
        obj = js_ValueToNonNullObject(cx, sp[-1]);
        if (!obj)
            return JS_FALSE;
        sp[-1].setObject(*obj);
    }

    JSObject *parent = GetScopeChain(cx, fp);
    if (!parent)
        return JS_FALSE;

    OBJ_TO_INNER_OBJECT(cx, obj);
    if (!obj)
        return JS_FALSE;

    JSObject *withobj = WithObject::create(cx, fp, *obj, *parent,
                                           sp + stackIndex - fp->base());
    if (!withobj)
        return JS_FALSE;

    fp->setScopeChainNoCallObj(*withobj);
    return JS_TRUE;
}

static void
LeaveWith(JSContext *cx)
{
    WithObject &withobj = cx->fp()->scopeChain().asWith();
    JS_ASSERT(withobj.maybeStackFrame() == js_FloatingFrameIfGenerator(cx, cx->fp()));
    JS_ASSERT(withobj.stackDepth() >= 0);
    withobj.setStackFrame(NULL);
    cx->fp()->setScopeChainNoCallObj(withobj.enclosingScope());
}

bool
js::IsActiveWithOrBlock(JSContext *cx, JSObject &obj, uint32_t stackDepth)
{
    return (obj.isWith() || obj.isBlock()) &&
           obj.getPrivate() == js_FloatingFrameIfGenerator(cx, cx->fp()) &&
           obj.asNestedScope().stackDepth() >= stackDepth;
}

/* Unwind block and scope chains to match the given depth. */
void
js::UnwindScope(JSContext *cx, uint32_t stackDepth)
{
    JS_ASSERT(cx->fp()->base() + stackDepth <= cx->regs().sp);

    StackFrame *fp = cx->fp();
    StaticBlockObject *block = fp->maybeBlockChain();
    while (block) {
        if (block->stackDepth() < stackDepth)
            break;
        block = block->enclosingBlock();
    }
    fp->setBlockChain(block);

    for (;;) {
        JSObject &scopeChain = fp->scopeChain();
        if (!IsActiveWithOrBlock(cx, scopeChain, stackDepth))
            break;
        if (scopeChain.isClonedBlock())
            scopeChain.asClonedBlock().put(cx);
        else
            LeaveWith(cx);
    }
}

/*
 * Find the results of incrementing or decrementing *vp. For pre-increments,
 * both *vp and *vp2 will contain the result on return. For post-increments,
 * vp will contain the original value converted to a number and vp2 will get
 * the result. Both vp and vp2 must be roots.
 */
static bool
DoIncDec(JSContext *cx, const JSCodeSpec *cs, Value *vp, Value *vp2)
{
    if (cs->format & JOF_POST) {
        double d;
        if (!ToNumber(cx, *vp, &d))
            return JS_FALSE;
        vp->setNumber(d);
        (cs->format & JOF_INC) ? ++d : --d;
        vp2->setNumber(d);
        return JS_TRUE;
    }

    double d;
    if (!ToNumber(cx, *vp, &d))
        return JS_FALSE;
    (cs->format & JOF_INC) ? ++d : --d;
    vp->setNumber(d);
    *vp2 = *vp;
    return JS_TRUE;
}

const Value &
js::GetUpvar(JSContext *cx, uintN closureLevel, UpvarCookie cookie)
{
    JS_ASSERT(closureLevel >= cookie.level() && cookie.level() > 0);
    const uintN targetLevel = closureLevel - cookie.level();

    StackFrame *fp = FindUpvarFrame(cx, targetLevel);
    uintN slot = cookie.slot();
    const Value *vp;

    if (!fp->isFunctionFrame() || fp->isEvalFrame()) {
        vp = fp->slots() + fp->numFixed();
    } else if (slot < fp->numFormalArgs()) {
        vp = fp->formalArgs();
    } else if (slot == UpvarCookie::CALLEE_SLOT) {
        vp = &fp->calleev();
        slot = 0;
    } else {
        slot -= fp->numFormalArgs();
        JS_ASSERT(slot < fp->numSlots());
        vp = fp->slots();
    }

    return vp[slot];
}

extern StackFrame *
js::FindUpvarFrame(JSContext *cx, uintN targetLevel)
{
    StackFrame *fp = cx->fp();
    while (true) {
        JS_ASSERT(fp && fp->isScriptFrame());
        if (fp->script()->staticLevel == targetLevel)
            break;
        fp = fp->prev();
    }
    return fp;
}

#define PUSH_COPY(v)             do { *regs.sp++ = v; assertSameCompartment(cx, regs.sp[-1]); } while (0)
#define PUSH_COPY_SKIP_CHECK(v)  *regs.sp++ = v
#define PUSH_NULL()              regs.sp++->setNull()
#define PUSH_UNDEFINED()         regs.sp++->setUndefined()
#define PUSH_BOOLEAN(b)          regs.sp++->setBoolean(b)
#define PUSH_DOUBLE(d)           regs.sp++->setDouble(d)
#define PUSH_INT32(i)            regs.sp++->setInt32(i)
#define PUSH_STRING(s)           do { regs.sp++->setString(s); assertSameCompartment(cx, regs.sp[-1]); } while (0)
#define PUSH_OBJECT(obj)         do { regs.sp++->setObject(obj); assertSameCompartment(cx, regs.sp[-1]); } while (0)
#define PUSH_OBJECT_OR_NULL(obj) do { regs.sp++->setObjectOrNull(obj); assertSameCompartment(cx, regs.sp[-1]); } while (0)
#define PUSH_HOLE()              regs.sp++->setMagic(JS_ARRAY_HOLE)
#define POP_COPY_TO(v)           v = *--regs.sp
#define POP_RETURN_VALUE()       regs.fp()->setReturnValue(*--regs.sp)

#define VALUE_TO_BOOLEAN(cx, vp, b)                                           \
    JS_BEGIN_MACRO                                                            \
        vp = &regs.sp[-1];                                                    \
        if (vp->isNull()) {                                                   \
            b = false;                                                        \
        } else if (vp->isBoolean()) {                                         \
            b = vp->toBoolean();                                              \
        } else {                                                              \
            b = !!js_ValueToBoolean(*vp);                                     \
        }                                                                     \
    JS_END_MACRO

#define POP_BOOLEAN(cx, vp, b)   do { VALUE_TO_BOOLEAN(cx, vp, b); regs.sp--; } while(0)

#define VALUE_TO_OBJECT(cx, vp, obj)                                          \
    JS_BEGIN_MACRO                                                            \
        if ((vp)->isObject()) {                                               \
            obj = &(vp)->toObject();                                          \
        } else {                                                              \
            obj = js_ValueToNonNullObject(cx, *(vp));                         \
            if (!obj)                                                         \
                goto error;                                                   \
            (vp)->setObject(*obj);                                            \
        }                                                                     \
    JS_END_MACRO

#define FETCH_OBJECT(cx, n, obj)                                              \
    JS_BEGIN_MACRO                                                            \
        Value *vp_ = &regs.sp[n];                                             \
        VALUE_TO_OBJECT(cx, vp_, obj);                                        \
    JS_END_MACRO

/* Test whether v is an int in the range [-2^31 + 1, 2^31 - 2] */
static JS_ALWAYS_INLINE bool
CanIncDecWithoutOverflow(int32_t i)
{
    return (i > JSVAL_INT_MIN) && (i < JSVAL_INT_MAX);
}

/*
 * Threaded interpretation via computed goto appears to be well-supported by
 * GCC 3 and higher.  IBM's C compiler when run with the right options (e.g.,
 * -qlanglvl=extended) also supports threading.  Ditto the SunPro C compiler.
 * Currently it's broken for JS_VERSION < 160, though this isn't worth fixing.
 * Add your compiler support macros here.
 */
#ifndef JS_THREADED_INTERP
# if JS_VERSION >= 160 && (                                                   \
    __GNUC__ >= 3 ||                                                          \
    (__IBMC__ >= 700 && defined __IBM_COMPUTED_GOTO) ||                       \
    __SUNPRO_C >= 0x570)
#  define JS_THREADED_INTERP 1
# else
#  define JS_THREADED_INTERP 0
# endif
#endif

template<typename T>
class GenericInterruptEnabler : public InterpreterFrames::InterruptEnablerBase {
  public:
    GenericInterruptEnabler(T *variable, T value) : variable(variable), value(value) { }
    void enableInterrupts() const { *variable = value; }

  private:
    T *variable;
    T value;
};

inline InterpreterFrames::InterpreterFrames(JSContext *cx, FrameRegs *regs, 
                                            const InterruptEnablerBase &enabler)
  : context(cx), regs(regs), enabler(enabler)
{
    older = JS_THREAD_DATA(cx)->interpreterFrames;
    JS_THREAD_DATA(cx)->interpreterFrames = this;
}
 
inline InterpreterFrames::~InterpreterFrames()
{
    JS_THREAD_DATA(context)->interpreterFrames = older;
}

#if defined(DEBUG) && !defined(JS_THREADSAFE)
void
js::AssertValidPropertyCacheHit(JSContext *cx,
                                JSObject *start, JSObject *found,
                                PropertyCacheEntry *entry)
{
    JSScript *script = cx->fp()->script();
    FrameRegs& regs = cx->regs();

    uint32_t sample = cx->runtime->gcNumber;
    PropertyCacheEntry savedEntry = *entry;

    PropertyName *name;
    GET_NAME_FROM_BYTECODE(script, regs.pc, 0, name);

    JSObject *obj, *pobj;
    JSProperty *prop;
    JSBool ok;

    if (JOF_OPMODE(*regs.pc) == JOF_NAME) {
        bool global = js_CodeSpec[*regs.pc].format & JOF_GNAME;
        ok = FindProperty(cx, name, global, &obj, &pobj, &prop);
    } else {
        obj = start;
        ok = LookupProperty(cx, obj, name, &pobj, &prop);
    }
    JS_ASSERT(ok);

    if (cx->runtime->gcNumber != sample)
        JS_PROPERTY_CACHE(cx).restore(&savedEntry);
    JS_ASSERT(prop);
    JS_ASSERT(pobj == found);

    const Shape *shape = (Shape *) prop;
    JS_ASSERT(entry->prop == shape);
}
#endif /* DEBUG && !JS_THREADSAFE */

/*
 * Ensure that the intrepreter switch can close call-bytecode cases in the
 * same way as non-call bytecodes.
 */
JS_STATIC_ASSERT(JSOP_NAME_LENGTH == JSOP_CALLNAME_LENGTH);
JS_STATIC_ASSERT(JSOP_GETFCSLOT_LENGTH == JSOP_CALLFCSLOT_LENGTH);
JS_STATIC_ASSERT(JSOP_GETARG_LENGTH == JSOP_CALLARG_LENGTH);
JS_STATIC_ASSERT(JSOP_GETLOCAL_LENGTH == JSOP_CALLLOCAL_LENGTH);
JS_STATIC_ASSERT(JSOP_XMLNAME_LENGTH == JSOP_CALLXMLNAME_LENGTH);

/*
 * Same for JSOP_SETNAME and JSOP_SETPROP, which differ only slightly but
 * remain distinct for the decompiler. Likewise for JSOP_INIT{PROP,METHOD}.
 */
JS_STATIC_ASSERT(JSOP_SETNAME_LENGTH == JSOP_SETPROP_LENGTH);
JS_STATIC_ASSERT(JSOP_SETNAME_LENGTH == JSOP_SETMETHOD_LENGTH);
JS_STATIC_ASSERT(JSOP_INITPROP_LENGTH == JSOP_INITMETHOD_LENGTH);

/* See TRY_BRANCH_AFTER_COND. */
JS_STATIC_ASSERT(JSOP_IFNE_LENGTH == JSOP_IFEQ_LENGTH);
JS_STATIC_ASSERT(JSOP_IFNE == JSOP_IFEQ + 1);

/* For the fastest case inder JSOP_INCNAME, etc. */
JS_STATIC_ASSERT(JSOP_INCNAME_LENGTH == JSOP_DECNAME_LENGTH);
JS_STATIC_ASSERT(JSOP_INCNAME_LENGTH == JSOP_NAMEINC_LENGTH);
JS_STATIC_ASSERT(JSOP_INCNAME_LENGTH == JSOP_NAMEDEC_LENGTH);

/*
 * Inline fast paths for iteration. js_IteratorMore and js_IteratorNext handle
 * all cases, but we inline the most frequently taken paths here.
 */
static inline bool
IteratorMore(JSContext *cx, JSObject *iterobj, bool *cond, Value *rval)
{
    if (iterobj->isIterator()) {
        NativeIterator *ni = iterobj->getNativeIterator();
        if (ni->isKeyIter()) {
            *cond = (ni->props_cursor < ni->props_end);
            return true;
        }
    }
    if (!js_IteratorMore(cx, iterobj, rval))
        return false;
    *cond = rval->isTrue();
    return true;
}

static inline bool
IteratorNext(JSContext *cx, JSObject *iterobj, Value *rval)
{
    if (iterobj->isIterator()) {
        NativeIterator *ni = iterobj->getNativeIterator();
        if (ni->isKeyIter()) {
            JS_ASSERT(ni->props_cursor < ni->props_end);
            jsid id = *ni->current();
            if (JSID_IS_ATOM(id)) {
                rval->setString(JSID_TO_STRING(id));
                ni->incCursor();
                return true;
            }
            /* Take the slow path if we have to stringify a numeric property name. */
        }
    }
    return js_IteratorNext(cx, iterobj, rval);
}

/*
 * For bytecodes which push values and then fall through, make sure the
 * types of the pushed values are consistent with type inference information.
 */
static inline void
TypeCheckNextBytecode(JSContext *cx, JSScript *script, unsigned n, const FrameRegs &regs)
{
#ifdef DEBUG
    if (cx->typeInferenceEnabled() &&
        n == GetBytecodeLength(regs.pc)) {
        TypeScript::CheckBytecode(cx, script, regs.pc, regs.sp);
    }
#endif
}

JS_NEVER_INLINE bool
js::Interpret(JSContext *cx, StackFrame *entryFrame, InterpMode interpMode)
{
    JSAutoResolveFlags rf(cx, RESOLVE_INFER);

    gc::VerifyBarriers(cx, true);

    JS_ASSERT(!cx->compartment->activeAnalysis);

#if JS_THREADED_INTERP
#define CHECK_PCCOUNT_INTERRUPTS() JS_ASSERT_IF(script->pcCounters, jumpTable == interruptJumpTable)
#else
#define CHECK_PCCOUNT_INTERRUPTS() JS_ASSERT_IF(script->pcCounters, switchMask == -1)
#endif

    /*
     * Macros for threaded interpreter loop
     */
#if JS_THREADED_INTERP
    static void *const normalJumpTable[] = {
# define OPDEF(op,val,name,token,length,nuses,ndefs,prec,format) \
        JS_EXTENSION &&L_##op,
# include "jsopcode.tbl"
# undef OPDEF
    };

    static void *const interruptJumpTable[] = {
# define OPDEF(op,val,name,token,length,nuses,ndefs,prec,format)              \
        JS_EXTENSION &&interrupt,
# include "jsopcode.tbl"
# undef OPDEF
    };

    register void * const *jumpTable = normalJumpTable;

    typedef GenericInterruptEnabler<void * const *> InterruptEnabler;
    InterruptEnabler interruptEnabler(&jumpTable, interruptJumpTable);

# define DO_OP()            JS_BEGIN_MACRO                                    \
                                CHECK_PCCOUNT_INTERRUPTS();                   \
                                js::gc::VerifyBarriers(cx);                   \
                                JS_EXTENSION_(goto *jumpTable[op]);           \
                            JS_END_MACRO
# define DO_NEXT_OP(n)      JS_BEGIN_MACRO                                    \
                                TypeCheckNextBytecode(cx, script, n, regs);   \
                                op = (JSOp) *(regs.pc += (n));                \
                                DO_OP();                                      \
                            JS_END_MACRO

# define BEGIN_CASE(OP)     L_##OP:
# define END_CASE(OP)       DO_NEXT_OP(OP##_LENGTH);
# define END_VARLEN_CASE    DO_NEXT_OP(len);
# define ADD_EMPTY_CASE(OP) BEGIN_CASE(OP)                                    \
                                JS_ASSERT(js_CodeSpec[OP].length == 1);       \
                                op = (JSOp) *++regs.pc;                       \
                                DO_OP();

# define END_EMPTY_CASES

#else /* !JS_THREADED_INTERP */

    register intN switchMask = 0;
    intN switchOp;
    typedef GenericInterruptEnabler<intN> InterruptEnabler;
    InterruptEnabler interruptEnabler(&switchMask, -1);

# define DO_OP()            goto do_op
# define DO_NEXT_OP(n)      JS_BEGIN_MACRO                                    \
                                JS_ASSERT((n) == len);                        \
                                goto advance_pc;                              \
                            JS_END_MACRO

# define BEGIN_CASE(OP)     case OP:
# define END_CASE(OP)       END_CASE_LEN(OP##_LENGTH)
# define END_CASE_LEN(n)    END_CASE_LENX(n)
# define END_CASE_LENX(n)   END_CASE_LEN##n

/*
 * To share the code for all len == 1 cases we use the specialized label with
 * code that falls through to advance_pc: .
 */
# define END_CASE_LEN1      goto advance_pc_by_one;
# define END_CASE_LEN2      len = 2; goto advance_pc;
# define END_CASE_LEN3      len = 3; goto advance_pc;
# define END_CASE_LEN4      len = 4; goto advance_pc;
# define END_CASE_LEN5      len = 5; goto advance_pc;
# define END_VARLEN_CASE    goto advance_pc;
# define ADD_EMPTY_CASE(OP) BEGIN_CASE(OP)
# define END_EMPTY_CASES    goto advance_pc_by_one;

#endif /* !JS_THREADED_INTERP */

#define ENABLE_INTERRUPTS() (interruptEnabler.enableInterrupts())

#define LOAD_ATOM(PCOFF, atom)                                                \
    JS_BEGIN_MACRO                                                            \
        JS_ASSERT((size_t)(atoms - script->atoms) <                           \
                  (size_t)(script->natoms - GET_INDEX(regs.pc + PCOFF)));     \
        atom = atoms[GET_INDEX(regs.pc + PCOFF)];                             \
    JS_END_MACRO

#define LOAD_NAME(PCOFF, name)                                                \
    JS_BEGIN_MACRO                                                            \
        JSAtom *atom;                                                         \
        LOAD_ATOM((PCOFF), atom);                                             \
        name = atom->asPropertyName();                                        \
    JS_END_MACRO

#define GET_FULL_INDEX(PCOFF)                                                 \
    (atoms - script->atoms + GET_INDEX(regs.pc + (PCOFF)))

#define LOAD_OBJECT(PCOFF, obj)                                               \
    (obj = script->getObject(GET_FULL_INDEX(PCOFF)))

#define LOAD_FUNCTION(PCOFF)                                                  \
    (fun = script->getFunction(GET_FULL_INDEX(PCOFF)))

#define LOAD_DOUBLE(PCOFF, dbl)                                               \
    (dbl = script->getConst(GET_FULL_INDEX(PCOFF)).toDouble())

#if defined(JS_METHODJIT)
    bool useMethodJIT = false;
#endif

#ifdef JS_METHODJIT

#define RESET_USE_METHODJIT()                                                 \
    JS_BEGIN_MACRO                                                            \
        useMethodJIT = cx->methodJitEnabled &&                                \
            script->getJITStatus(regs.fp()->isConstructing()) != JITScript_Invalid && \
           (interpMode == JSINTERP_NORMAL ||                                  \
            interpMode == JSINTERP_REJOIN ||                                  \
            interpMode == JSINTERP_SKIP_TRAP);                                \
    JS_END_MACRO

#define CHECK_PARTIAL_METHODJIT(status)                                       \
    JS_BEGIN_MACRO                                                            \
        switch (status) {                                                     \
          case mjit::Jaeger_UnfinishedAtTrap:                                 \
            interpMode = JSINTERP_SKIP_TRAP;                                  \
            /* FALLTHROUGH */                                                 \
          case mjit::Jaeger_Unfinished:                                       \
            op = (JSOp) *regs.pc;                                             \
            RESTORE_INTERP_VARS_CHECK_EXCEPTION();                            \
            DO_OP();                                                          \
          default:;                                                           \
        }                                                                     \
    JS_END_MACRO

#else

#define RESET_USE_METHODJIT() ((void) 0)

#endif

#define RESTORE_INTERP_VARS()                                                 \
    JS_BEGIN_MACRO                                                            \
        SET_SCRIPT(regs.fp()->script());                                      \
        argv = regs.fp()->maybeFormalArgs();                                  \
        atoms = FrameAtomBase(cx, regs.fp());                                 \
        JS_ASSERT(&cx->regs() == &regs);                                      \
    JS_END_MACRO

#define RESTORE_INTERP_VARS_CHECK_EXCEPTION()                                 \
    JS_BEGIN_MACRO                                                            \
        RESTORE_INTERP_VARS();                                                \
        if (cx->isExceptionPending())                                         \
            goto error;                                                       \
        CHECK_INTERRUPT_HANDLER();                                            \
    JS_END_MACRO

    /*
     * Prepare to call a user-supplied branch handler, and abort the script
     * if it returns false.
     */
#define CHECK_BRANCH()                                                        \
    JS_BEGIN_MACRO                                                            \
        if (JS_THREAD_DATA(cx)->interruptFlags && !js_HandleExecutionInterrupt(cx)) \
            goto error;                                                       \
    JS_END_MACRO

#define BRANCH(n)                                                             \
    JS_BEGIN_MACRO                                                            \
        regs.pc += (n);                                                       \
        op = (JSOp) *regs.pc;                                                 \
        if ((n) <= 0)                                                         \
            goto check_backedge;                                              \
        DO_OP();                                                              \
    JS_END_MACRO

#define SET_SCRIPT(s)                                                         \
    JS_BEGIN_MACRO                                                            \
        script = (s);                                                         \
        if (script->hasAnyBreakpointsOrStepMode())                            \
            ENABLE_INTERRUPTS();                                              \
        if (script->pcCounters)                                               \
            ENABLE_INTERRUPTS();                                              \
        JS_ASSERT_IF(interpMode == JSINTERP_SKIP_TRAP,                        \
                     script->hasAnyBreakpointsOrStepMode());                  \
    JS_END_MACRO

#define CHECK_INTERRUPT_HANDLER()                                             \
    JS_BEGIN_MACRO                                                            \
        if (cx->debugHooks->interruptHook)                                    \
            ENABLE_INTERRUPTS();                                              \
    JS_END_MACRO

    /* Repoint cx->regs to a local variable for faster access. */
    FrameRegs regs = cx->regs();
    PreserveRegsGuard interpGuard(cx, regs);

    /*
     * Help Debugger find frames running scripts that it has put in
     * single-step mode.
     */
    InterpreterFrames interpreterFrame(cx, &regs, interruptEnabler);

    /* Copy in hot values that change infrequently. */
    JSRuntime *const rt = cx->runtime;
    JSScript *script;
    SET_SCRIPT(regs.fp()->script());
    Value *argv = regs.fp()->maybeFormalArgs();
    CHECK_INTERRUPT_HANDLER();

    if (rt->profilingScripts)
        ENABLE_INTERRUPTS();

    if (!entryFrame)
        entryFrame = regs.fp();

    /*
     * Initialize the index segment register used by LOAD_ATOM and
     * GET_FULL_INDEX macros below. As a register we use a pointer based on
     * the atom map to turn frequently executed LOAD_ATOM into simple array
     * access. For less frequent object and regexp loads we have to recover
     * the segment from atoms pointer first.
     */
    JSAtom **atoms = script->atoms;

#if JS_HAS_GENERATORS
    if (JS_UNLIKELY(regs.fp()->isGeneratorFrame())) {
        JS_ASSERT((size_t) (regs.pc - script->code) <= script->length);
        JS_ASSERT((size_t) (regs.sp - regs.fp()->base()) <= StackDepth(script));

        /*
         * To support generator_throw and to catch ignored exceptions,
         * fail if cx->isExceptionPending() is true.
         */
        if (cx->isExceptionPending())
            goto error;
    }
#endif

    /* State communicated between non-local jumps: */
    JSBool interpReturnOK;

    /* Don't call the script prologue if executing between Method and Trace JIT. */
    if (interpMode == JSINTERP_NORMAL) {
        StackFrame *fp = regs.fp();
        JS_ASSERT_IF(!fp->isGeneratorFrame(), regs.pc == script->code);
        if (!ScriptPrologueOrGeneratorResume(cx, fp, UseNewTypeAtEntry(cx, fp)))
            goto error;
        if (cx->compartment->debugMode()) {
            JSTrapStatus status = ScriptDebugPrologue(cx, fp);
            switch (status) {
              case JSTRAP_CONTINUE:
                break;
              case JSTRAP_RETURN:
                interpReturnOK = JS_TRUE;
                goto forced_return;
              case JSTRAP_THROW:
              case JSTRAP_ERROR:
                goto error;
              default:
                JS_NOT_REACHED("bad ScriptDebugPrologue status");
            }
        }
    }

    /* The REJOIN mode acts like the normal mode, except the prologue is skipped. */
    if (interpMode == JSINTERP_REJOIN)
        interpMode = JSINTERP_NORMAL;

    CHECK_INTERRUPT_HANDLER();

    RESET_USE_METHODJIT();

    /*
     * It is important that "op" be initialized before calling DO_OP because
     * it is possible for "op" to be specially assigned during the normal
     * processing of an opcode while looping. We rely on DO_NEXT_OP to manage
     * "op" correctly in all other cases.
     */
    JSOp op;
    jsint len;
    len = 0;

    /* Check for too deep of a native thread stack. */
    JS_CHECK_RECURSION(cx, goto error);

    DO_NEXT_OP(len);

#if JS_THREADED_INTERP
    /*
     * This is a loop, but it does not look like a loop. The loop-closing
     * jump is distributed throughout goto *jumpTable[op] inside of DO_OP.
     * When interrupts are enabled, jumpTable is set to interruptJumpTable
     * where all jumps point to the interrupt label. The latter, after
     * calling the interrupt handler, dispatches through normalJumpTable to
     * continue the normal bytecode processing.
     */

#else /* !JS_THREADED_INTERP */
    for (;;) {
      advance_pc_by_one:
        JS_ASSERT(js_CodeSpec[op].length == 1);
        len = 1;
      advance_pc:
        regs.pc += len;
        op = (JSOp) *regs.pc;

      do_op:
        CHECK_PCCOUNT_INTERRUPTS();
        js::gc::VerifyBarriers(cx);
        switchOp = intN(op) | switchMask;
      do_switch:
        switch (switchOp) {
#endif

#if JS_THREADED_INTERP
  interrupt:
#else /* !JS_THREADED_INTERP */
  case -1:
    JS_ASSERT(switchMask == -1);
#endif /* !JS_THREADED_INTERP */
    {
        bool moreInterrupts = false;

        if (cx->runtime->profilingScripts) {
            if (!script->pcCounters)
                script->initCounts(cx);
            moreInterrupts = true;
        }

        if (script->pcCounters) {
            OpcodeCounts counts = script->getCounts(regs.pc);
            counts.get(OpcodeCounts::BASE_INTERP)++;
            moreInterrupts = true;
        }

        JSInterruptHook hook = cx->debugHooks->interruptHook;
        if (hook || script->stepModeEnabled()) {
            Value rval;
            JSTrapStatus status = JSTRAP_CONTINUE;
            if (hook)
                status = hook(cx, script, regs.pc, &rval, cx->debugHooks->interruptHookData);
            if (status == JSTRAP_CONTINUE && script->stepModeEnabled())
                status = Debugger::onSingleStep(cx, &rval);
            switch (status) {
              case JSTRAP_ERROR:
                goto error;
              case JSTRAP_CONTINUE:
                break;
              case JSTRAP_RETURN:
                regs.fp()->setReturnValue(rval);
                interpReturnOK = JS_TRUE;
                goto forced_return;
              case JSTRAP_THROW:
                cx->setPendingException(rval);
                goto error;
              default:;
            }
            moreInterrupts = true;
        }

        if (script->hasAnyBreakpointsOrStepMode())
            moreInterrupts = true;

        if (script->hasBreakpointsAt(regs.pc) && interpMode != JSINTERP_SKIP_TRAP) {
            Value rval;
            JSTrapStatus status = Debugger::onTrap(cx, &rval);
            switch (status) {
              case JSTRAP_ERROR:
                goto error;
              case JSTRAP_RETURN:
                regs.fp()->setReturnValue(rval);
                interpReturnOK = JS_TRUE;
                goto forced_return;
              case JSTRAP_THROW:
                cx->setPendingException(rval);
                goto error;
              default:
                break;
            }
            JS_ASSERT(status == JSTRAP_CONTINUE);
            CHECK_INTERRUPT_HANDLER();
            JS_ASSERT(rval.isInt32() && rval.toInt32() == op);
        }

        interpMode = JSINTERP_NORMAL;

#if JS_THREADED_INTERP
        jumpTable = moreInterrupts ? interruptJumpTable : normalJumpTable;
        JS_EXTENSION_(goto *normalJumpTable[op]);
#else
        switchMask = moreInterrupts ? -1 : 0;
        switchOp = intN(op);
        goto do_switch;
#endif
    }

/* No-ops for ease of decompilation. */
ADD_EMPTY_CASE(JSOP_NOP)
ADD_EMPTY_CASE(JSOP_UNUSED0)
ADD_EMPTY_CASE(JSOP_UNUSED1)
ADD_EMPTY_CASE(JSOP_UNUSED2)
ADD_EMPTY_CASE(JSOP_UNUSED3)
ADD_EMPTY_CASE(JSOP_UNUSED4)
ADD_EMPTY_CASE(JSOP_UNUSED5)
ADD_EMPTY_CASE(JSOP_UNUSED6)
ADD_EMPTY_CASE(JSOP_UNUSED7)
ADD_EMPTY_CASE(JSOP_UNUSED8)
ADD_EMPTY_CASE(JSOP_UNUSED9)
ADD_EMPTY_CASE(JSOP_UNUSED10)
ADD_EMPTY_CASE(JSOP_UNUSED11)
ADD_EMPTY_CASE(JSOP_UNUSED12)
ADD_EMPTY_CASE(JSOP_UNUSED13)
ADD_EMPTY_CASE(JSOP_CONDSWITCH)
ADD_EMPTY_CASE(JSOP_TRY)
#if JS_HAS_XML_SUPPORT
ADD_EMPTY_CASE(JSOP_STARTXML)
ADD_EMPTY_CASE(JSOP_STARTXMLEXPR)
#endif
ADD_EMPTY_CASE(JSOP_LOOPHEAD)
END_EMPTY_CASES

BEGIN_CASE(JSOP_LABEL)
END_CASE(JSOP_LABEL)

check_backedge:
{
    CHECK_BRANCH();
    if (op != JSOP_LOOPHEAD)
        DO_OP();

#ifdef JS_ION
    // Attempt on-stack replacement with Ion code.
    if (ion::IsEnabled()) {
        JS_ASSERT(op == JSOP_LOOPHEAD);
        ion::MethodStatus status =
            ion::CanEnterAtBranch(cx, script, regs.fp(), regs.pc);
        if (status == ion::Method_Compiled) {
            interpReturnOK = ion::SideCannon(cx, regs.fp(), regs.pc);
            if (entryFrame != regs.fp())
                goto jit_return;
            regs.fp()->setFinishedInInterpreter();
            goto leave_on_safe_point;
        }
    }
#endif /* JS_ION */

#ifdef JS_METHODJIT
    if (!useMethodJIT)
        DO_OP();
    mjit::CompileStatus status =
        mjit::CanMethodJITAtBranch(cx, script, regs.fp(), regs.pc);
    if (status == mjit::Compile_Error)
        goto error;
    if (status == mjit::Compile_Okay) {
        void *ncode =
            script->nativeCodeForPC(regs.fp()->isConstructing(), regs.pc);
        mjit::JaegerStatus status =
            mjit::JaegerShotAtSafePoint(cx, ncode, true);
        CHECK_PARTIAL_METHODJIT(status);
        interpReturnOK = (status == mjit::Jaeger_Returned);
        if (entryFrame != regs.fp())
            goto jit_return;
        regs.fp()->setFinishedInInterpreter();
        goto leave_on_safe_point;
    }
    if (status == mjit::Compile_Abort)
        useMethodJIT = false;
#endif /* JS_METHODJIT */

    DO_OP();
}

BEGIN_CASE(JSOP_NOTEARG)
END_CASE(JSOP_NOTEARG)

/* ADD_EMPTY_CASE is not used here as JSOP_LINENO_LENGTH == 3. */
BEGIN_CASE(JSOP_LINENO)
END_CASE(JSOP_LINENO)

BEGIN_CASE(JSOP_UNDEFINED)
    PUSH_UNDEFINED();
END_CASE(JSOP_UNDEFINED)

BEGIN_CASE(JSOP_POP)
    regs.sp--;
END_CASE(JSOP_POP)

BEGIN_CASE(JSOP_POPN)
{
    regs.sp -= GET_UINT16(regs.pc);
#ifdef DEBUG
    JS_ASSERT(regs.fp()->base() <= regs.sp);
    StaticBlockObject *block = regs.fp()->maybeBlockChain();
    JS_ASSERT_IF(block,
                 block->stackDepth() + block->slotCount()
                 <= (size_t) (regs.sp - regs.fp()->base()));
    for (JSObject *obj = &regs.fp()->scopeChain(); obj; obj = obj->enclosingScope()) {
        if (!obj->isBlock() || !obj->isWith())
            continue;
        if (obj->getPrivate() != js_FloatingFrameIfGenerator(cx, regs.fp()))
            break;
        JS_ASSERT(regs.fp()->base() + obj->asBlock().stackDepth()
                  + (obj->isBlock() ? obj->asBlock().slotCount() : 1)
                  <= regs.sp);
    }
#endif
}
END_CASE(JSOP_POPN)

BEGIN_CASE(JSOP_SETRVAL)
BEGIN_CASE(JSOP_POPV)
    POP_RETURN_VALUE();
END_CASE(JSOP_POPV)

BEGIN_CASE(JSOP_ENTERWITH)
    if (!EnterWith(cx, -1))
        goto error;

    /*
     * We must ensure that different "with" blocks have different stack depth
     * associated with them. This allows the try handler search to properly
     * recover the scope chain. Thus we must keep the stack at least at the
     * current level.
     *
     * We set sp[-1] to the current "with" object to help asserting the
     * enter/leave balance in [leavewith].
     */
    regs.sp[-1].setObject(regs.fp()->scopeChain());
END_CASE(JSOP_ENTERWITH)

BEGIN_CASE(JSOP_LEAVEWITH)
    JS_ASSERT(regs.sp[-1].toObject() == regs.fp()->scopeChain());
    regs.sp--;
    LeaveWith(cx);
END_CASE(JSOP_LEAVEWITH)

BEGIN_CASE(JSOP_RETURN)
    POP_RETURN_VALUE();
    /* FALL THROUGH */

BEGIN_CASE(JSOP_RETRVAL)    /* fp return value already set */
BEGIN_CASE(JSOP_STOP)
{
    /*
     * When the inlined frame exits with an exception or an error, ok will be
     * false after the inline_return label.
     */
    CHECK_BRANCH();

    interpReturnOK = true;
    if (entryFrame != regs.fp())
  inline_return:
    {
        JS_ASSERT(!regs.fp()->hasBlockChain());
        JS_ASSERT(!IsActiveWithOrBlock(cx, regs.fp()->scopeChain(), 0));

        if (cx->compartment->debugMode())
            interpReturnOK = ScriptDebugEpilogue(cx, regs.fp(), interpReturnOK);
 
        interpReturnOK = ScriptEpilogue(cx, regs.fp(), interpReturnOK);

        /* The JIT inlines ScriptEpilogue. */
#if defined(JS_METHODJIT) || defined(JS_ION)
  jit_return:
#endif

        /* The results of lowered call/apply frames need to be shifted. */
        bool shiftResult = regs.fp()->loweredCallOrApply();

        cx->stack.popInlineFrame(regs);

        RESTORE_INTERP_VARS();

        JS_ASSERT(*regs.pc == JSOP_NEW || *regs.pc == JSOP_CALL ||
                  *regs.pc == JSOP_FUNCALL || *regs.pc == JSOP_FUNAPPLY);

        /* Resume execution in the calling frame. */
        RESET_USE_METHODJIT();
        if (JS_LIKELY(interpReturnOK)) {
            TypeScript::Monitor(cx, script, regs.pc, regs.sp[-1]);

            if (shiftResult) {
                regs.sp[-2] = regs.sp[-1];
                regs.sp--;
            }

            len = JSOP_CALL_LENGTH;
            DO_NEXT_OP(len);
        }

        /* Increment pc so that |sp - fp->slots == ReconstructStackDepth(pc)|. */
        regs.pc += JSOP_CALL_LENGTH;
        goto error;
    } else {
        JS_ASSERT(regs.sp == regs.fp()->base());
    }
    interpReturnOK = true;
    goto exit;
}

BEGIN_CASE(JSOP_DEFAULT)
    regs.sp--;
    /* FALL THROUGH */
BEGIN_CASE(JSOP_GOTO)
{
    len = GET_JUMP_OFFSET(regs.pc);
    BRANCH(len);
}
END_CASE(JSOP_GOTO)

BEGIN_CASE(JSOP_IFEQ)
{
    bool cond;
    Value *_;
    POP_BOOLEAN(cx, _, cond);
    if (cond == false) {
        len = GET_JUMP_OFFSET(regs.pc);
        BRANCH(len);
    }
}
END_CASE(JSOP_IFEQ)

BEGIN_CASE(JSOP_IFNE)
{
    bool cond;
    Value *_;
    POP_BOOLEAN(cx, _, cond);
    if (cond != false) {
        len = GET_JUMP_OFFSET(regs.pc);
        BRANCH(len);
    }
}
END_CASE(JSOP_IFNE)

BEGIN_CASE(JSOP_OR)
{
    bool cond;
    Value *_;
    VALUE_TO_BOOLEAN(cx, _, cond);
    if (cond == true) {
        len = GET_JUMP_OFFSET(regs.pc);
        DO_NEXT_OP(len);
    }
}
END_CASE(JSOP_OR)

BEGIN_CASE(JSOP_AND)
{
    bool cond;
    Value *_;
    VALUE_TO_BOOLEAN(cx, _, cond);
    if (cond == false) {
        len = GET_JUMP_OFFSET(regs.pc);
        DO_NEXT_OP(len);
    }
}
END_CASE(JSOP_AND)

/*
 * If the index value at sp[n] is not an int that fits in a jsval, it could
 * be an object (an XML QName, AttributeName, or AnyName), but only if we are
 * compiling with JS_HAS_XML_SUPPORT.  Otherwise convert the index value to a
 * string atom id.
 */
#define FETCH_ELEMENT_ID(obj, n, id)                                          \
    JS_BEGIN_MACRO                                                            \
        const Value &idval_ = regs.sp[n];                                     \
        int32_t i_;                                                           \
        if (ValueFitsInInt32(idval_, &i_) && INT_FITS_IN_JSID(i_)) {          \
            id = INT_TO_JSID(i_);                                             \
        } else {                                                              \
            if (!js_InternNonIntElementId(cx, obj, idval_, &id, &regs.sp[n])) \
                goto error;                                                   \
        }                                                                     \
    JS_END_MACRO

#define TRY_BRANCH_AFTER_COND(cond,spdec)                                     \
    JS_BEGIN_MACRO                                                            \
        JS_ASSERT(js_CodeSpec[op].length == 1);                               \
        uintN diff_ = (uintN) regs.pc[1] - (uintN) JSOP_IFEQ;                 \
        if (diff_ <= 1) {                                                     \
            regs.sp -= spdec;                                                 \
            if (cond == (diff_ != 0)) {                                       \
                ++regs.pc;                                                    \
                len = GET_JUMP_OFFSET(regs.pc);                               \
                BRANCH(len);                                                  \
            }                                                                 \
            len = 1 + JSOP_IFEQ_LENGTH;                                       \
            DO_NEXT_OP(len);                                                  \
        }                                                                     \
    JS_END_MACRO

BEGIN_CASE(JSOP_IN)
{
    const Value &rref = regs.sp[-1];
    if (!rref.isObject()) {
        js_ReportValueError(cx, JSMSG_IN_NOT_OBJECT, -1, rref, NULL);
        goto error;
    }
    JSObject *obj = &rref.toObject();
    jsid id;
    FETCH_ELEMENT_ID(obj, -2, id);
    JSObject *obj2;
    JSProperty *prop;
    if (!obj->lookupGeneric(cx, id, &obj2, &prop))
        goto error;
    bool cond = prop != NULL;
    TRY_BRANCH_AFTER_COND(cond, 2);
    regs.sp--;
    regs.sp[-1].setBoolean(cond);
}
END_CASE(JSOP_IN)

BEGIN_CASE(JSOP_ITER)
{
    JS_ASSERT(regs.sp > regs.fp()->base());
    uintN flags = regs.pc[1];
    if (!js_ValueToIterator(cx, flags, &regs.sp[-1]))
        goto error;
    CHECK_INTERRUPT_HANDLER();
    JS_ASSERT(!regs.sp[-1].isPrimitive());
}
END_CASE(JSOP_ITER)

BEGIN_CASE(JSOP_MOREITER)
{
    JS_ASSERT(regs.sp - 1 >= regs.fp()->base());
    JS_ASSERT(regs.sp[-1].isObject());
    PUSH_NULL();
    bool cond;
    if (!IteratorMore(cx, &regs.sp[-2].toObject(), &cond, &regs.sp[-1]))
        goto error;
    CHECK_INTERRUPT_HANDLER();
    regs.sp[-1].setBoolean(cond);
}
END_CASE(JSOP_MOREITER)

BEGIN_CASE(JSOP_ITERNEXT)
{
    Value *itervp = regs.sp - GET_INT8(regs.pc);
    JS_ASSERT(itervp >= regs.fp()->base());
    JS_ASSERT(itervp->isObject());
    PUSH_NULL();
    if (!IteratorNext(cx, &itervp->toObject(), &regs.sp[-1]))
        goto error;
}
END_CASE(JSOP_ITERNEXT)

BEGIN_CASE(JSOP_ENDITER)
{
    JS_ASSERT(regs.sp - 1 >= regs.fp()->base());
    bool ok = !!js_CloseIterator(cx, &regs.sp[-1].toObject());
    regs.sp--;
    if (!ok)
        goto error;
}
END_CASE(JSOP_ENDITER)

BEGIN_CASE(JSOP_DUP)
{
    JS_ASSERT(regs.sp > regs.fp()->base());
    const Value &rref = regs.sp[-1];
    PUSH_COPY(rref);
}
END_CASE(JSOP_DUP)

BEGIN_CASE(JSOP_DUP2)
{
    JS_ASSERT(regs.sp - 2 >= regs.fp()->base());
    const Value &lref = regs.sp[-2];
    const Value &rref = regs.sp[-1];
    PUSH_COPY(lref);
    PUSH_COPY(rref);
}
END_CASE(JSOP_DUP2)

BEGIN_CASE(JSOP_SWAP)
{
    JS_ASSERT(regs.sp - 2 >= regs.fp()->base());
    Value &lref = regs.sp[-2];
    Value &rref = regs.sp[-1];
    lref.swap(rref);
}
END_CASE(JSOP_SWAP)

BEGIN_CASE(JSOP_PICK)
{
    jsint i = regs.pc[1];
    JS_ASSERT(regs.sp - (i+1) >= regs.fp()->base());
    Value lval = regs.sp[-(i+1)];
    memmove(regs.sp - (i+1), regs.sp - i, sizeof(Value)*i);
    regs.sp[-1] = lval;
}
END_CASE(JSOP_PICK)

BEGIN_CASE(JSOP_SETCONST)
{
    PropertyName *name;
    LOAD_NAME(0, name);
    JSObject &obj = regs.fp()->varObj();
    const Value &ref = regs.sp[-1];
    if (!obj.defineProperty(cx, name, ref,
                            JS_PropertyStub, JS_StrictPropertyStub,
                            JSPROP_ENUMERATE | JSPROP_PERMANENT | JSPROP_READONLY)) {
        goto error;
    }
}
END_CASE(JSOP_SETCONST);

#if JS_HAS_DESTRUCTURING
BEGIN_CASE(JSOP_ENUMCONSTELEM)
{
    const Value &ref = regs.sp[-3];
    JSObject *obj;
    FETCH_OBJECT(cx, -2, obj);
    jsid id;
    FETCH_ELEMENT_ID(obj, -1, id);
    if (!obj->defineGeneric(cx, id, ref,
                            JS_PropertyStub, JS_StrictPropertyStub,
                            JSPROP_ENUMERATE | JSPROP_PERMANENT | JSPROP_READONLY)) {
        goto error;
    }
    regs.sp -= 3;
}
END_CASE(JSOP_ENUMCONSTELEM)
#endif

BEGIN_CASE(JSOP_BINDGNAME)
    PUSH_OBJECT(regs.fp()->scopeChain().global());
END_CASE(JSOP_BINDGNAME)

BEGIN_CASE(JSOP_BINDNAME)
{
    JSObject *obj;
    do {
        /*
         * We can skip the property lookup for the global object. If the
         * property does not exist anywhere on the scope chain, JSOP_SETNAME
         * adds the property to the global.
         *
         * As a consequence of this optimization for the global object we run
         * its JSRESOLVE_ASSIGNING-tolerant resolve hooks only in JSOP_SETNAME,
         * after the interpreter evaluates the right- hand-side of the
         * assignment, and not here.
         *
         * This should be transparent to the hooks because the script, instead
         * of name = rhs, could have used global.name = rhs given a global
         * object reference, which also calls the hooks only after evaluating
         * the rhs. We desire such resolve hook equivalence between the two
         * forms.
         */
        obj = &regs.fp()->scopeChain();
        if (obj->isGlobal())
            break;

        PropertyName *name;
        LOAD_NAME(0, name);

        obj = FindIdentifierBase(cx, &regs.fp()->scopeChain(), name);
        if (!obj)
            goto error;
    } while (0);
    PUSH_OBJECT(*obj);
}
END_CASE(JSOP_BINDNAME)

#define BITWISE_OP(OP)                                                        \
    JS_BEGIN_MACRO                                                            \
        int32_t i, j;                                                         \
        if (!ToInt32(cx, regs.sp[-2], &i))                                    \
            goto error;                                                       \
        if (!ToInt32(cx, regs.sp[-1], &j))                                    \
            goto error;                                                       \
        i = i OP j;                                                           \
        regs.sp--;                                                            \
        regs.sp[-1].setInt32(i);                                              \
    JS_END_MACRO

BEGIN_CASE(JSOP_BITOR)
    BITWISE_OP(|);
END_CASE(JSOP_BITOR)

BEGIN_CASE(JSOP_BITXOR)
    BITWISE_OP(^);
END_CASE(JSOP_BITXOR)

BEGIN_CASE(JSOP_BITAND)
    BITWISE_OP(&);
END_CASE(JSOP_BITAND)

#undef BITWISE_OP

#define EQUALITY_OP(OP)                                                       \
    JS_BEGIN_MACRO                                                            \
        Value rval = regs.sp[-1];                                             \
        Value lval = regs.sp[-2];                                             \
        JSBool cond;                                                          \
        if (!LooselyEqual(cx, lval, rval, &cond))                             \
            goto error;                                                       \
        cond = cond OP JS_TRUE;                                               \
        TRY_BRANCH_AFTER_COND(cond, 2);                                       \
        regs.sp--;                                                            \
        regs.sp[-1].setBoolean(cond);                                         \
    JS_END_MACRO

BEGIN_CASE(JSOP_EQ)
    EQUALITY_OP(==);
END_CASE(JSOP_EQ)

BEGIN_CASE(JSOP_NE)
    EQUALITY_OP(!=);
END_CASE(JSOP_NE)

#undef EQUALITY_OP

#define STRICT_EQUALITY_OP(OP, COND)                                          \
    JS_BEGIN_MACRO                                                            \
        const Value &rref = regs.sp[-1];                                      \
        const Value &lref = regs.sp[-2];                                      \
        JSBool equal;                                                         \
        if (!StrictlyEqual(cx, lref, rref, &equal))                           \
            goto error;                                                       \
        COND = equal OP JS_TRUE;                                              \
        regs.sp--;                                                            \
    JS_END_MACRO

BEGIN_CASE(JSOP_STRICTEQ)
{
    bool cond;
    STRICT_EQUALITY_OP(==, cond);
    regs.sp[-1].setBoolean(cond);
}
END_CASE(JSOP_STRICTEQ)

BEGIN_CASE(JSOP_STRICTNE)
{
    bool cond;
    STRICT_EQUALITY_OP(!=, cond);
    regs.sp[-1].setBoolean(cond);
}
END_CASE(JSOP_STRICTNE)

BEGIN_CASE(JSOP_CASE)
{
    bool cond;
    STRICT_EQUALITY_OP(==, cond);
    if (cond) {
        regs.sp--;
        len = GET_JUMP_OFFSET(regs.pc);
        BRANCH(len);
    }
}
END_CASE(JSOP_CASE)

#undef STRICT_EQUALITY_OP

#define RELATIONAL_OP(OP)                                                     \
    JS_BEGIN_MACRO                                                            \
        Value &rval = regs.sp[-1];                                            \
        Value &lval = regs.sp[-2];                                            \
        bool cond;                                                            \
        /* Optimize for two int-tagged operands (typical loop control). */    \
        if (lval.isInt32() && rval.isInt32()) {                               \
            cond = lval.toInt32() OP rval.toInt32();                          \
        } else {                                                              \
            if (!ToPrimitive(cx, JSTYPE_NUMBER, &lval))                       \
                goto error;                                                   \
            if (!ToPrimitive(cx, JSTYPE_NUMBER, &rval))                       \
                goto error;                                                   \
            if (lval.isString() && rval.isString()) {                         \
                JSString *l = lval.toString(), *r = rval.toString();          \
                int32_t result;                                               \
                if (!CompareStrings(cx, l, r, &result))                       \
                    goto error;                                               \
                cond = result OP 0;                                           \
            } else {                                                          \
                double l, r;                                                  \
                if (!ToNumber(cx, lval, &l) || !ToNumber(cx, rval, &r))       \
                    goto error;                                               \
                cond = JSDOUBLE_COMPARE(l, OP, r, false);                     \
            }                                                                 \
        }                                                                     \
        TRY_BRANCH_AFTER_COND(cond, 2);                                       \
        regs.sp[-2].setBoolean(cond);                                         \
        regs.sp--;                                                            \
    JS_END_MACRO

BEGIN_CASE(JSOP_LT)
    RELATIONAL_OP(<);
END_CASE(JSOP_LT)

BEGIN_CASE(JSOP_LE)
    RELATIONAL_OP(<=);
END_CASE(JSOP_LE)

BEGIN_CASE(JSOP_GT)
    RELATIONAL_OP(>);
END_CASE(JSOP_GT)

BEGIN_CASE(JSOP_GE)
    RELATIONAL_OP(>=);
END_CASE(JSOP_GE)

#undef RELATIONAL_OP

#define SIGNED_SHIFT_OP(OP)                                                   \
    JS_BEGIN_MACRO                                                            \
        int32_t i, j;                                                         \
        if (!ToInt32(cx, regs.sp[-2], &i))                                    \
            goto error;                                                       \
        if (!ToInt32(cx, regs.sp[-1], &j))                                    \
            goto error;                                                       \
        i = i OP (j & 31);                                                    \
        regs.sp--;                                                            \
        regs.sp[-1].setInt32(i);                                              \
    JS_END_MACRO

BEGIN_CASE(JSOP_LSH)
    SIGNED_SHIFT_OP(<<);
END_CASE(JSOP_LSH)

BEGIN_CASE(JSOP_RSH)
    SIGNED_SHIFT_OP(>>);
END_CASE(JSOP_RSH)

#undef SIGNED_SHIFT_OP

BEGIN_CASE(JSOP_URSH)
{
    uint32_t u;
    if (!ToUint32(cx, regs.sp[-2], &u))
        goto error;
    int32_t j;
    if (!ToInt32(cx, regs.sp[-1], &j))
        goto error;

    u >>= (j & 31);

    regs.sp--;
    if (!regs.sp[-1].setNumber(uint32_t(u)))
        TypeScript::MonitorOverflow(cx, script, regs.pc);
}
END_CASE(JSOP_URSH)

BEGIN_CASE(JSOP_ADD)
{
    Value rval = regs.sp[-1];
    Value lval = regs.sp[-2];

    if (lval.isInt32() && rval.isInt32()) {
        int32_t l = lval.toInt32(), r = rval.toInt32();
        int32_t sum = l + r;
        if (JS_UNLIKELY(bool((l ^ sum) & (r ^ sum) & 0x80000000))) {
            regs.sp[-2].setDouble(double(l) + double(r));
            TypeScript::MonitorOverflow(cx, script, regs.pc);
        } else {
            regs.sp[-2].setInt32(sum);
        }
        regs.sp--;
    } else
#if JS_HAS_XML_SUPPORT
    if (IsXML(lval) && IsXML(rval)) {
        if (!js_ConcatenateXML(cx, &lval.toObject(), &rval.toObject(), &rval))
            goto error;
        regs.sp[-2] = rval;
        regs.sp--;
        TypeScript::MonitorUnknown(cx, script, regs.pc);
    } else
#endif
    {
        /*
         * If either operand is an object, any non-integer result must be
         * reported to inference.
         */
        bool lIsObject = lval.isObject(), rIsObject = rval.isObject();

        if (!ToPrimitive(cx, &lval))
            goto error;
        if (!ToPrimitive(cx, &rval))
            goto error;
        bool lIsString, rIsString;
        if ((lIsString = lval.isString()) | (rIsString = rval.isString())) {
            JSString *lstr, *rstr;
            if (lIsString) {
                lstr = lval.toString();
            } else {
                lstr = ToString(cx, lval);
                if (!lstr)
                    goto error;
                regs.sp[-2].setString(lstr);
            }
            if (rIsString) {
                rstr = rval.toString();
            } else {
                rstr = ToString(cx, rval);
                if (!rstr)
                    goto error;
                regs.sp[-1].setString(rstr);
            }
            JSString *str = js_ConcatStrings(cx, lstr, rstr);
            if (!str)
                goto error;
            if (lIsObject || rIsObject)
                TypeScript::MonitorString(cx, script, regs.pc);
            regs.sp[-2].setString(str);
            regs.sp--;
        } else {
            double l, r;
            if (!ToNumber(cx, lval, &l) || !ToNumber(cx, rval, &r))
                goto error;
            l += r;
            if (!regs.sp[-2].setNumber(l) &&
                (lIsObject || rIsObject || (!lval.isDouble() && !rval.isDouble()))) {
                TypeScript::MonitorOverflow(cx, script, regs.pc);
            }
            regs.sp--;
        }
    }
}
END_CASE(JSOP_ADD)

#define BINARY_OP(OP)                                                         \
    JS_BEGIN_MACRO                                                            \
        Value rval = regs.sp[-1];                                             \
        Value lval = regs.sp[-2];                                             \
        double d1, d2;                                                        \
        if (!ToNumber(cx, lval, &d1) || !ToNumber(cx, rval, &d2))             \
            goto error;                                                       \
        double d = d1 OP d2;                                                  \
        regs.sp--;                                                            \
        if (!regs.sp[-1].setNumber(d) &&                                      \
            !(lval.isDouble() || rval.isDouble())) {                          \
            TypeScript::MonitorOverflow(cx, script, regs.pc);                 \
        }                                                                     \
    JS_END_MACRO

BEGIN_CASE(JSOP_SUB)
    BINARY_OP(-);
END_CASE(JSOP_SUB)

BEGIN_CASE(JSOP_MUL)
    BINARY_OP(*);
END_CASE(JSOP_MUL)

#undef BINARY_OP

BEGIN_CASE(JSOP_DIV)
{
    Value rval = regs.sp[-1];
    Value lval = regs.sp[-2];
    double d1, d2;
    if (!ToNumber(cx, lval, &d1) || !ToNumber(cx, rval, &d2))
        goto error;
    regs.sp--;

    regs.sp[-1].setNumber(NumberDiv(d1, d2));

    if (d2 == 0 || (regs.sp[-1].isDouble() && !(lval.isDouble() || rval.isDouble())))
        TypeScript::MonitorOverflow(cx, script, regs.pc);
}
END_CASE(JSOP_DIV)

BEGIN_CASE(JSOP_MOD)
{
    Value &lref = regs.sp[-2];
    Value &rref = regs.sp[-1];
    int32_t l, r;
    if (lref.isInt32() && rref.isInt32() &&
        (l = lref.toInt32()) >= 0 && (r = rref.toInt32()) > 0) {
        int32_t mod = l % r;
        regs.sp--;
        regs.sp[-1].setInt32(mod);
    } else {
        double d1, d2;
        if (!ToNumber(cx, regs.sp[-2], &d1) || !ToNumber(cx, regs.sp[-1], &d2))
            goto error;
        regs.sp--;
        regs.sp[-1].setNumber(NumberMod(d1, d2));
        TypeScript::MonitorOverflow(cx, script, regs.pc);
    }
}
END_CASE(JSOP_MOD)

BEGIN_CASE(JSOP_NOT)
{
    Value *_;
    bool cond;
    POP_BOOLEAN(cx, _, cond);
    PUSH_BOOLEAN(!cond);
}
END_CASE(JSOP_NOT)

BEGIN_CASE(JSOP_BITNOT)
{
    int32_t i;
    if (!ToInt32(cx, regs.sp[-1], &i))
        goto error;
    i = ~i;
    regs.sp[-1].setInt32(i);
}
END_CASE(JSOP_BITNOT)

BEGIN_CASE(JSOP_NEG)
{
    /*
     * When the operand is int jsval, INT32_FITS_IN_JSVAL(i) implies
     * INT32_FITS_IN_JSVAL(-i) unless i is 0 or INT32_MIN when the
     * results, -0.0 or INT32_MAX + 1, are jsdouble values.
     */
    Value ref = regs.sp[-1];
    int32_t i;
    if (ref.isInt32() && (i = ref.toInt32()) != 0 && i != INT32_MIN) {
        i = -i;
        regs.sp[-1].setInt32(i);
    } else {
        double d;
        if (!ToNumber(cx, regs.sp[-1], &d))
            goto error;
        d = -d;
        if (!regs.sp[-1].setNumber(d) && !ref.isDouble())
            TypeScript::MonitorOverflow(cx, script, regs.pc);
    }
}
END_CASE(JSOP_NEG)

BEGIN_CASE(JSOP_POS)
    if (!ToNumber(cx, &regs.sp[-1]))
        goto error;
    if (!regs.sp[-1].isInt32())
        TypeScript::MonitorOverflow(cx, script, regs.pc);
END_CASE(JSOP_POS)

BEGIN_CASE(JSOP_DELNAME)
{
    PropertyName *name;
    LOAD_NAME(0, name);
    JSObject *obj, *obj2;
    JSProperty *prop;
    if (!FindProperty(cx, name, false, &obj, &obj2, &prop))
        goto error;

    /* Strict mode code should never contain JSOP_DELNAME opcodes. */
    JS_ASSERT(!script->strictModeCode);

    /* ECMA says to return true if name is undefined or inherited. */
    PUSH_BOOLEAN(true);
    if (prop) {
        if (!obj->deleteProperty(cx, name, &regs.sp[-1], false))
            goto error;
    }
}
END_CASE(JSOP_DELNAME)

BEGIN_CASE(JSOP_DELPROP)
{
    PropertyName *name;
    LOAD_NAME(0, name);

    JSObject *obj;
    FETCH_OBJECT(cx, -1, obj);

    Value rval;
    if (!obj->deleteProperty(cx, name, &rval, script->strictModeCode))
        goto error;

    regs.sp[-1] = rval;
}
END_CASE(JSOP_DELPROP)

BEGIN_CASE(JSOP_DELELEM)
{
    /* Fetch the left part and resolve it to a non-null object. */
    JSObject *obj;
    FETCH_OBJECT(cx, -2, obj);

    const Value &propval = regs.sp[-1];
    Value &rval = regs.sp[-2];

    if (!obj->deleteByValue(cx, propval, &rval, script->strictModeCode))
        goto error;

    regs.sp--;
}
END_CASE(JSOP_DELELEM)

BEGIN_CASE(JSOP_TOID)
{
    /*
     * Increment or decrement requires use to lookup the same property twice, but we need to avoid
     * the oberservable stringification the second time.
     * There must be an object value below the id, which will not be popped
     * but is necessary in interning the id for XML.
     */
 
    Value &idval = regs.sp[-1];
    if (!idval.isInt32()) {
        JSObject *obj;
        FETCH_OBJECT(cx, -2, obj);
 
        jsid dummy;
        if (!js_InternNonIntElementId(cx, obj, idval, &dummy, &idval))
            goto error;
 
        TypeScript::MonitorUnknown(cx, script, regs.pc);
    } 
}
END_CASE(JSOP_TOID)

BEGIN_CASE(JSOP_TYPEOFEXPR)
BEGIN_CASE(JSOP_TYPEOF)
{
    const Value &ref = regs.sp[-1];
    JSType type = JS_TypeOfValue(cx, ref);
    regs.sp[-1].setString(rt->atomState.typeAtoms[type]);
}
END_CASE(JSOP_TYPEOF)

BEGIN_CASE(JSOP_VOID)
    regs.sp[-1].setUndefined();
END_CASE(JSOP_VOID)

BEGIN_CASE(JSOP_INCELEM)
BEGIN_CASE(JSOP_DECELEM)
BEGIN_CASE(JSOP_ELEMINC)
BEGIN_CASE(JSOP_ELEMDEC)
    /* No-op */
END_CASE(JSOP_INCELEM)

BEGIN_CASE(JSOP_INCPROP)
BEGIN_CASE(JSOP_DECPROP)
BEGIN_CASE(JSOP_PROPINC)
BEGIN_CASE(JSOP_PROPDEC)
BEGIN_CASE(JSOP_INCNAME)
BEGIN_CASE(JSOP_DECNAME)
BEGIN_CASE(JSOP_NAMEINC)
BEGIN_CASE(JSOP_NAMEDEC)
BEGIN_CASE(JSOP_INCGNAME)
BEGIN_CASE(JSOP_DECGNAME)
BEGIN_CASE(JSOP_GNAMEINC)
BEGIN_CASE(JSOP_GNAMEDEC)
    /* No-op */
END_CASE(JSOP_INCPROP)

{
    int incr, incr2;
    uint32_t slot;
    Value *vp;

    /* Position cases so the most frequent i++ does not need a jump. */
BEGIN_CASE(JSOP_DECARG)
    incr = -1; incr2 = -1; goto do_arg_incop;
BEGIN_CASE(JSOP_ARGDEC)
    incr = -1; incr2 =  0; goto do_arg_incop;
BEGIN_CASE(JSOP_INCARG)
    incr =  1; incr2 =  1; goto do_arg_incop;
BEGIN_CASE(JSOP_ARGINC)
    incr =  1; incr2 =  0;

  do_arg_incop:
    slot = GET_ARGNO(regs.pc);
    JS_ASSERT(slot < regs.fp()->numFormalArgs());
    vp = argv + slot;
    goto do_int_fast_incop;

BEGIN_CASE(JSOP_DECLOCAL)
    incr = -1; incr2 = -1; goto do_local_incop;
BEGIN_CASE(JSOP_LOCALDEC)
    incr = -1; incr2 =  0; goto do_local_incop;
BEGIN_CASE(JSOP_INCLOCAL)
    incr =  1; incr2 =  1; goto do_local_incop;
BEGIN_CASE(JSOP_LOCALINC)
    incr =  1; incr2 =  0;

  /*
   * do_local_incop comes right before do_int_fast_incop as we want to
   * avoid an extra jump for variable cases as local++ is more frequent
   * than arg++.
   */
  do_local_incop:
    slot = GET_SLOTNO(regs.pc);
    JS_ASSERT(slot < regs.fp()->numSlots());
    vp = regs.fp()->slots() + slot;

  do_int_fast_incop:
    int32_t tmp;
    if (JS_LIKELY(vp->isInt32() && CanIncDecWithoutOverflow(tmp = vp->toInt32()))) {
        vp->getInt32Ref() = tmp + incr;
        JS_ASSERT(JSOP_INCARG_LENGTH == js_CodeSpec[op].length);
        PUSH_INT32(tmp + incr2);
    } else {
        PUSH_COPY(*vp);
        if (!DoIncDec(cx, &js_CodeSpec[op], &regs.sp[-1], vp))
            goto error;
        TypeScript::MonitorOverflow(cx, script, regs.pc);
    }
    len = JSOP_INCARG_LENGTH;
    JS_ASSERT(len == js_CodeSpec[op].length);
    DO_NEXT_OP(len);
}

BEGIN_CASE(JSOP_THIS)
    if (!ComputeThis(cx, regs.fp()))
        goto error;
    PUSH_COPY(regs.fp()->thisValue());
END_CASE(JSOP_THIS)

BEGIN_CASE(JSOP_GETPROP)
BEGIN_CASE(JSOP_GETXPROP)
BEGIN_CASE(JSOP_LENGTH)
BEGIN_CASE(JSOP_CALLPROP)
{
    Value rval;
<<<<<<< HEAD
    do {
        Value *vp = &regs.sp[-1];

        if (op == JSOP_LENGTH) {
            /* Optimize length accesses on strings, arrays, and arguments. */
            if (vp->isString()) {
                rval = Int32Value(vp->toString()->length());
                break;
            }
            if (vp->isMagic(JS_LAZY_ARGUMENTS)) {
                rval = Int32Value(regs.fp()->numActualArgs());
                break;
            }
            if (vp->isObject()) {
                JSObject *obj = &vp->toObject();
                if (obj->isArray()) {
                    jsuint length = obj->getArrayLength();
                    rval = NumberValue(length);
                    break;
                }

                if (obj->isArguments()) {
                    ArgumentsObject &argsobj = obj->asArguments();
                    if (!argsobj.hasOverriddenLength()) {
                        uint32_t length = argsobj.initialLength();
                        JS_ASSERT(length < INT32_MAX);
                        rval = Int32Value(int32_t(length));
                        break;
                    }
                }

                if (js_IsTypedArray(obj)) {
                    JSObject *tarray = TypedArray::getTypedArray(obj);
                    rval = Int32Value(TypedArray::getLength(tarray));
                    break;
                }
            }
        }

        JSObject *obj;
        VALUE_TO_OBJECT(cx, vp, obj);
        JSObject *aobj = js_GetProtoIfDenseArray(obj);

        PropertyCacheEntry *entry;
        JSObject *obj2;
        PropertyName *name;
        JS_PROPERTY_CACHE(cx).test(cx, regs.pc, aobj, obj2, entry, name);
        if (!name) {
            ASSERT_VALID_PROPERTY_CACHE_HIT(aobj, obj2, entry);
            NATIVE_GET(cx, obj, obj2, entry->prop, JSGET_METHOD_BARRIER, &rval);
            break;
        }

        if (JS_LIKELY(!aobj->getOps()->getProperty)
            ? !GetPropertyHelper(cx, obj, name,
                                 (regs.pc[JSOP_GETPROP_LENGTH] == JSOP_IFEQ)
                                 ? JSGET_CACHE_RESULT | JSGET_NO_METHOD_BARRIER
                                 : JSGET_CACHE_RESULT | JSGET_METHOD_BARRIER,
                                 &rval)
            : !GetObjectProperty(cx, obj, name, &rval))
        {
            goto error;
        }
    } while (0);
=======
    if (!GetPropertyOperation(cx, regs.pc, regs.sp[-1], &rval))
        goto error;
>>>>>>> 80ffa8dd

    TypeScript::Monitor(cx, script, regs.pc, rval);

    regs.sp[-1] = rval;
    assertSameCompartment(cx, regs.sp[-1]);
}
END_CASE(JSOP_GETPROP)

BEGIN_CASE(JSOP_SETGNAME)
BEGIN_CASE(JSOP_SETNAME)
BEGIN_CASE(JSOP_SETPROP)
BEGIN_CASE(JSOP_SETMETHOD)
{
    const Value &rval = regs.sp[-1];
    const Value &lval = regs.sp[-2];

    if (!SetPropertyOperation(cx, regs.pc, lval, rval))
        goto error;

    regs.sp[-2] = regs.sp[-1];
    regs.sp--;
}
END_CASE(JSOP_SETPROP)

BEGIN_CASE(JSOP_GETELEM)
{
    Value &lref = regs.sp[-2];
    Value &rref = regs.sp[-1];
    Value &rval = regs.sp[-2];
    if (lref.isString() && rref.isInt32()) {
        JSString *str = lref.toString();
        int32_t i = rref.toInt32();
        if (size_t(i) < str->length()) {
            str = cx->runtime->staticStrings.getUnitStringForElement(cx, str, size_t(i));
            if (!str)
                goto error;
            rval.setString(str);
            TypeScript::Monitor(cx, script, regs.pc, rval);
            regs.sp--;
            len = JSOP_GETELEM_LENGTH;
            DO_NEXT_OP(len);
        }
    }

    if (lref.isMagic(JS_LAZY_ARGUMENTS)) {
        if (rref.isInt32() && size_t(rref.toInt32()) < regs.fp()->numActualArgs()) {
            rval = regs.fp()->canonicalActualArg(rref.toInt32());
            TypeScript::Monitor(cx, script, regs.pc, rval);
            regs.sp--;
            len = JSOP_GETELEM_LENGTH;
            DO_NEXT_OP(len);
        }
        MarkArgumentsCreated(cx, script);
        JS_ASSERT(!lref.isMagic(JS_LAZY_ARGUMENTS));
    }

    JSObject *obj;
    VALUE_TO_OBJECT(cx, &lref, obj);

    uint32_t index;
    if (IsDefinitelyIndex(rref, &index)) {
        if (obj->isDenseArray()) {
            if (index < obj->getDenseArrayInitializedLength()) {
                rval = obj->getDenseArrayElement(index);
                if (!rval.isMagic())
                    goto end_getelem;
            }
        } else if (obj->isArguments()) {
            if (obj->asArguments().getElement(index, &rval))
                goto end_getelem;
        }

        if (!obj->getElement(cx, index, &rval))
            goto error;
    } else {
        if (script->hasAnalysis())
            script->analysis()->getCode(regs.pc).getStringElement = true;

        SpecialId special;
        if (ValueIsSpecial(obj, &rref, &special, cx)) {
            if (!obj->getSpecial(cx, obj, special, &rval))
                goto error;
        } else {
            JSAtom *name;
            if (!js_ValueToAtom(cx, rref, &name))
                goto error;

            if (name->isIndex(&index)) {
                if (!obj->getElement(cx, index, &rval))
                    goto error;
            } else {
                if (!obj->getProperty(cx, name->asPropertyName(), &rval))
                    goto error;
            }
        }
    }

  end_getelem:
    assertSameCompartment(cx, rval);
    TypeScript::Monitor(cx, script, regs.pc, rval);
    regs.sp--;
}
END_CASE(JSOP_GETELEM)

BEGIN_CASE(JSOP_CALLELEM)
{
    /* Find the object on which to look for |this|'s properties. */
    Value thisv = regs.sp[-2];
    JSObject *thisObj = ValuePropertyBearer(cx, thisv, -2);
    if (!thisObj)
        goto error;

    /* Fetch index and convert it to id suitable for use with obj. */
    jsid id;
    FETCH_ELEMENT_ID(thisObj, -1, id);

    /* Get the method. */
    if (!js_GetMethod(cx, thisObj, id, JSGET_NO_METHOD_BARRIER, &regs.sp[-2]))
        goto error;

#if JS_HAS_NO_SUCH_METHOD
    if (JS_UNLIKELY(regs.sp[-2].isPrimitive()) && thisv.isObject()) {
        if (!OnUnknownMethod(cx, &thisv.toObject(), regs.sp[-1], regs.sp - 2))
            goto error;
    }
#endif

    regs.sp--;

    TypeScript::Monitor(cx, script, regs.pc, regs.sp[-1]);
}
END_CASE(JSOP_CALLELEM)

BEGIN_CASE(JSOP_SETELEM)
{
    JSObject *obj;
    FETCH_OBJECT(cx, -3, obj);
    jsid id;
    FETCH_ELEMENT_ID(obj, -2, id);
    Value rval;
    TypeScript::MonitorAssign(cx, script, regs.pc, obj, id, regs.sp[-1]);
    do {
        if (obj->isDenseArray() && JSID_IS_INT(id)) {
            jsuint length = obj->getDenseArrayInitializedLength();
            jsint i = JSID_TO_INT(id);
            if ((jsuint)i < length) {
                if (obj->getDenseArrayElement(i).isMagic(JS_ARRAY_HOLE)) {
                    if (js_PrototypeHasIndexedProperties(cx, obj))
                        break;
                    if ((jsuint)i >= obj->getArrayLength())
                        obj->setArrayLength(cx, i + 1);
                }
                obj->setDenseArrayElementWithType(cx, i, regs.sp[-1]);
                goto end_setelem;
            } else {
                if (script->hasAnalysis())
                    script->analysis()->getCode(regs.pc).arrayWriteHole = true;
            }
        }
    } while (0);
    rval = regs.sp[-1];
    if (!obj->setGeneric(cx, id, &rval, script->strictModeCode))
        goto error;
  end_setelem:
    regs.sp[-3] = regs.sp[-1];
    regs.sp -= 2;
}
END_CASE(JSOP_SETELEM)

BEGIN_CASE(JSOP_ENUMELEM)
{
    /* Funky: the value to set is under the [obj, id] pair. */
    JSObject *obj;
    FETCH_OBJECT(cx, -2, obj);
    jsid id;
    FETCH_ELEMENT_ID(obj, -1, id);
    Value rval = regs.sp[-3];
    if (!obj->setGeneric(cx, id, &rval, script->strictModeCode))
        goto error;
    regs.sp -= 3;
}
END_CASE(JSOP_ENUMELEM)

BEGIN_CASE(JSOP_EVAL)
{
    CallArgs args = CallArgsFromSp(GET_ARGC(regs.pc), regs.sp);
    if (IsBuiltinEvalForScope(&regs.fp()->scopeChain(), args.calleev())) {
        if (!DirectEval(cx, args))
            goto error;
    } else {
        if (!InvokeKernel(cx, args))
            goto error;
    }
    CHECK_INTERRUPT_HANDLER();
    regs.sp = args.spAfterCall();
    TypeScript::Monitor(cx, script, regs.pc, regs.sp[-1]);
}
END_CASE(JSOP_EVAL)

BEGIN_CASE(JSOP_NEW)
BEGIN_CASE(JSOP_CALL)
BEGIN_CASE(JSOP_FUNCALL)
BEGIN_CASE(JSOP_FUNAPPLY)
{
    CallArgs args = CallArgsFromSp(GET_ARGC(regs.pc), regs.sp);
    JS_ASSERT(args.base() >= regs.fp()->base());

    bool construct = (*regs.pc == JSOP_NEW);

    JSFunction *fun;

    /* Don't bother trying to fast-path calls to scripted non-constructors. */
    if (!IsFunctionObject(args.calleev(), &fun) || !fun->isInterpretedConstructor()) {
        if (construct) {
            if (!InvokeConstructorKernel(cx, args))
                goto error;
        } else {
            if (!InvokeKernel(cx, args))
                goto error;
        }
        regs.sp = args.spAfterCall();
        TypeScript::Monitor(cx, script, regs.pc, regs.sp[-1]);
        CHECK_INTERRUPT_HANDLER();
        len = JSOP_CALL_LENGTH;
        DO_NEXT_OP(len);
    }

    TypeMonitorCall(cx, args, construct);

    InitialFrameFlags initial = construct ? INITIAL_CONSTRUCT : INITIAL_NONE;

    JSScript *newScript = fun->script();
    if (!cx->stack.pushInlineFrame(cx, regs, args, *fun, newScript, initial))
        goto error;

    RESTORE_INTERP_VARS();

    if (!regs.fp()->functionPrologue(cx))
        goto error;

    RESET_USE_METHODJIT();

    bool newType = cx->typeInferenceEnabled() && UseNewType(cx, script, regs.pc);
	
#ifdef JS_ION
    if (!newType && ion::IsEnabled()) {
        ion::MethodStatus status = ion::Compile(cx, script, regs.fp(), NULL);
        if (status == ion::Method_Compiled) {
            interpReturnOK = ion::Cannon(cx, regs.fp());
            CHECK_INTERRUPT_HANDLER();
            goto jit_return;
        }
    }
#endif

#ifdef JS_METHODJIT
    if (!newType) {
        /* Try to ensure methods are method JIT'd.  */
        mjit::CompileRequest request = (interpMode == JSINTERP_NORMAL)
                                       ? mjit::CompileRequest_Interpreter
                                       : mjit::CompileRequest_JIT;
        mjit::CompileStatus status = mjit::CanMethodJIT(cx, script, construct, request);
        if (status == mjit::Compile_Error)
            goto error;
        if (status == mjit::Compile_Okay) {
            mjit::JaegerStatus status = mjit::JaegerShot(cx, true);
            CHECK_PARTIAL_METHODJIT(status);
            interpReturnOK = (status == mjit::Jaeger_Returned);
            CHECK_INTERRUPT_HANDLER();
            goto jit_return;
        }
    }
#endif

    if (!ScriptPrologue(cx, regs.fp(), newType))
        goto error;

    if (cx->compartment->debugMode()) {
        switch (ScriptDebugPrologue(cx, regs.fp())) {
          case JSTRAP_CONTINUE:
            break;
          case JSTRAP_RETURN:
            interpReturnOK = JS_TRUE;
            goto forced_return;
          case JSTRAP_THROW:
          case JSTRAP_ERROR:
            goto error;
          default:
            JS_NOT_REACHED("bad ScriptDebugPrologue status");
        }
    }

    CHECK_INTERRUPT_HANDLER();

    /* Load first op and dispatch it (safe since JSOP_STOP). */
    op = (JSOp) *regs.pc;
    DO_OP();
}

BEGIN_CASE(JSOP_SETCALL)
{
    JS_ReportErrorNumber(cx, js_GetErrorMessage, NULL, JSMSG_BAD_LEFTSIDE_OF_ASS);
    goto error;
}
END_CASE(JSOP_SETCALL)

BEGIN_CASE(JSOP_IMPLICITTHIS)
{
    PropertyName *name;
    LOAD_NAME(0, name);

<<<<<<< HEAD
    JSOp op2 = JSOp(regs.pc[JSOP_NAME_LENGTH]);
    if (op2 == JSOP_TYPEOF) {
        if (!GetScopeNameForTypeOf(cx, obj, name, &rval))
            goto error;
    } else {
        if (!GetScopeName(cx, obj, name, &rval))
            goto error;
    }

    PUSH_COPY(rval);
    TypeScript::Monitor(cx, script, regs.pc, rval);

    /* obj must be on the scope chain, thus not a function. */
    if (op == JSOP_CALLNAME || op == JSOP_CALLGNAME) {
        JSObject *obj2;
        JSProperty *prop;
        if (!FindPropertyHelper(cx, name, true, false, &obj, &obj2, &prop))
            return false;
        PUSH_IMPLICIT_THIS(cx, obj, rval);
    }
=======
    JSObject *obj, *obj2;
    JSProperty *prop;
    if (!FindPropertyHelper(cx, name, false, false, &obj, &obj2, &prop))
        goto error;

    Value v;
    if (!ComputeImplicitThis(cx, obj, &v))
        goto error;
    PUSH_COPY(v);
}
END_CASE(JSOP_IMPLICITTHIS)

BEGIN_CASE(JSOP_GETGNAME)
BEGIN_CASE(JSOP_CALLGNAME)
BEGIN_CASE(JSOP_NAME)
BEGIN_CASE(JSOP_CALLNAME)
{
    Value rval;
    if (!NameOperation(cx, regs.pc, &rval))
        goto error;

    PUSH_COPY(rval);
    TypeScript::Monitor(cx, script, regs.pc, rval);
>>>>>>> 80ffa8dd
}
END_CASE(JSOP_NAME)

BEGIN_CASE(JSOP_UINT16)
    PUSH_INT32((int32_t) GET_UINT16(regs.pc));
END_CASE(JSOP_UINT16)

BEGIN_CASE(JSOP_UINT24)
    PUSH_INT32((int32_t) GET_UINT24(regs.pc));
END_CASE(JSOP_UINT24)

BEGIN_CASE(JSOP_INT8)
    PUSH_INT32(GET_INT8(regs.pc));
END_CASE(JSOP_INT8)

BEGIN_CASE(JSOP_INT32)
    PUSH_INT32(GET_INT32(regs.pc));
END_CASE(JSOP_INT32)

BEGIN_CASE(JSOP_INDEXBASE)
    /*
     * Here atoms can exceed script->natoms as we use atoms as a
     * segment register for object literals as well.
     */
    atoms += GET_INDEXBASE(regs.pc);
END_CASE(JSOP_INDEXBASE)

BEGIN_CASE(JSOP_INDEXBASE1)
BEGIN_CASE(JSOP_INDEXBASE2)
BEGIN_CASE(JSOP_INDEXBASE3)
    atoms += (op - JSOP_INDEXBASE1 + 1) << 16;
END_CASE(JSOP_INDEXBASE3)

BEGIN_CASE(JSOP_RESETBASE0)
BEGIN_CASE(JSOP_RESETBASE)
    atoms = script->atoms;
END_CASE(JSOP_RESETBASE)

BEGIN_CASE(JSOP_DOUBLE)
{
    double dbl;
    LOAD_DOUBLE(0, dbl);
    PUSH_DOUBLE(dbl);
}
END_CASE(JSOP_DOUBLE)

BEGIN_CASE(JSOP_STRING)
{
    JSAtom *atom;
    LOAD_ATOM(0, atom);
    PUSH_STRING(atom);
}
END_CASE(JSOP_STRING)

BEGIN_CASE(JSOP_OBJECT)
{
    JSObject *obj;
    LOAD_OBJECT(0, obj);
    PUSH_OBJECT(*obj);
}
END_CASE(JSOP_OBJECT)

BEGIN_CASE(JSOP_REGEXP)
{
    /*
     * Push a regexp object cloned from the regexp literal object mapped by the
     * bytecode at pc.
     */
    jsatomid index = GET_FULL_INDEX(0);
    JSObject *proto = regs.fp()->scopeChain().global().getOrCreateRegExpPrototype(cx);
    if (!proto)
        goto error;
    JSObject *obj = js_CloneRegExpObject(cx, script->getRegExp(index), proto);
    if (!obj)
        goto error;
    PUSH_OBJECT(*obj);
}
END_CASE(JSOP_REGEXP)

BEGIN_CASE(JSOP_ZERO)
    PUSH_INT32(0);
END_CASE(JSOP_ZERO)

BEGIN_CASE(JSOP_ONE)
    PUSH_INT32(1);
END_CASE(JSOP_ONE)

BEGIN_CASE(JSOP_NULL)
    PUSH_NULL();
END_CASE(JSOP_NULL)

BEGIN_CASE(JSOP_FALSE)
    PUSH_BOOLEAN(false);
END_CASE(JSOP_FALSE)

BEGIN_CASE(JSOP_TRUE)
    PUSH_BOOLEAN(true);
END_CASE(JSOP_TRUE)

{
BEGIN_CASE(JSOP_TABLESWITCH)
{
    jsbytecode *pc2 = regs.pc;
    len = GET_JUMP_OFFSET(pc2);

    /*
     * ECMAv2+ forbids conversion of discriminant, so we will skip to the
     * default case if the discriminant isn't already an int jsval.  (This
     * opcode is emitted only for dense jsint-domain switches.)
     */
    const Value &rref = *--regs.sp;
    int32_t i;
    if (rref.isInt32()) {
        i = rref.toInt32();
    } else {
        double d;
        /* Don't use JSDOUBLE_IS_INT32; treat -0 (double) as 0. */
        if (!rref.isDouble() || (d = rref.toDouble()) != (i = int32_t(rref.toDouble())))
            DO_NEXT_OP(len);
    }

    pc2 += JUMP_OFFSET_LEN;
    jsint low = GET_JUMP_OFFSET(pc2);
    pc2 += JUMP_OFFSET_LEN;
    jsint high = GET_JUMP_OFFSET(pc2);

    i -= low;
    if ((jsuint)i < (jsuint)(high - low + 1)) {
        pc2 += JUMP_OFFSET_LEN + JUMP_OFFSET_LEN * i;
        jsint off = (jsint) GET_JUMP_OFFSET(pc2);
        if (off)
            len = off;
    }
}
END_VARLEN_CASE
}

{
BEGIN_CASE(JSOP_LOOKUPSWITCH)
{
    jsint off;
    off = JUMP_OFFSET_LEN;

    /*
     * JSOP_LOOKUPSWITCH are never used if any atom index in it would exceed
     * 64K limit.
     */
    JS_ASSERT(atoms == script->atoms);
    jsbytecode *pc2 = regs.pc;

    Value lval = regs.sp[-1];
    regs.sp--;

    if (!lval.isPrimitive())
        goto end_lookup_switch;

    pc2 += off;
    jsint npairs;
    npairs = (jsint) GET_UINT16(pc2);
    pc2 += UINT16_LEN;
    JS_ASSERT(npairs);  /* empty switch uses JSOP_TABLESWITCH */

    bool match;
#define SEARCH_PAIRS(MATCH_CODE)                                              \
    for (;;) {                                                                \
        Value rval = script->getConst(GET_INDEX(pc2));                        \
        MATCH_CODE                                                            \
        pc2 += INDEX_LEN;                                                     \
        if (match)                                                            \
            break;                                                            \
        pc2 += off;                                                           \
        if (--npairs == 0) {                                                  \
            pc2 = regs.pc;                                                    \
            break;                                                            \
        }                                                                     \
    }

    if (lval.isString()) {
        JSLinearString *str = lval.toString()->ensureLinear(cx);
        if (!str)
            goto error;
        JSLinearString *str2;
        SEARCH_PAIRS(
            match = (rval.isString() &&
                     ((str2 = &rval.toString()->asLinear()) == str ||
                      EqualStrings(str2, str)));
        )
    } else if (lval.isNumber()) {
        double ldbl = lval.toNumber();
        SEARCH_PAIRS(
            match = rval.isNumber() && ldbl == rval.toNumber();
        )
    } else {
        SEARCH_PAIRS(
            match = (lval == rval);
        )
    }
#undef SEARCH_PAIRS

  end_lookup_switch:
    len = GET_JUMP_OFFSET(pc2);
}
END_VARLEN_CASE
}

BEGIN_CASE(JSOP_ARGUMENTS)
{
    Value rval;
    if (cx->typeInferenceEnabled() && !script->strictModeCode) {
        if (!script->ensureRanInference(cx))
            goto error;
        if (script->createdArgs) {
            if (!js_GetArgsValue(cx, regs.fp(), &rval))
                goto error;
        } else {
            rval = MagicValue(JS_LAZY_ARGUMENTS);
        }
    } else {
        if (!js_GetArgsValue(cx, regs.fp(), &rval))
            goto error;
    }
    PUSH_COPY(rval);
}
END_CASE(JSOP_ARGUMENTS)

BEGIN_CASE(JSOP_GETARG)
BEGIN_CASE(JSOP_CALLARG)
{
    uint32_t slot = GET_ARGNO(regs.pc);
    JS_ASSERT(slot < regs.fp()->numFormalArgs());
    PUSH_COPY(argv[slot]);
}
END_CASE(JSOP_GETARG)

BEGIN_CASE(JSOP_SETARG)
{
    uint32_t slot = GET_ARGNO(regs.pc);
    JS_ASSERT(slot < regs.fp()->numFormalArgs());
    argv[slot] = regs.sp[-1];
}
END_CASE(JSOP_SETARG)

BEGIN_CASE(JSOP_GETLOCAL)
BEGIN_CASE(JSOP_CALLLOCAL)
{
    /*
     * Skip the same-compartment assertion if the local will be immediately
     * popped. We do not guarantee sync for dead locals when coming in from the
     * method JIT, and a GETLOCAL followed by POP is not considered to be
     * a use of the variable.
     */
     uint32_t slot = GET_SLOTNO(regs.pc);
     JS_ASSERT(slot < script->nslots);
     PUSH_COPY_SKIP_CHECK(regs.fp()->slots()[slot]);

#ifdef DEBUG
    if (regs.pc[JSOP_GETLOCAL_LENGTH] != JSOP_POP)
        assertSameCompartment(cx, regs.sp[-1]);
#endif
}
END_CASE(JSOP_GETLOCAL)

BEGIN_CASE(JSOP_SETLOCAL)
{
    uint32_t slot = GET_SLOTNO(regs.pc);
    JS_ASSERT(slot < script->nslots);
    regs.fp()->slots()[slot] = regs.sp[-1];
}
END_CASE(JSOP_SETLOCAL)

BEGIN_CASE(JSOP_GETFCSLOT)
BEGIN_CASE(JSOP_CALLFCSLOT)
{
    JS_ASSERT(regs.fp()->isNonEvalFunctionFrame());
    uintN index = GET_UINT16(regs.pc);
    JSObject *obj = &argv[-2].toObject();

    PUSH_COPY(obj->toFunction()->getFlatClosureUpvar(index));
    TypeScript::Monitor(cx, script, regs.pc, regs.sp[-1]);
}
END_CASE(JSOP_GETFCSLOT)

BEGIN_CASE(JSOP_DEFCONST)
BEGIN_CASE(JSOP_DEFVAR)
{
    uint32_t index = GET_INDEX(regs.pc);
    PropertyName *name = atoms[index]->asPropertyName();

    JSObject *obj = &regs.fp()->varObj();
    JS_ASSERT(!obj->getOps()->defineProperty);
    uintN attrs = JSPROP_ENUMERATE;
    if (!regs.fp()->isEvalFrame())
        attrs |= JSPROP_PERMANENT;

    /* Lookup id in order to check for redeclaration problems. */
    bool shouldDefine;
    if (op == JSOP_DEFVAR) {
        /*
         * Redundant declaration of a |var|, even one for a non-writable
         * property like |undefined| in ES5, does nothing.
         */
        JSProperty *prop;
        JSObject *obj2;
        if (!obj->lookupProperty(cx, name, &obj2, &prop))
            goto error;
        shouldDefine = (!prop || obj2 != obj);
    } else {
        JS_ASSERT(op == JSOP_DEFCONST);
        attrs |= JSPROP_READONLY;
        if (!CheckRedeclaration(cx, obj, name, attrs))
            goto error;

        /*
         * As attrs includes readonly, CheckRedeclaration can succeed only
         * if prop does not exist.
         */
        shouldDefine = true;
    }

    /* Bind a variable only if it's not yet defined. */
    if (shouldDefine &&
        !DefineNativeProperty(cx, obj, name, UndefinedValue(),
                              JS_PropertyStub, JS_StrictPropertyStub, attrs, 0, 0))
    {
        goto error;
    }
}
END_CASE(JSOP_DEFVAR)

BEGIN_CASE(JSOP_DEFFUN)
{
    /*
     * A top-level function defined in Global or Eval code (see ECMA-262
     * Ed. 3), or else a SpiderMonkey extension: a named function statement in
     * a compound statement (not at the top statement level of global code, or
     * at the top level of a function body).
     */
    JSFunction *fun;
    LOAD_FUNCTION(0);
    JSObject *obj = fun;

    JSObject *obj2;
    if (fun->isNullClosure()) {
        /*
         * Even a null closure needs a parent for principals finding.
         * FIXME: bug 476950, although debugger users may also demand some kind
         * of scope link for debugger-assisted eval-in-frame.
         */
        obj2 = &regs.fp()->scopeChain();
    } else {
        JS_ASSERT(!fun->isFlatClosure());

        obj2 = GetScopeChain(cx, regs.fp());
        if (!obj2)
            goto error;
    }

    /*
     * If static link is not current scope, clone fun's object to link to the
     * current scope via parent. We do this to enable sharing of compiled
     * functions among multiple equivalent scopes, amortizing the cost of
     * compilation over a number of executions.  Examples include XUL scripts
     * and event handlers shared among Firefox or other Mozilla app chrome
     * windows, and user-defined JS functions precompiled and then shared among
     * requests in server-side JS.
     */
    if (obj->toFunction()->environment() != obj2) {
        obj = CloneFunctionObjectIfNotSingleton(cx, fun, obj2);
        if (!obj)
            goto error;
        JS_ASSERT_IF(script->hasGlobal(), obj->getProto() == fun->getProto());
    }

    /*
     * ECMA requires functions defined when entering Eval code to be
     * impermanent.
     */
    uintN attrs = regs.fp()->isEvalFrame()
                  ? JSPROP_ENUMERATE
                  : JSPROP_ENUMERATE | JSPROP_PERMANENT;

    /*
     * We define the function as a property of the variable object and not the
     * current scope chain even for the case of function expression statements
     * and functions defined by eval inside let or with blocks.
     */
    JSObject *parent = &regs.fp()->varObj();

    /* ES5 10.5 (NB: with subsequent errata). */
    PropertyName *name = fun->atom->asPropertyName();
    JSProperty *prop = NULL;
    JSObject *pobj;
    if (!parent->lookupProperty(cx, name, &pobj, &prop))
        goto error;

    Value rval = ObjectValue(*obj);

    do {
        /* Steps 5d, 5f. */
        if (!prop || pobj != parent) {
            if (!parent->defineProperty(cx, name, rval,
                                        JS_PropertyStub, JS_StrictPropertyStub, attrs))
            {
                goto error;
            }
            break;
        }

        /* Step 5e. */
        JS_ASSERT(parent->isNative());
        Shape *shape = reinterpret_cast<Shape *>(prop);
        if (parent->isGlobal()) {
            if (shape->configurable()) {
                if (!parent->defineProperty(cx, name, rval,
                                            JS_PropertyStub, JS_StrictPropertyStub, attrs))
                {
                    goto error;
                }
                break;
            }

            if (shape->isAccessorDescriptor() || !shape->writable() || !shape->enumerable()) {
                JSAutoByteString bytes;
                if (js_AtomToPrintableString(cx, name, &bytes)) {
                    JS_ReportErrorNumber(cx, js_GetErrorMessage, NULL,
                                         JSMSG_CANT_REDEFINE_PROP, bytes.ptr());
                }
                goto error;
            }
        }

        /*
         * Non-global properties, and global properties which we aren't simply
         * redefining, must be set.  First, this preserves their attributes.
         * Second, this will produce warnings and/or errors as necessary if the
         * specified Call object property is not writable (const).
         */

        /* Step 5f. */
        if (!parent->setProperty(cx, name, &rval, script->strictModeCode))
            goto error;
    } while (false);
}
END_CASE(JSOP_DEFFUN)

BEGIN_CASE(JSOP_DEFFUN_FC)
{
    JSFunction *fun;
    LOAD_FUNCTION(0);

    JSObject *obj = js_NewFlatClosure(cx, fun);
    if (!obj)
        goto error;

    Value rval = ObjectValue(*obj);

    uintN attrs = regs.fp()->isEvalFrame()
                  ? JSPROP_ENUMERATE
                  : JSPROP_ENUMERATE | JSPROP_PERMANENT;

    JSObject &parent = regs.fp()->varObj();

    PropertyName *name = fun->atom->asPropertyName();
    if (!CheckRedeclaration(cx, &parent, name, attrs))
        goto error;

    if ((attrs == JSPROP_ENUMERATE)
        ? !parent.setProperty(cx, name, &rval, script->strictModeCode)
        : !parent.defineProperty(cx, name, rval, JS_PropertyStub, JS_StrictPropertyStub, attrs))
    {
        goto error;
    }
}
END_CASE(JSOP_DEFFUN_FC)

BEGIN_CASE(JSOP_DEFLOCALFUN)
{
    /*
     * Define a local function (i.e., one nested at the top level of another
     * function), parented by the current scope chain, stored in a local
     * variable slot that the compiler allocated.  This is an optimization over
     * JSOP_DEFFUN that avoids requiring a call object for the outer function's
     * activation.
     */
    JSFunction *fun;
    LOAD_FUNCTION(SLOTNO_LEN);
    JS_ASSERT(fun->isInterpreted());
    JS_ASSERT(!fun->isFlatClosure());

    JSObject *parent;
    if (fun->isNullClosure()) {
        parent = &regs.fp()->scopeChain();
    } else {
        parent = GetScopeChain(cx, regs.fp());
        if (!parent)
            goto error;
    }
    JSObject *obj = CloneFunctionObjectIfNotSingleton(cx, fun, parent);
    if (!obj)
        goto error;

    JS_ASSERT_IF(script->hasGlobal(), obj->getProto() == fun->getProto());

    uint32_t slot = GET_SLOTNO(regs.pc);
    regs.fp()->slots()[slot].setObject(*obj);
}
END_CASE(JSOP_DEFLOCALFUN)

BEGIN_CASE(JSOP_DEFLOCALFUN_FC)
{
    JSFunction *fun;
    LOAD_FUNCTION(SLOTNO_LEN);

    JSObject *obj = js_NewFlatClosure(cx, fun);
    if (!obj)
        goto error;

    uint32_t slot = GET_SLOTNO(regs.pc);
    regs.fp()->slots()[slot].setObject(*obj);
}
END_CASE(JSOP_DEFLOCALFUN_FC)

BEGIN_CASE(JSOP_LAMBDA)
{
    /* Load the specified function object literal. */
    JSFunction *fun;
    LOAD_FUNCTION(0);
    JSObject *obj = fun;

    /* do-while(0) so we can break instead of using a goto. */
    do {
        JSObject *parent;
        if (fun->isNullClosure()) {
            parent = &regs.fp()->scopeChain();

            if (fun->joinable()) {
                jsbytecode *pc2 = regs.pc + JSOP_LAMBDA_LENGTH;
                JSOp op2 = JSOp(*pc2);

                /*
                 * Optimize var obj = {method: function () { ... }, ...},
                 * this.method = function () { ... }; and other significant
                 * single-use-of-null-closure bytecode sequences.
                 */
                if (op2 == JSOP_INITMETHOD) {
#ifdef DEBUG
                    const Value &lref = regs.sp[-1];
                    JS_ASSERT(lref.isObject());
                    JSObject *obj2 = &lref.toObject();
                    JS_ASSERT(obj2->isObject());
#endif
                    JS_ASSERT(fun->methodAtom() == script->getAtom(GET_FULL_INDEX(JSOP_LAMBDA_LENGTH)));
                    break;
                }

                if (op2 == JSOP_SETMETHOD) {
#ifdef DEBUG
                    op2 = JSOp(pc2[JSOP_SETMETHOD_LENGTH]);
                    JS_ASSERT(op2 == JSOP_POP || op2 == JSOP_POPV);
#endif
                    const Value &lref = regs.sp[-1];
                    if (lref.isObject() && lref.toObject().canHaveMethodBarrier()) {
                        JS_ASSERT(fun->methodAtom() == script->getAtom(GET_FULL_INDEX(JSOP_LAMBDA_LENGTH)));
                        break;
                    }
                } else if (op2 == JSOP_CALL) {
                    /*
                     * Array.prototype.sort and String.prototype.replace are
                     * optimized as if they are special form. We know that they
                     * won't leak the joined function object in obj, therefore
                     * we don't need to clone that compiler-created function
                     * object for identity/mutation reasons.
                     */
                    int iargc = GET_ARGC(pc2);

                    /*
                     * Note that we have not yet pushed obj as the final argument,
                     * so regs.sp[1 - (iargc + 2)], and not regs.sp[-(iargc + 2)],
                     * is the callee for this JSOP_CALL.
                     */
                    const Value &cref = regs.sp[1 - (iargc + 2)];
                    JSFunction *fun;

                    if (IsFunctionObject(cref, &fun)) {
                        if (Native native = fun->maybeNative()) {
                            if ((iargc == 1 && native == array_sort) ||
                                (iargc == 2 && native == str_replace)) {
                                break;
                            }
                        }
                    }
                } else if (op2 == JSOP_NULL) {
                    pc2 += JSOP_NULL_LENGTH;
                    op2 = JSOp(*pc2);

                    if (op2 == JSOP_CALL && GET_ARGC(pc2) == 0)
                        break;
                }
            }
        } else {
            parent = GetScopeChain(cx, regs.fp());
            if (!parent)
                goto error;
        }

        obj = CloneFunctionObjectIfNotSingleton(cx, fun, parent);
        if (!obj)
            goto error;
    } while (0);

    JS_ASSERT(obj->getProto());
    JS_ASSERT_IF(script->hasGlobal(), obj->getProto() == fun->getProto());

    PUSH_OBJECT(*obj);
}
END_CASE(JSOP_LAMBDA)

BEGIN_CASE(JSOP_LAMBDA_FC)
{
    JSFunction *fun;
    LOAD_FUNCTION(0);

    JSObject *obj = js_NewFlatClosure(cx, fun);
    if (!obj)
        goto error;
    JS_ASSERT_IF(script->hasGlobal(), obj->getProto() == fun->getProto());

    PUSH_OBJECT(*obj);
}
END_CASE(JSOP_LAMBDA_FC)

BEGIN_CASE(JSOP_CALLEE)
    JS_ASSERT(regs.fp()->isNonEvalFunctionFrame());
    PUSH_COPY(argv[-2]);
END_CASE(JSOP_CALLEE)

BEGIN_CASE(JSOP_GETTER)
BEGIN_CASE(JSOP_SETTER)
{
  do_getter_setter:
    JSOp op2 = JSOp(*++regs.pc);
    jsid id;
    Value rval;
    jsint i;
    JSObject *obj;
    switch (op2) {
      case JSOP_INDEXBASE:
        atoms += GET_INDEXBASE(regs.pc);
        regs.pc += JSOP_INDEXBASE_LENGTH - 1;
        goto do_getter_setter;
      case JSOP_INDEXBASE1:
      case JSOP_INDEXBASE2:
      case JSOP_INDEXBASE3:
        atoms += (op2 - JSOP_INDEXBASE1 + 1) << 16;
        goto do_getter_setter;

      case JSOP_SETNAME:
      case JSOP_SETPROP:
      {
        PropertyName *name;
        LOAD_NAME(0, name);
        id = ATOM_TO_JSID(name);
        rval = regs.sp[-1];
        i = -1;
        goto gs_pop_lval;
      }
      case JSOP_SETELEM:
        rval = regs.sp[-1];
        id = JSID_VOID;
        i = -2;
      gs_pop_lval:
        FETCH_OBJECT(cx, i - 1, obj);
        break;

      case JSOP_INITPROP:
      {
        JS_ASSERT(regs.sp - regs.fp()->base() >= 2);
        rval = regs.sp[-1];
        i = -1;
        PropertyName *name;
        LOAD_NAME(0, name);
        id = ATOM_TO_JSID(name);
        goto gs_get_lval;
      }
      default:
        JS_ASSERT(op2 == JSOP_INITELEM);

        JS_ASSERT(regs.sp - regs.fp()->base() >= 3);
        rval = regs.sp[-1];
        id = JSID_VOID;
        i = -2;
      gs_get_lval:
      {
        const Value &lref = regs.sp[i-1];
        JS_ASSERT(lref.isObject());
        obj = &lref.toObject();
        break;
      }
    }

    /* Ensure that id has a type suitable for use with obj. */
    if (JSID_IS_VOID(id))
        FETCH_ELEMENT_ID(obj, i, id);

    if (!js_IsCallable(rval)) {
        JS_ReportErrorNumber(cx, js_GetErrorMessage, NULL, JSMSG_BAD_GETTER_OR_SETTER,
                             (op == JSOP_GETTER) ? js_getter_str : js_setter_str);
        goto error;
    }

    /*
     * Getters and setters are just like watchpoints from an access control
     * point of view.
     */
    Value rtmp;
    uintN attrs;
    if (!CheckAccess(cx, obj, id, JSACC_WATCH, &rtmp, &attrs))
        goto error;

    PropertyOp getter;
    StrictPropertyOp setter;
    if (op == JSOP_GETTER) {
        getter = CastAsPropertyOp(&rval.toObject());
        setter = JS_StrictPropertyStub;
        attrs = JSPROP_GETTER;
    } else {
        getter = JS_PropertyStub;
        setter = CastAsStrictPropertyOp(&rval.toObject());
        attrs = JSPROP_SETTER;
    }
    attrs |= JSPROP_ENUMERATE | JSPROP_SHARED;

    /* Check for a readonly or permanent property of the same name. */
    if (!CheckRedeclaration(cx, obj, id, attrs))
        goto error;

    if (!obj->defineGeneric(cx, id, UndefinedValue(), getter, setter, attrs))
        goto error;

    regs.sp += i;
    if (js_CodeSpec[op2].ndefs > js_CodeSpec[op2].nuses) {
        JS_ASSERT(js_CodeSpec[op2].ndefs == js_CodeSpec[op2].nuses + 1);
        regs.sp[-1] = rval;
        assertSameCompartment(cx, regs.sp[-1]);
    }
    len = js_CodeSpec[op2].length;
    DO_NEXT_OP(len);
}

BEGIN_CASE(JSOP_HOLE)
    PUSH_HOLE();
END_CASE(JSOP_HOLE)

BEGIN_CASE(JSOP_NEWINIT)
{
    jsint i = regs.pc[1];

    JS_ASSERT(i == JSProto_Array || i == JSProto_Object);
    JSObject *obj;

    if (i == JSProto_Array) {
        obj = NewDenseEmptyArray(cx);
    } else {
        gc::AllocKind kind = GuessObjectGCKind(0);
        obj = NewBuiltinClassInstance(cx, &ObjectClass, kind);
    }

    if (!obj)
        goto error;

    TypeObject *type = TypeScript::InitObject(cx, script, regs.pc, (JSProtoKey) i);
    if (!type)
        goto error;
    obj->setType(type);

    PUSH_OBJECT(*obj);
    CHECK_INTERRUPT_HANDLER();
}
END_CASE(JSOP_NEWINIT)

BEGIN_CASE(JSOP_NEWARRAY)
{
    unsigned count = GET_UINT24(regs.pc);

    TypeObject *type = TypeScript::InitObject(cx, script, regs.pc, JSProto_Array);
    if (!type)
        goto error;

    JSObject *obj = NewInitArray(cx, count, type);
    if (!obj)
        goto error;

    PUSH_OBJECT(*obj);
    CHECK_INTERRUPT_HANDLER();
}
END_CASE(JSOP_NEWARRAY)

BEGIN_CASE(JSOP_NEWOBJECT)
{
    JSObject *baseobj;
    LOAD_OBJECT(0, baseobj);

    TypeObject *type = TypeScript::InitObject(cx, script, regs.pc, JSProto_Object);
    if (!type)
        goto error;

    JSObject *obj = CopyInitializerObject(cx, baseobj, type);
    if (!obj)
        goto error;

    PUSH_OBJECT(*obj);
    CHECK_INTERRUPT_HANDLER();
}
END_CASE(JSOP_NEWOBJECT)

BEGIN_CASE(JSOP_ENDINIT)
{
    /* FIXME remove JSOP_ENDINIT bug 588522 */
    JS_ASSERT(regs.sp - regs.fp()->base() >= 1);
    JS_ASSERT(regs.sp[-1].isObject());
}
END_CASE(JSOP_ENDINIT)

BEGIN_CASE(JSOP_INITPROP)
BEGIN_CASE(JSOP_INITMETHOD)
{
    /* Load the property's initial value into rval. */
    JS_ASSERT(regs.sp - regs.fp()->base() >= 2);
    Value rval = regs.sp[-1];

    /* Load the object being initialized into lval/obj. */
    JSObject *obj = &regs.sp[-2].toObject();
    JS_ASSERT(obj->isObject());

    JSAtom *atom;
    LOAD_ATOM(0, atom);
    jsid id = ATOM_TO_JSID(atom);

    uintN defineHow = (op == JSOP_INITMETHOD) ? DNP_SET_METHOD : 0;
    if (JS_UNLIKELY(atom == cx->runtime->atomState.protoAtom)
        ? !js_SetPropertyHelper(cx, obj, id, defineHow, &rval, script->strictModeCode)
        : !DefineNativeProperty(cx, obj, id, rval, NULL, NULL,
                                JSPROP_ENUMERATE, 0, 0, defineHow)) {
        goto error;
    }

    regs.sp--;
}
END_CASE(JSOP_INITPROP);

BEGIN_CASE(JSOP_INITELEM)
{
    /* Pop the element's value into rval. */
    JS_ASSERT(regs.sp - regs.fp()->base() >= 3);
    const Value &rref = regs.sp[-1];

    /* Find the object being initialized at top of stack. */
    const Value &lref = regs.sp[-3];
    JS_ASSERT(lref.isObject());
    JSObject *obj = &lref.toObject();

    /* Fetch id now that we have obj. */
    jsid id;
    FETCH_ELEMENT_ID(obj, -2, id);

    /*
     * If rref is a hole, do not call JSObject::defineProperty. In this case,
     * obj must be an array, so if the current op is the last element
     * initialiser, set the array length to one greater than id.
     */
    if (rref.isMagic(JS_ARRAY_HOLE)) {
        JS_ASSERT(obj->isArray());
        JS_ASSERT(JSID_IS_INT(id));
        JS_ASSERT(jsuint(JSID_TO_INT(id)) < StackSpace::ARGS_LENGTH_MAX);
        if (JSOp(regs.pc[JSOP_INITELEM_LENGTH]) == JSOP_ENDINIT &&
            !js_SetLengthProperty(cx, obj, (jsuint) (JSID_TO_INT(id) + 1))) {
            goto error;
        }
    } else {
        if (!obj->defineGeneric(cx, id, rref, NULL, NULL, JSPROP_ENUMERATE))
            goto error;
    }
    regs.sp -= 2;
}
END_CASE(JSOP_INITELEM)

#if JS_HAS_SHARP_VARS

BEGIN_CASE(JSOP_DEFSHARP)
{
    uint32_t slot = GET_UINT16(regs.pc);
    JS_ASSERT(slot + 1 < regs.fp()->numFixed());
    const Value &lref = regs.fp()->slots()[slot];
    JSObject *obj;
    if (lref.isObject()) {
        obj = &lref.toObject();
    } else {
        JS_ASSERT(lref.isUndefined());
        obj = NewDenseEmptyArray(cx);
        if (!obj)
            goto error;
        regs.fp()->slots()[slot].setObject(*obj);
    }
    jsint i = (jsint) GET_UINT16(regs.pc + UINT16_LEN);
    jsid id = INT_TO_JSID(i);
    const Value &rref = regs.sp[-1];
    if (rref.isPrimitive()) {
        char numBuf[12];
        JS_snprintf(numBuf, sizeof numBuf, "%u", (unsigned) i);
        JS_ReportErrorNumber(cx, js_GetErrorMessage, NULL,
                             JSMSG_BAD_SHARP_DEF, numBuf);
        goto error;
    }
    if (!obj->defineGeneric(cx, id, rref, NULL, NULL, JSPROP_ENUMERATE))
        goto error;
}
END_CASE(JSOP_DEFSHARP)

BEGIN_CASE(JSOP_USESHARP)
{
    uint32_t slot = GET_UINT16(regs.pc);
    JS_ASSERT(slot + 1 < regs.fp()->numFixed());
    const Value &lref = regs.fp()->slots()[slot];
    jsint i = (jsint) GET_UINT16(regs.pc + UINT16_LEN);
    Value rval;
    if (lref.isUndefined()) {
        rval.setUndefined();
    } else {
        JSObject *obj = &regs.fp()->slots()[slot].toObject();
        jsid id = INT_TO_JSID(i);
        if (!obj->getGeneric(cx, id, &rval))
            goto error;
    }
    if (!rval.isObjectOrNull()) {
        char numBuf[12];

        JS_snprintf(numBuf, sizeof numBuf, "%u", (unsigned) i);
        JS_ReportErrorNumber(cx, js_GetErrorMessage, NULL,
                             JSMSG_BAD_SHARP_USE, numBuf);
        goto error;
    }
    PUSH_COPY(rval);
}
END_CASE(JSOP_USESHARP)

BEGIN_CASE(JSOP_SHARPINIT)
{
    uint32_t slot = GET_UINT16(regs.pc);
    JS_ASSERT(slot + 1 < regs.fp()->numFixed());
    Value *vp = &regs.fp()->slots()[slot];
    Value rval = vp[1];

    /*
     * We peek ahead safely here because empty initialisers get zero
     * JSOP_SHARPINIT ops, and non-empty ones get two: the first comes
     * immediately after JSOP_NEWINIT followed by one or more property
     * initialisers; and the second comes directly before JSOP_ENDINIT.
     */
    if (regs.pc[JSOP_SHARPINIT_LENGTH] != JSOP_ENDINIT) {
        rval.setInt32(rval.isUndefined() ? 1 : rval.toInt32() + 1);
    } else {
        JS_ASSERT(rval.isInt32());
        rval.getInt32Ref() -= 1;
        if (rval.toInt32() == 0)
            vp[0].setUndefined();
    }
    vp[1] = rval;
}
END_CASE(JSOP_SHARPINIT)

#endif /* JS_HAS_SHARP_VARS */

{
BEGIN_CASE(JSOP_GOSUB)
    PUSH_BOOLEAN(false);
    jsint i = (regs.pc - script->code) + JSOP_GOSUB_LENGTH;
    len = GET_JUMP_OFFSET(regs.pc);
    PUSH_INT32(i);
END_VARLEN_CASE
}

{
BEGIN_CASE(JSOP_RETSUB)
    /* Pop [exception or hole, retsub pc-index]. */
    Value rval, lval;
    POP_COPY_TO(rval);
    POP_COPY_TO(lval);
    JS_ASSERT(lval.isBoolean());
    if (lval.toBoolean()) {
        /*
         * Exception was pending during finally, throw it *before* we adjust
         * pc, because pc indexes into script->trynotes.  This turns out not to
         * be necessary, but it seems clearer.  And it points out a FIXME:
         * 350509, due to Igor Bukanov.
         */
        cx->setPendingException(rval);
        goto error;
    }
    JS_ASSERT(rval.isInt32());
    len = rval.toInt32();
    regs.pc = script->code;
END_VARLEN_CASE
}

BEGIN_CASE(JSOP_EXCEPTION)
    PUSH_COPY(cx->getPendingException());
    cx->clearPendingException();
    CHECK_BRANCH();
END_CASE(JSOP_EXCEPTION)

BEGIN_CASE(JSOP_FINALLY)
    CHECK_BRANCH();
END_CASE(JSOP_FINALLY)

BEGIN_CASE(JSOP_THROWING)
{
    JS_ASSERT(!cx->isExceptionPending());
    Value v;
    POP_COPY_TO(v);
    cx->setPendingException(v);
}
END_CASE(JSOP_THROWING)

BEGIN_CASE(JSOP_THROW)
{
    JS_ASSERT(!cx->isExceptionPending());
    CHECK_BRANCH();
    Value v;
    POP_COPY_TO(v);
    cx->setPendingException(v);
    /* let the code at error try to catch the exception. */
    goto error;
}
BEGIN_CASE(JSOP_SETLOCALPOP)
{
    /*
     * The stack must have a block with at least one local slot below the
     * exception object.
     */
    JS_ASSERT((size_t) (regs.sp - regs.fp()->base()) >= 2);
    uint32_t slot = GET_UINT16(regs.pc);
    JS_ASSERT(slot + 1 < script->nslots);
    POP_COPY_TO(regs.fp()->slots()[slot]);
}
END_CASE(JSOP_SETLOCALPOP)

BEGIN_CASE(JSOP_INSTANCEOF)
{
    const Value &rref = regs.sp[-1];
    if (rref.isPrimitive()) {
        js_ReportValueError(cx, JSMSG_BAD_INSTANCEOF_RHS, -1, rref, NULL);
        goto error;
    }
    JSObject *obj = &rref.toObject();
    const Value &lref = regs.sp[-2];
    JSBool cond = JS_FALSE;
    if (!HasInstance(cx, obj, &lref, &cond))
        goto error;
    regs.sp--;
    regs.sp[-1].setBoolean(cond);
}
END_CASE(JSOP_INSTANCEOF)

BEGIN_CASE(JSOP_DEBUGGER)
{
    JSTrapStatus st = JSTRAP_CONTINUE;
    Value rval;
    if (JSDebuggerHandler handler = cx->debugHooks->debuggerHandler)
        st = handler(cx, script, regs.pc, &rval, cx->debugHooks->debuggerHandlerData);
    if (st == JSTRAP_CONTINUE)
        st = Debugger::onDebuggerStatement(cx, &rval);
    switch (st) {
      case JSTRAP_ERROR:
        goto error;
      case JSTRAP_CONTINUE:
        break;
      case JSTRAP_RETURN:
        regs.fp()->setReturnValue(rval);
        interpReturnOK = JS_TRUE;
        goto forced_return;
      case JSTRAP_THROW:
        cx->setPendingException(rval);
        goto error;
      default:;
    }
    CHECK_INTERRUPT_HANDLER();
}
END_CASE(JSOP_DEBUGGER)

#if JS_HAS_XML_SUPPORT
BEGIN_CASE(JSOP_DEFXMLNS)
{
    JS_ASSERT(!script->strictModeCode);

    if (!js_SetDefaultXMLNamespace(cx, regs.sp[-1]))
        goto error;
    regs.sp--;
}
END_CASE(JSOP_DEFXMLNS)

BEGIN_CASE(JSOP_ANYNAME)
{
    JS_ASSERT(!script->strictModeCode);

    jsid id;
    if (!js_GetAnyName(cx, &id))
        goto error;
    PUSH_COPY(IdToValue(id));
}
END_CASE(JSOP_ANYNAME)

BEGIN_CASE(JSOP_QNAMEPART)
{
    /*
     * We do not JS_ASSERT(!script->strictModeCode) here because JSOP_QNAMEPART
     * is used for __proto__ and (in contexts where we favor JSOP_*ELEM instead
     * of JSOP_*PROP) obj.prop compiled as obj['prop'].
     */

    JSAtom *atom;
    LOAD_ATOM(0, atom);
    PUSH_STRING(atom);
}
END_CASE(JSOP_QNAMEPART)

BEGIN_CASE(JSOP_QNAMECONST)
{
    JS_ASSERT(!script->strictModeCode);

    JSAtom *atom;
    LOAD_ATOM(0, atom);
    Value rval = StringValue(atom);
    Value lval = regs.sp[-1];
    JSObject *obj = js_ConstructXMLQNameObject(cx, lval, rval);
    if (!obj)
        goto error;
    regs.sp[-1].setObject(*obj);
}
END_CASE(JSOP_QNAMECONST)

BEGIN_CASE(JSOP_QNAME)
{
    JS_ASSERT(!script->strictModeCode);

    Value rval = regs.sp[-1];
    Value lval = regs.sp[-2];
    JSObject *obj = js_ConstructXMLQNameObject(cx, lval, rval);
    if (!obj)
        goto error;
    regs.sp--;
    regs.sp[-1].setObject(*obj);
}
END_CASE(JSOP_QNAME)

BEGIN_CASE(JSOP_TOATTRNAME)
{
    JS_ASSERT(!script->strictModeCode);

    Value rval;
    rval = regs.sp[-1];
    if (!js_ToAttributeName(cx, &rval))
        goto error;
    regs.sp[-1] = rval;
}
END_CASE(JSOP_TOATTRNAME)

BEGIN_CASE(JSOP_TOATTRVAL)
{
    JS_ASSERT(!script->strictModeCode);

    Value rval;
    rval = regs.sp[-1];
    JS_ASSERT(rval.isString());
    JSString *str = js_EscapeAttributeValue(cx, rval.toString(), JS_FALSE);
    if (!str)
        goto error;
    regs.sp[-1].setString(str);
}
END_CASE(JSOP_TOATTRVAL)

BEGIN_CASE(JSOP_ADDATTRNAME)
BEGIN_CASE(JSOP_ADDATTRVAL)
{
    JS_ASSERT(!script->strictModeCode);

    Value rval = regs.sp[-1];
    Value lval = regs.sp[-2];
    JSString *str = lval.toString();
    JSString *str2 = rval.toString();
    str = js_AddAttributePart(cx, op == JSOP_ADDATTRNAME, str, str2);
    if (!str)
        goto error;
    regs.sp--;
    regs.sp[-1].setString(str);
}
END_CASE(JSOP_ADDATTRNAME)

BEGIN_CASE(JSOP_BINDXMLNAME)
{
    JS_ASSERT(!script->strictModeCode);

    Value lval;
    lval = regs.sp[-1];
    JSObject *obj;
    jsid id;
    if (!js_FindXMLProperty(cx, lval, &obj, &id))
        goto error;
    regs.sp[-1].setObjectOrNull(obj);
    PUSH_COPY(IdToValue(id));
}
END_CASE(JSOP_BINDXMLNAME)

BEGIN_CASE(JSOP_SETXMLNAME)
{
    JS_ASSERT(!script->strictModeCode);

    JSObject *obj = &regs.sp[-3].toObject();
    Value rval = regs.sp[-1];
    jsid id;
    FETCH_ELEMENT_ID(obj, -2, id);
    if (!obj->setGeneric(cx, id, &rval, script->strictModeCode))
        goto error;
    rval = regs.sp[-1];
    regs.sp -= 2;
    regs.sp[-1] = rval;
}
END_CASE(JSOP_SETXMLNAME)

BEGIN_CASE(JSOP_CALLXMLNAME)
BEGIN_CASE(JSOP_XMLNAME)
{
    JS_ASSERT(!script->strictModeCode);

    Value lval = regs.sp[-1];
    JSObject *obj;
    jsid id;
    if (!js_FindXMLProperty(cx, lval, &obj, &id))
        goto error;
    Value rval;
    if (!obj->getGeneric(cx, id, &rval))
        goto error;
    regs.sp[-1] = rval;
    if (op == JSOP_CALLXMLNAME) {
        Value v;
        if (!ComputeImplicitThis(cx, obj, &v))
            goto error;
        PUSH_COPY(v);
    }
}
END_CASE(JSOP_XMLNAME)

BEGIN_CASE(JSOP_DESCENDANTS)
BEGIN_CASE(JSOP_DELDESC)
{
    JS_ASSERT(!script->strictModeCode);

    JSObject *obj;
    FETCH_OBJECT(cx, -2, obj);
    jsval rval = regs.sp[-1];
    if (!js_GetXMLDescendants(cx, obj, rval, &rval))
        goto error;

    if (op == JSOP_DELDESC) {
        regs.sp[-1] = rval;   /* set local root */
        if (!js_DeleteXMLListElements(cx, JSVAL_TO_OBJECT(rval)))
            goto error;
        rval = JSVAL_TRUE;                  /* always succeed */
    }

    regs.sp--;
    regs.sp[-1] = rval;
}
END_CASE(JSOP_DESCENDANTS)

BEGIN_CASE(JSOP_FILTER)
{
    JS_ASSERT(!script->strictModeCode);

    /*
     * We push the hole value before jumping to [enditer] so we can detect the
     * first iteration and direct js_StepXMLListFilter to initialize filter's
     * state.
     */
    PUSH_HOLE();
    len = GET_JUMP_OFFSET(regs.pc);
    JS_ASSERT(len > 0);
}
END_VARLEN_CASE

BEGIN_CASE(JSOP_ENDFILTER)
{
    JS_ASSERT(!script->strictModeCode);

    bool cond = !regs.sp[-1].isMagic();
    if (cond) {
        /* Exit the "with" block left from the previous iteration. */
        LeaveWith(cx);
    }
    if (!js_StepXMLListFilter(cx, cond))
        goto error;
    if (!regs.sp[-1].isNull()) {
        /*
         * Decrease sp after EnterWith returns as we use sp[-1] there to root
         * temporaries.
         */
        JS_ASSERT(IsXML(regs.sp[-1]));
        if (!EnterWith(cx, -2))
            goto error;
        regs.sp--;
        len = GET_JUMP_OFFSET(regs.pc);
        JS_ASSERT(len < 0);
        BRANCH(len);
    }
    regs.sp--;
}
END_CASE(JSOP_ENDFILTER);

BEGIN_CASE(JSOP_TOXML)
{
    JS_ASSERT(!script->strictModeCode);

    Value rval = regs.sp[-1];
    JSObject *obj = js_ValueToXMLObject(cx, rval);
    if (!obj)
        goto error;
    regs.sp[-1].setObject(*obj);
}
END_CASE(JSOP_TOXML)

BEGIN_CASE(JSOP_TOXMLLIST)
{
    JS_ASSERT(!script->strictModeCode);

    Value rval = regs.sp[-1];
    JSObject *obj = js_ValueToXMLListObject(cx, rval);
    if (!obj)
        goto error;
    regs.sp[-1].setObject(*obj);
}
END_CASE(JSOP_TOXMLLIST)

BEGIN_CASE(JSOP_XMLTAGEXPR)
{
    JS_ASSERT(!script->strictModeCode);

    Value rval = regs.sp[-1];
    JSString *str = ToString(cx, rval);
    if (!str)
        goto error;
    regs.sp[-1].setString(str);
}
END_CASE(JSOP_XMLTAGEXPR)

BEGIN_CASE(JSOP_XMLELTEXPR)
{
    JS_ASSERT(!script->strictModeCode);

    Value rval = regs.sp[-1];
    JSString *str;
    if (IsXML(rval)) {
        str = js_ValueToXMLString(cx, rval);
    } else {
        str = ToString(cx, rval);
        if (str)
            str = js_EscapeElementValue(cx, str);
    }
    if (!str)
        goto error;
    regs.sp[-1].setString(str);
}
END_CASE(JSOP_XMLELTEXPR)

BEGIN_CASE(JSOP_XMLCDATA)
{
    JS_ASSERT(!script->strictModeCode);

    JSAtom *atom;
    LOAD_ATOM(0, atom);
    JSString *str = atom;
    JSObject *obj = js_NewXMLSpecialObject(cx, JSXML_CLASS_TEXT, NULL, str);
    if (!obj)
        goto error;
    PUSH_OBJECT(*obj);
}
END_CASE(JSOP_XMLCDATA)

BEGIN_CASE(JSOP_XMLCOMMENT)
{
    JS_ASSERT(!script->strictModeCode);

    JSAtom *atom;
    LOAD_ATOM(0, atom);
    JSString *str = atom;
    JSObject *obj = js_NewXMLSpecialObject(cx, JSXML_CLASS_COMMENT, NULL, str);
    if (!obj)
        goto error;
    PUSH_OBJECT(*obj);
}
END_CASE(JSOP_XMLCOMMENT)

BEGIN_CASE(JSOP_XMLPI)
{
    JS_ASSERT(!script->strictModeCode);

    JSAtom *atom;
    LOAD_ATOM(0, atom);
    JSString *str = atom;
    Value rval = regs.sp[-1];
    JSString *str2 = rval.toString();
    JSObject *obj = js_NewXMLSpecialObject(cx, JSXML_CLASS_PROCESSING_INSTRUCTION, str, str2);
    if (!obj)
        goto error;
    regs.sp[-1].setObject(*obj);
}
END_CASE(JSOP_XMLPI)

BEGIN_CASE(JSOP_GETFUNNS)
{
    JS_ASSERT(!script->strictModeCode);

    Value rval;
    if (!cx->fp()->scopeChain().global().getFunctionNamespace(cx, &rval))
        goto error;
    PUSH_COPY(rval);
}
END_CASE(JSOP_GETFUNNS)
#endif /* JS_HAS_XML_SUPPORT */

BEGIN_CASE(JSOP_ENTERBLOCK)
BEGIN_CASE(JSOP_ENTERLET0)
BEGIN_CASE(JSOP_ENTERLET1)
{
    JSObject *obj;
    LOAD_OBJECT(0, obj);
    StaticBlockObject &blockObj = obj->asStaticBlock();
    JS_ASSERT(regs.fp()->maybeBlockChain() == blockObj.enclosingBlock());

    if (op == JSOP_ENTERBLOCK) {
        JS_ASSERT(regs.fp()->base() + blockObj.stackDepth() == regs.sp);
        Value *vp = regs.sp + blockObj.slotCount();
        JS_ASSERT(regs.sp < vp);
        JS_ASSERT(vp <= regs.fp()->slots() + script->nslots);
        SetValueRangeToUndefined(regs.sp, vp);
        regs.sp = vp;
    } else if (op == JSOP_ENTERLET0) {
        JS_ASSERT(regs.fp()->base() + blockObj.stackDepth() + blockObj.slotCount()
                  == regs.sp);
    } else if (op == JSOP_ENTERLET1) {
        JS_ASSERT(regs.fp()->base() + blockObj.stackDepth() + blockObj.slotCount()
                  == regs.sp - 1);
    }

#ifdef DEBUG
    JS_ASSERT(regs.fp()->maybeBlockChain() == blockObj.enclosingBlock());

    /*
     * The young end of fp->scopeChain may omit blocks if we haven't closed
     * over them, but if there are any closure blocks on fp->scopeChain, they'd
     * better be (clones of) ancestors of the block we're entering now;
     * anything else we should have popped off fp->scopeChain when we left its
     * static scope.
     */
    JSObject *obj2 = &regs.fp()->scopeChain();
    while (obj2->isWith())
        obj2 = &obj2->asWith().enclosingScope();
    if (obj2->isBlock() &&
        obj2->getPrivate() == js_FloatingFrameIfGenerator(cx, regs.fp()))
    {
        StaticBlockObject &youngestProto = obj2->asClonedBlock().staticBlock();
        StaticBlockObject *parent = &blockObj;
        while ((parent = parent->enclosingBlock()) != &youngestProto)
            JS_ASSERT(parent);
    }
#endif

    regs.fp()->setBlockChain(&blockObj);
}
END_CASE(JSOP_ENTERBLOCK)

BEGIN_CASE(JSOP_LEAVEBLOCK)
BEGIN_CASE(JSOP_LEAVEFORLETIN)
BEGIN_CASE(JSOP_LEAVEBLOCKEXPR)
{
    StaticBlockObject &blockObj = regs.fp()->blockChain();
    JS_ASSERT(blockObj.stackDepth() <= StackDepth(script));

    /*
     * If we're about to leave the dynamic scope of a block that has been
     * cloned onto fp->scopeChain, clear its private data, move its locals from
     * the stack into the clone, and pop it off the chain.
     */
    JSObject &scope = regs.fp()->scopeChain();
    if (scope.getProto() == &blockObj)
        scope.asClonedBlock().put(cx);

    regs.fp()->setBlockChain(blockObj.enclosingBlock());

    if (op == JSOP_LEAVEBLOCK) {
        /* Pop the block's slots. */
        regs.sp -= GET_UINT16(regs.pc);
        JS_ASSERT(regs.fp()->base() + blockObj.stackDepth() == regs.sp);
    } else if (op == JSOP_LEAVEBLOCKEXPR) {
        /* Pop the block's slots maintaining the topmost expr. */
        Value *vp = &regs.sp[-1];
        regs.sp -= GET_UINT16(regs.pc);
        JS_ASSERT(regs.fp()->base() + blockObj.stackDepth() == regs.sp - 1);
        regs.sp[-1] = *vp;
    } else {
        /* Another op will pop; nothing to do here. */
        len = JSOP_LEAVEFORLETIN_LENGTH;
        DO_NEXT_OP(len);
    }
}
END_CASE(JSOP_LEAVEBLOCK)

#if JS_HAS_GENERATORS
BEGIN_CASE(JSOP_GENERATOR)
{
    JS_ASSERT(!cx->isExceptionPending());
    regs.pc += JSOP_GENERATOR_LENGTH;
    JSObject *obj = js_NewGenerator(cx);
    if (!obj)
        goto error;
    JS_ASSERT(!regs.fp()->hasCallObj() && !regs.fp()->hasArgsObj());
    regs.fp()->setReturnValue(ObjectValue(*obj));
    interpReturnOK = true;
    if (entryFrame != regs.fp())
        goto inline_return;
    goto exit;
}

BEGIN_CASE(JSOP_YIELD)
    JS_ASSERT(!cx->isExceptionPending());
    JS_ASSERT(regs.fp()->isNonEvalFunctionFrame());
    if (cx->generatorFor(regs.fp())->state == JSGEN_CLOSING) {
        js_ReportValueError(cx, JSMSG_BAD_GENERATOR_YIELD,
                            JSDVG_SEARCH_STACK, argv[-2], NULL);
        goto error;
    }
    regs.fp()->setReturnValue(regs.sp[-1]);
    regs.fp()->setYielding();
    regs.pc += JSOP_YIELD_LENGTH;
    interpReturnOK = JS_TRUE;
    goto exit;

BEGIN_CASE(JSOP_ARRAYPUSH)
{
    uint32_t slot = GET_UINT16(regs.pc);
    JS_ASSERT(script->nfixed <= slot);
    JS_ASSERT(slot < script->nslots);
    JSObject *obj = &regs.fp()->slots()[slot].toObject();
    if (!js_NewbornArrayPush(cx, obj, regs.sp[-1]))
        goto error;
    regs.sp--;
}
END_CASE(JSOP_ARRAYPUSH)
#endif /* JS_HAS_GENERATORS */

#if JS_THREADED_INTERP
  L_JSOP_BACKPATCH:
  L_JSOP_BACKPATCH_POP:

# if !JS_HAS_GENERATORS
  L_JSOP_GENERATOR:
  L_JSOP_YIELD:
  L_JSOP_ARRAYPUSH:
# endif

# if !JS_HAS_SHARP_VARS
  L_JSOP_DEFSHARP:
  L_JSOP_USESHARP:
  L_JSOP_SHARPINIT:
# endif

# if !JS_HAS_DESTRUCTURING
  L_JSOP_ENUMCONSTELEM:
# endif

# if !JS_HAS_XML_SUPPORT
  L_JSOP_CALLXMLNAME:
  L_JSOP_STARTXMLEXPR:
  L_JSOP_STARTXML:
  L_JSOP_DELDESC:
  L_JSOP_GETFUNNS:
  L_JSOP_XMLPI:
  L_JSOP_XMLCOMMENT:
  L_JSOP_XMLCDATA:
  L_JSOP_XMLELTEXPR:
  L_JSOP_XMLTAGEXPR:
  L_JSOP_TOXMLLIST:
  L_JSOP_TOXML:
  L_JSOP_ENDFILTER:
  L_JSOP_FILTER:
  L_JSOP_DESCENDANTS:
  L_JSOP_XMLNAME:
  L_JSOP_SETXMLNAME:
  L_JSOP_BINDXMLNAME:
  L_JSOP_ADDATTRVAL:
  L_JSOP_ADDATTRNAME:
  L_JSOP_TOATTRVAL:
  L_JSOP_TOATTRNAME:
  L_JSOP_QNAME:
  L_JSOP_QNAMECONST:
  L_JSOP_QNAMEPART:
  L_JSOP_ANYNAME:
  L_JSOP_DEFXMLNS:
# endif

#endif /* !JS_THREADED_INTERP */
#if !JS_THREADED_INTERP
          default:
#endif
          {
            char numBuf[12];
            JS_snprintf(numBuf, sizeof numBuf, "%d", op);
            JS_ReportErrorNumber(cx, js_GetErrorMessage, NULL,
                                 JSMSG_BAD_BYTECODE, numBuf);
            goto error;
          }

#if !JS_THREADED_INTERP
        } /* switch (op) */
    } /* for (;;) */
#endif /* !JS_THREADED_INTERP */

  error:
    JS_ASSERT(&cx->regs() == &regs);
    JS_ASSERT(uint32_t(regs.pc - script->code) < script->length);

    if (!cx->isExceptionPending()) {
        /* This is an error, not a catchable exception, quit the frame ASAP. */
        interpReturnOK = JS_FALSE;
    } else {
        JSThrowHook handler;
        JSTryNote *tn, *tnlimit;
        uint32_t offset;

        /* Restore atoms local in case we will resume. */
        atoms = script->atoms;

        /* Call debugger throw hook if set. */
        if (cx->debugHooks->throwHook || !cx->compartment->getDebuggees().empty()) {
            Value rval;
            JSTrapStatus st = Debugger::onExceptionUnwind(cx, &rval);
            if (st == JSTRAP_CONTINUE) {
                handler = cx->debugHooks->throwHook;
                if (handler)
                    st = handler(cx, script, regs.pc, &rval, cx->debugHooks->throwHookData);
            }

            switch (st) {
              case JSTRAP_ERROR:
                cx->clearPendingException();
                goto error;
              case JSTRAP_RETURN:
                cx->clearPendingException();
                regs.fp()->setReturnValue(rval);
                interpReturnOK = JS_TRUE;
                goto forced_return;
              case JSTRAP_THROW:
                cx->setPendingException(rval);
              case JSTRAP_CONTINUE:
              default:;
            }
            CHECK_INTERRUPT_HANDLER();
        }

        /*
         * Look for a try block in script that can catch this exception.
         */
        if (!JSScript::isValidOffset(script->trynotesOffset))
            goto no_catch;

        offset = (uint32_t)(regs.pc - script->main());
        tn = script->trynotes()->vector;
        tnlimit = tn + script->trynotes()->length;
        do {
            if (offset - tn->start >= tn->length)
                continue;

            /*
             * We have a note that covers the exception pc but we must check
             * whether the interpreter has already executed the corresponding
             * handler. This is possible when the executed bytecode
             * implements break or return from inside a for-in loop.
             *
             * In this case the emitter generates additional [enditer] and
             * [gosub] opcodes to close all outstanding iterators and execute
             * the finally blocks. If such an [enditer] throws an exception,
             * its pc can still be inside several nested for-in loops and
             * try-finally statements even if we have already closed the
             * corresponding iterators and invoked the finally blocks.
             *
             * To address this, we make [enditer] always decrease the stack
             * even when its implementation throws an exception. Thus already
             * executed [enditer] and [gosub] opcodes will have try notes
             * with the stack depth exceeding the current one and this
             * condition is what we use to filter them out.
             */
            if (tn->stackDepth > regs.sp - regs.fp()->base())
                continue;

            /*
             * Set pc to the first bytecode after the the try note to point
             * to the beginning of catch or finally or to [enditer] closing
             * the for-in loop.
             */
            regs.pc = (script)->main() + tn->start + tn->length;

            UnwindScope(cx, tn->stackDepth);
            regs.sp = regs.fp()->base() + tn->stackDepth;

            switch (tn->kind) {
              case JSTRY_CATCH:
                  JS_ASSERT(*regs.pc == JSOP_ENTERBLOCK);

#if JS_HAS_GENERATORS
                /* Catch cannot intercept the closing of a generator. */
                  if (JS_UNLIKELY(cx->getPendingException().isMagic(JS_GENERATOR_CLOSING)))
                    break;
#endif

                /*
                 * Don't clear exceptions to save cx->exception from GC
                 * until it is pushed to the stack via [exception] in the
                 * catch block.
                 */
                len = 0;
                DO_NEXT_OP(len);

              case JSTRY_FINALLY:
                /*
                 * Push (true, exception) pair for finally to indicate that
                 * [retsub] should rethrow the exception.
                 */
                PUSH_BOOLEAN(true);
                PUSH_COPY(cx->getPendingException());
                cx->clearPendingException();
                len = 0;
                DO_NEXT_OP(len);

              case JSTRY_ITER: {
                /* This is similar to JSOP_ENDITER in the interpreter loop. */
                JS_ASSERT(JSOp(*regs.pc) == JSOP_ENDITER);
                Value v = cx->getPendingException();
                cx->clearPendingException();
                bool ok = js_CloseIterator(cx, &regs.sp[-1].toObject());
                regs.sp -= 1;
                if (!ok)
                    goto error;
                cx->setPendingException(v);
              }
           }
        } while (++tn != tnlimit);

      no_catch:
        /*
         * Propagate the exception or error to the caller unless the exception
         * is an asynchronous return from a generator.
         */
        interpReturnOK = JS_FALSE;
#if JS_HAS_GENERATORS
        if (JS_UNLIKELY(cx->isExceptionPending() &&
                        cx->getPendingException().isMagic(JS_GENERATOR_CLOSING))) {
            cx->clearPendingException();
            interpReturnOK = JS_TRUE;
            regs.fp()->clearReturnValue();
        }
#endif
    }

  forced_return:
    UnwindScope(cx, 0);
    regs.sp = regs.fp()->base();

    if (entryFrame != regs.fp())
        goto inline_return;

  exit:
    if (cx->compartment->debugMode())
        interpReturnOK = ScriptDebugEpilogue(cx, regs.fp(), interpReturnOK);
    interpReturnOK = ScriptEpilogueOrGeneratorYield(cx, regs.fp(), interpReturnOK);
    regs.fp()->setFinishedInInterpreter();

    /*
     * At this point we are inevitably leaving an interpreted function or a
     * top-level script, and returning to one of:
     * (a) an "out of line" call made through Invoke;
     * (b) a js_Execute activation;
     * (c) a generator (SendToGenerator, jsiter.c).
     *
     * We must not be in an inline frame. The check above ensures that for the
     * error case and for a normal return, the code jumps directly to parent's
     * frame pc.
     */
    JS_ASSERT(entryFrame == regs.fp());
    if (!regs.fp()->isGeneratorFrame()) {
        JS_ASSERT(!IsActiveWithOrBlock(cx, regs.fp()->scopeChain(), 0));
        JS_ASSERT(!regs.fp()->hasBlockChain());
    }

#ifdef JS_METHODJIT
    /*
     * This path is used when it's guaranteed the method can be finished
     * inside the JIT.
     */
  leave_on_safe_point:
#endif

    gc::VerifyBarriers(cx, true);
    return interpReturnOK;
}

JSObject*
js::NewInitArray(JSContext *cx, uint32_t count, types::TypeObject *type)
{
    JSObject *obj = NewDenseAllocatedArray(cx, count);
    if (!obj)
        return NULL;
    obj->setType(type);
    return obj;
}

bool
js::GetObjectProperty(JSContext *cx, JSObject *obj, PropertyName *name, Value *vp)
{
    return obj->getProperty(cx, name, vp);
}

bool
js::GetScopeName(JSContext *cx, JSObject *obj, PropertyName *name, Value *vp)
{
    JSObject *obj2;
    JSProperty *prop;
    if (!FindPropertyHelper(cx, name, true, false, &obj, &obj2, &prop))
        return false;

    if (!prop) {
        JSAutoByteString printable;
        if (js_AtomToPrintableString(cx, name, &printable))
            js_ReportIsNotDefined(cx, printable.ptr());
        return false;
    }

    return obj->getProperty(cx, name, vp);
}

/*
 * Alternate form for NAME opcodes followed immediately by a TYPEOF,
 * which do not report an exception on (typeof foo == "undefined") tests.
 */
bool
js::GetScopeNameForTypeOf(JSContext *cx, JSObject *obj, PropertyName *name, Value *vp)
{
    JSObject *obj2;
    JSProperty *prop;
    if (!FindPropertyHelper(cx, name, true, false, &obj, &obj2, &prop))
        return false;

    if (!prop) {
        vp->setUndefined();
        return true;
    }

    return obj->getProperty(cx, name, vp);
}<|MERGE_RESOLUTION|>--- conflicted
+++ resolved
@@ -2814,75 +2814,8 @@
 BEGIN_CASE(JSOP_CALLPROP)
 {
     Value rval;
-<<<<<<< HEAD
-    do {
-        Value *vp = &regs.sp[-1];
-
-        if (op == JSOP_LENGTH) {
-            /* Optimize length accesses on strings, arrays, and arguments. */
-            if (vp->isString()) {
-                rval = Int32Value(vp->toString()->length());
-                break;
-            }
-            if (vp->isMagic(JS_LAZY_ARGUMENTS)) {
-                rval = Int32Value(regs.fp()->numActualArgs());
-                break;
-            }
-            if (vp->isObject()) {
-                JSObject *obj = &vp->toObject();
-                if (obj->isArray()) {
-                    jsuint length = obj->getArrayLength();
-                    rval = NumberValue(length);
-                    break;
-                }
-
-                if (obj->isArguments()) {
-                    ArgumentsObject &argsobj = obj->asArguments();
-                    if (!argsobj.hasOverriddenLength()) {
-                        uint32_t length = argsobj.initialLength();
-                        JS_ASSERT(length < INT32_MAX);
-                        rval = Int32Value(int32_t(length));
-                        break;
-                    }
-                }
-
-                if (js_IsTypedArray(obj)) {
-                    JSObject *tarray = TypedArray::getTypedArray(obj);
-                    rval = Int32Value(TypedArray::getLength(tarray));
-                    break;
-                }
-            }
-        }
-
-        JSObject *obj;
-        VALUE_TO_OBJECT(cx, vp, obj);
-        JSObject *aobj = js_GetProtoIfDenseArray(obj);
-
-        PropertyCacheEntry *entry;
-        JSObject *obj2;
-        PropertyName *name;
-        JS_PROPERTY_CACHE(cx).test(cx, regs.pc, aobj, obj2, entry, name);
-        if (!name) {
-            ASSERT_VALID_PROPERTY_CACHE_HIT(aobj, obj2, entry);
-            NATIVE_GET(cx, obj, obj2, entry->prop, JSGET_METHOD_BARRIER, &rval);
-            break;
-        }
-
-        if (JS_LIKELY(!aobj->getOps()->getProperty)
-            ? !GetPropertyHelper(cx, obj, name,
-                                 (regs.pc[JSOP_GETPROP_LENGTH] == JSOP_IFEQ)
-                                 ? JSGET_CACHE_RESULT | JSGET_NO_METHOD_BARRIER
-                                 : JSGET_CACHE_RESULT | JSGET_METHOD_BARRIER,
-                                 &rval)
-            : !GetObjectProperty(cx, obj, name, &rval))
-        {
-            goto error;
-        }
-    } while (0);
-=======
     if (!GetPropertyOperation(cx, regs.pc, regs.sp[-1], &rval))
         goto error;
->>>>>>> 80ffa8dd
 
     TypeScript::Monitor(cx, script, regs.pc, rval);
 
@@ -3194,28 +3127,6 @@
     PropertyName *name;
     LOAD_NAME(0, name);
 
-<<<<<<< HEAD
-    JSOp op2 = JSOp(regs.pc[JSOP_NAME_LENGTH]);
-    if (op2 == JSOP_TYPEOF) {
-        if (!GetScopeNameForTypeOf(cx, obj, name, &rval))
-            goto error;
-    } else {
-        if (!GetScopeName(cx, obj, name, &rval))
-            goto error;
-    }
-
-    PUSH_COPY(rval);
-    TypeScript::Monitor(cx, script, regs.pc, rval);
-
-    /* obj must be on the scope chain, thus not a function. */
-    if (op == JSOP_CALLNAME || op == JSOP_CALLGNAME) {
-        JSObject *obj2;
-        JSProperty *prop;
-        if (!FindPropertyHelper(cx, name, true, false, &obj, &obj2, &prop))
-            return false;
-        PUSH_IMPLICIT_THIS(cx, obj, rval);
-    }
-=======
     JSObject *obj, *obj2;
     JSProperty *prop;
     if (!FindPropertyHelper(cx, name, false, false, &obj, &obj2, &prop))
@@ -3239,7 +3150,6 @@
 
     PUSH_COPY(rval);
     TypeScript::Monitor(cx, script, regs.pc, rval);
->>>>>>> 80ffa8dd
 }
 END_CASE(JSOP_NAME)
 
