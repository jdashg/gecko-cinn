--- conflicted
+++ resolved
@@ -451,11 +451,8 @@
     js::Vector<uint32, 4, CompilerAllocPolicy> fixedDoubleEntries;
     js::Vector<JumpTable, 16> jumpTables;
     js::Vector<uint32, 16> jumpTableOffsets;
-<<<<<<< HEAD
     js::Vector<LoopEntry, 16> loopEntries;
-=======
     js::Vector<JSObject *, 0, CompilerAllocPolicy> rootedObjects;
->>>>>>> 052935ae
     StubCompiler stubcc;
     Label invokeLabel;
     Label arityLabel;
