/* -*- Mode: C++; tab-width: 8; indent-tabs-mode: nil; c-basic-offset: 4 -*-
 * vim: set ts=8 sw=4 et tw=78:
 *
 * ***** BEGIN LICENSE BLOCK *****
 * Version: MPL 1.1/GPL 2.0/LGPL 2.1
 *
 * The contents of this file are subject to the Mozilla Public License Version
 * 1.1 (the "License"); you may not use this file except in compliance with
 * the License. You may obtain a copy of the License at
 * http://www.mozilla.org/MPL/
 *
 * Software distributed under the License is distributed on an "AS IS" basis,
 * WITHOUT WARRANTY OF ANY KIND, either express or implied. See the License
 * for the specific language governing rights and limitations under the
 * License.
 *
 * The Original Code is Mozilla Communicator client code, released
 * March 31, 1998.
 *
 * The Initial Developer of the Original Code is
 * Netscape Communications Corporation.
 * Portions created by the Initial Developer are Copyright (C) 1998
 * the Initial Developer. All Rights Reserved.
 *
 * Contributor(s):
 *
 * Alternatively, the contents of this file may be used under the terms of
 * either of the GNU General Public License Version 2 or later (the "GPL"),
 * or the GNU Lesser General Public License Version 2.1 or later (the "LGPL"),
 * in which case the provisions of the GPL or the LGPL are applicable instead
 * of those above. If you wish to allow use of your version of this file only
 * under the terms of either the GPL or the LGPL, and not to allow others to
 * use your version of this file under the terms of the MPL, indicate your
 * decision by deleting the provisions above and replace them with the notice
 * and other provisions required by the GPL or the LGPL. If you do not delete
 * the provisions above, a recipient may use your version of this file under
 * the terms of any one of the MPL, the GPL or the LGPL.
 *
 * ***** END LICENSE BLOCK ***** */

/*
 * JavaScript API.
 */
#include <ctype.h>
#include <stdarg.h>
#include <stdlib.h>
#include <string.h>
#include <sys/stat.h>
#include "jstypes.h"
#include "jsstdint.h"
#include "jsarena.h"
#include "jsutil.h"
#include "jsclist.h"
#include "jsdhash.h"
#include "jsprf.h"
#include "jsapi.h"
#include "jsarray.h"
#include "jsatom.h"
#include "jsbool.h"
#include "jsbuiltins.h"
#include "jsclone.h"
#include "jscntxt.h"
#include "jsversion.h"
#include "jsdate.h"
#include "jsemit.h"
#include "jsexn.h"
#include "jsfun.h"
#include "jsgc.h"
#include "jsgcmark.h"
#include "jsinterp.h"
#include "jsiter.h"
#include "jslock.h"
#include "jsmath.h"
#include "jsnum.h"
#include "json.h"
#include "jsobj.h"
#include "jsopcode.h"
#include "jsparse.h"
#include "jsproxy.h"
#include "jsregexp.h"
#include "jsscope.h"
#include "jsscript.h"
#include "jsstr.h"
#include "jstracer.h"
#include "prmjtime.h"
#include "jsstaticcheck.h"
#include "jsvector.h"
#include "jsweakmap.h"
#include "jswrapper.h"
#include "jstypedarray.h"

#include "jsatominlines.h"
#include "jsinferinlines.h"
#include "jsobjinlines.h"
#include "jsscopeinlines.h"
#include "jsregexpinlines.h"
#include "jsscriptinlines.h"
#include "jsstrinlines.h"
#include "assembler/wtf/Platform.h"

#include "vm/Stack-inl.h"

#if ENABLE_YARR_JIT
#include "assembler/jit/ExecutableAllocator.h"
#include "methodjit/Logging.h"
#endif

#if JS_HAS_XML_SUPPORT
#include "jsxml.h"
#endif

using namespace js;
using namespace js::gc;
using namespace js::types;

/*
 * This class is a version-establising barrier at the head of a VM entry or
 * re-entry. It ensures that:
 *
 * - |newVersion| is the starting (default) version used for the context.
 * - The starting version state is not an override.
 * - Overrides in the VM session are not propagated to the caller.
 */
class AutoVersionAPI
{
    JSContext   * const cx;
    JSVersion   oldDefaultVersion;
    bool        oldHasVersionOverride;
    JSVersion   oldVersionOverride;
#ifdef DEBUG
    uintN       oldCompileOptions;
#endif
    JSVersion   newVersion;

  public:
    explicit AutoVersionAPI(JSContext *cx, JSVersion newVersion)
      : cx(cx),
        oldDefaultVersion(cx->getDefaultVersion()),
        oldHasVersionOverride(cx->isVersionOverridden()),
        oldVersionOverride(oldHasVersionOverride ? cx->findVersion() : JSVERSION_UNKNOWN)
#ifdef DEBUG
        , oldCompileOptions(cx->getCompileOptions())
#endif
    {
        /*
         * Note: ANONFUNFIX in newVersion is ignored for backwards
         * compatibility, must be set via JS_SetOptions. (Because of this, we
         * inherit the current ANONFUNFIX setting from the options.
         */
        VersionSetAnonFunFix(&newVersion, OptionsHasAnonFunFix(cx->getCompileOptions()));
        this->newVersion = newVersion;
        cx->clearVersionOverride();
        cx->setDefaultVersion(newVersion);
    }

    ~AutoVersionAPI() {
        cx->setDefaultVersion(oldDefaultVersion);
        if (oldHasVersionOverride)
            cx->overrideVersion(oldVersionOverride);
        else
            cx->clearVersionOverride();
        JS_ASSERT(oldCompileOptions == cx->getCompileOptions());
    }

    /* The version that this scoped-entity establishes. */
    JSVersion version() const { return newVersion; }
};

#ifdef HAVE_VA_LIST_AS_ARRAY
#define JS_ADDRESSOF_VA_LIST(ap) ((va_list *)(ap))
#else
#define JS_ADDRESSOF_VA_LIST(ap) (&(ap))
#endif

#ifdef JS_USE_JSVAL_JSID_STRUCT_TYPES
JS_PUBLIC_DATA(jsid) JS_DEFAULT_XML_NAMESPACE_ID = { size_t(JSID_TYPE_DEFAULT_XML_NAMESPACE) };
JS_PUBLIC_DATA(jsid) JSID_VOID  = { size_t(JSID_TYPE_VOID) };
JS_PUBLIC_DATA(jsid) JSID_EMPTY = { size_t(JSID_TYPE_OBJECT) };
#endif

#ifdef JS_USE_JSVAL_JSID_STRUCT_TYPES
JS_PUBLIC_DATA(jsval) JSVAL_NULL  = { BUILD_JSVAL(JSVAL_TAG_NULL,      0) };
JS_PUBLIC_DATA(jsval) JSVAL_ZERO  = { BUILD_JSVAL(JSVAL_TAG_INT32,     0) };
JS_PUBLIC_DATA(jsval) JSVAL_ONE   = { BUILD_JSVAL(JSVAL_TAG_INT32,     1) };
JS_PUBLIC_DATA(jsval) JSVAL_FALSE = { BUILD_JSVAL(JSVAL_TAG_BOOLEAN,   JS_FALSE) };
JS_PUBLIC_DATA(jsval) JSVAL_TRUE  = { BUILD_JSVAL(JSVAL_TAG_BOOLEAN,   JS_TRUE) };
JS_PUBLIC_DATA(jsval) JSVAL_VOID  = { BUILD_JSVAL(JSVAL_TAG_UNDEFINED, 0) };
#endif

/* Make sure that jschar is two bytes unsigned integer */
JS_STATIC_ASSERT((jschar)-1 > 0);
JS_STATIC_ASSERT(sizeof(jschar) == 2);

JS_PUBLIC_API(int64)
JS_Now()
{
    return PRMJ_Now();
}

JS_PUBLIC_API(jsval)
JS_GetNaNValue(JSContext *cx)
{
    return Jsvalify(cx->runtime->NaNValue);
}

JS_PUBLIC_API(jsval)
JS_GetNegativeInfinityValue(JSContext *cx)
{
    return Jsvalify(cx->runtime->negativeInfinityValue);
}

JS_PUBLIC_API(jsval)
JS_GetPositiveInfinityValue(JSContext *cx)
{
    return Jsvalify(cx->runtime->positiveInfinityValue);
}

JS_PUBLIC_API(jsval)
JS_GetEmptyStringValue(JSContext *cx)
{
    return STRING_TO_JSVAL(cx->runtime->emptyString);
}

JS_PUBLIC_API(JSString *)
JS_GetEmptyString(JSRuntime *rt)
{
    JS_ASSERT(rt->state == JSRTS_UP);
    return rt->emptyString;
}

static JSBool
TryArgumentFormatter(JSContext *cx, const char **formatp, JSBool fromJS, jsval **vpp, va_list *app)
{
    const char *format;
    JSArgumentFormatMap *map;

    format = *formatp;
    for (map = cx->argumentFormatMap; map; map = map->next) {
        if (!strncmp(format, map->format, map->length)) {
            *formatp = format + map->length;
            return map->formatter(cx, format, fromJS, vpp, app);
        }
    }
    JS_ReportErrorNumber(cx, js_GetErrorMessage, NULL, JSMSG_BAD_CHAR, format);
    return JS_FALSE;
}

JS_PUBLIC_API(JSBool)
JS_ConvertArguments(JSContext *cx, uintN argc, jsval *argv, const char *format, ...)
{
    va_list ap;
    JSBool ok;

    va_start(ap, format);
    ok = JS_ConvertArgumentsVA(cx, argc, argv, format, ap);
    va_end(ap);
    return ok;
}

JS_PUBLIC_API(JSBool)
JS_ConvertArgumentsVA(JSContext *cx, uintN argc, jsval *argv, const char *format, va_list ap)
{
    jsval *sp;
    JSBool required;
    char c;
    JSFunction *fun;
    jsdouble d;
    JSString *str;
    JSObject *obj;

    CHECK_REQUEST(cx);
    assertSameCompartment(cx, JSValueArray(argv - 2, argc + 2));
    sp = argv;
    required = JS_TRUE;
    while ((c = *format++) != '\0') {
        if (isspace(c))
            continue;
        if (c == '/') {
            required = JS_FALSE;
            continue;
        }
        if (sp == argv + argc) {
            if (required) {
                fun = js_ValueToFunction(cx, Valueify(&argv[-2]), 0);
                if (fun) {
                    char numBuf[12];
                    JS_snprintf(numBuf, sizeof numBuf, "%u", argc);
                    JSAutoByteString funNameBytes;
                    if (const char *name = GetFunctionNameBytes(cx, fun, &funNameBytes)) {
                        JS_ReportErrorNumber(cx, js_GetErrorMessage, NULL, JSMSG_MORE_ARGS_NEEDED,
                                             name, numBuf, (argc == 1) ? "" : "s");
                    }
                }
                return JS_FALSE;
            }
            break;
        }
        switch (c) {
          case 'b':
            *va_arg(ap, JSBool *) = js_ValueToBoolean(Valueify(*sp));
            break;
          case 'c':
            if (!JS_ValueToUint16(cx, *sp, va_arg(ap, uint16 *)))
                return JS_FALSE;
            break;
          case 'i':
            if (!JS_ValueToECMAInt32(cx, *sp, va_arg(ap, int32 *)))
                return JS_FALSE;
            break;
          case 'u':
            if (!JS_ValueToECMAUint32(cx, *sp, va_arg(ap, uint32 *)))
                return JS_FALSE;
            break;
          case 'j':
            if (!JS_ValueToInt32(cx, *sp, va_arg(ap, int32 *)))
                return JS_FALSE;
            break;
          case 'd':
            if (!JS_ValueToNumber(cx, *sp, va_arg(ap, jsdouble *)))
                return JS_FALSE;
            break;
          case 'I':
            if (!JS_ValueToNumber(cx, *sp, &d))
                return JS_FALSE;
            *va_arg(ap, jsdouble *) = js_DoubleToInteger(d);
            break;
          case 'S':
          case 'W':
            str = js_ValueToString(cx, Valueify(*sp));
            if (!str)
                return JS_FALSE;
            *sp = STRING_TO_JSVAL(str);
            if (c == 'W') {
                JSFixedString *fixed = str->ensureFixed(cx);
                if (!fixed)
                    return JS_FALSE;
                *va_arg(ap, const jschar **) = fixed->chars();
            } else {
                *va_arg(ap, JSString **) = str;
            }
            break;
          case 'o':
            if (!js_ValueToObjectOrNull(cx, Valueify(*sp), &obj))
                return JS_FALSE;
            *sp = OBJECT_TO_JSVAL(obj);
            *va_arg(ap, JSObject **) = obj;
            break;
          case 'f':
            obj = js_ValueToFunctionObject(cx, Valueify(sp), 0);
            if (!obj)
                return JS_FALSE;
            *sp = OBJECT_TO_JSVAL(obj);
            *va_arg(ap, JSFunction **) = GET_FUNCTION_PRIVATE(cx, obj);
            break;
          case 'v':
            *va_arg(ap, jsval *) = *sp;
            break;
          case '*':
            break;
          default:
            format--;
            if (!TryArgumentFormatter(cx, &format, JS_TRUE, &sp,
                                      JS_ADDRESSOF_VA_LIST(ap))) {
                return JS_FALSE;
            }
            /* NB: the formatter already updated sp, so we continue here. */
            continue;
        }
        sp++;
    }
    return JS_TRUE;
}

JS_PUBLIC_API(JSBool)
JS_AddArgumentFormatter(JSContext *cx, const char *format, JSArgumentFormatter formatter)
{
    size_t length;
    JSArgumentFormatMap **mpp, *map;

    length = strlen(format);
    mpp = &cx->argumentFormatMap;
    while ((map = *mpp) != NULL) {
        /* Insert before any shorter string to match before prefixes. */
        if (map->length < length)
            break;
        if (map->length == length && !strcmp(map->format, format))
            goto out;
        mpp = &map->next;
    }
    map = (JSArgumentFormatMap *) cx->malloc_(sizeof *map);
    if (!map)
        return JS_FALSE;
    map->format = format;
    map->length = length;
    map->next = *mpp;
    *mpp = map;
out:
    map->formatter = formatter;
    return JS_TRUE;
}

JS_PUBLIC_API(void)
JS_RemoveArgumentFormatter(JSContext *cx, const char *format)
{
    size_t length;
    JSArgumentFormatMap **mpp, *map;

    length = strlen(format);
    mpp = &cx->argumentFormatMap;
    while ((map = *mpp) != NULL) {
        if (map->length == length && !strcmp(map->format, format)) {
            *mpp = map->next;
            cx->free_(map);
            return;
        }
        mpp = &map->next;
    }
}

JS_PUBLIC_API(JSBool)
JS_ConvertValue(JSContext *cx, jsval v, JSType type, jsval *vp)
{
    JSBool ok;
    JSObject *obj;
    JSString *str;
    jsdouble d;

    CHECK_REQUEST(cx);
    assertSameCompartment(cx, v);
    switch (type) {
      case JSTYPE_VOID:
        *vp = JSVAL_VOID;
        ok = JS_TRUE;
        break;
      case JSTYPE_OBJECT:
        ok = js_ValueToObjectOrNull(cx, Valueify(v), &obj);
        if (ok)
            *vp = OBJECT_TO_JSVAL(obj);
        break;
      case JSTYPE_FUNCTION:
        *vp = v;
        obj = js_ValueToFunctionObject(cx, Valueify(vp), JSV2F_SEARCH_STACK);
        ok = (obj != NULL);
        break;
      case JSTYPE_STRING:
        str = js_ValueToString(cx, Valueify(v));
        ok = (str != NULL);
        if (ok)
            *vp = STRING_TO_JSVAL(str);
        break;
      case JSTYPE_NUMBER:
        ok = JS_ValueToNumber(cx, v, &d);
        if (ok)
            *vp = DOUBLE_TO_JSVAL(d);
        break;
      case JSTYPE_BOOLEAN:
        *vp = BOOLEAN_TO_JSVAL(js_ValueToBoolean(Valueify(v)));
        return JS_TRUE;
      default: {
        char numBuf[12];
        JS_snprintf(numBuf, sizeof numBuf, "%d", (int)type);
        JS_ReportErrorNumber(cx, js_GetErrorMessage, NULL, JSMSG_BAD_TYPE, numBuf);
        ok = JS_FALSE;
        break;
      }
    }
    return ok;
}

JS_PUBLIC_API(JSBool)
JS_ValueToObject(JSContext *cx, jsval v, JSObject **objp)
{
    CHECK_REQUEST(cx);
    assertSameCompartment(cx, v);
    return js_ValueToObjectOrNull(cx, Valueify(v), objp);
}

JS_PUBLIC_API(JSFunction *)
JS_ValueToFunction(JSContext *cx, jsval v)
{
    CHECK_REQUEST(cx);
    assertSameCompartment(cx, v);
    return js_ValueToFunction(cx, Valueify(&v), JSV2F_SEARCH_STACK);
}

JS_PUBLIC_API(JSFunction *)
JS_ValueToConstructor(JSContext *cx, jsval v)
{
    CHECK_REQUEST(cx);
    assertSameCompartment(cx, v);
    return js_ValueToFunction(cx, Valueify(&v), JSV2F_SEARCH_STACK);
}

JS_PUBLIC_API(JSString *)
JS_ValueToString(JSContext *cx, jsval v)
{
    CHECK_REQUEST(cx);
    assertSameCompartment(cx, v);
    return js_ValueToString(cx, Valueify(v));
}

JS_PUBLIC_API(JSString *)
JS_ValueToSource(JSContext *cx, jsval v)
{
    CHECK_REQUEST(cx);
    assertSameCompartment(cx, v);
    return js_ValueToSource(cx, Valueify(v));
}

JS_PUBLIC_API(JSBool)
JS_ValueToNumber(JSContext *cx, jsval v, jsdouble *dp)
{
    CHECK_REQUEST(cx);
    assertSameCompartment(cx, v);

    AutoValueRooter tvr(cx, Valueify(v));
    return ValueToNumber(cx, tvr.value(), dp);
}

JS_PUBLIC_API(JSBool)
JS_DoubleIsInt32(jsdouble d, jsint *ip)
{
    return JSDOUBLE_IS_INT32(d, (int32_t *)ip);
}

JS_PUBLIC_API(int32)
JS_DoubleToInt32(jsdouble d)
{
    return js_DoubleToECMAInt32(d);
}

JS_PUBLIC_API(uint32)
JS_DoubleToUint32(jsdouble d)
{
    return js_DoubleToECMAUint32(d);
}

JS_PUBLIC_API(JSBool)
JS_ValueToECMAInt32(JSContext *cx, jsval v, int32 *ip)
{
    CHECK_REQUEST(cx);
    assertSameCompartment(cx, v);

    AutoValueRooter tvr(cx, Valueify(v));
    return ValueToECMAInt32(cx, tvr.value(), (int32_t *)ip);
}

JS_PUBLIC_API(JSBool)
JS_ValueToECMAUint32(JSContext *cx, jsval v, uint32 *ip)
{
    CHECK_REQUEST(cx);
    assertSameCompartment(cx, v);

    AutoValueRooter tvr(cx, Valueify(v));
    return ValueToECMAUint32(cx, tvr.value(), (uint32_t *)ip);
}

JS_PUBLIC_API(JSBool)
JS_ValueToInt32(JSContext *cx, jsval v, int32 *ip)
{
    CHECK_REQUEST(cx);
    assertSameCompartment(cx, v);

    AutoValueRooter tvr(cx, Valueify(v));
    return ValueToInt32(cx, tvr.value(), (int32_t *)ip);
}

JS_PUBLIC_API(JSBool)
JS_ValueToUint16(JSContext *cx, jsval v, uint16 *ip)
{
    CHECK_REQUEST(cx);
    assertSameCompartment(cx, v);

    AutoValueRooter tvr(cx, Valueify(v));
    return ValueToUint16(cx, tvr.value(), (uint16_t *)ip);
}

JS_PUBLIC_API(JSBool)
JS_ValueToBoolean(JSContext *cx, jsval v, JSBool *bp)
{
    CHECK_REQUEST(cx);
    assertSameCompartment(cx, v);
    *bp = js_ValueToBoolean(Valueify(v));
    return JS_TRUE;
}

JS_PUBLIC_API(JSType)
JS_TypeOfValue(JSContext *cx, jsval v)
{
    CHECK_REQUEST(cx);
    assertSameCompartment(cx, v);
    return TypeOfValue(cx, Valueify(v));
}

JS_PUBLIC_API(const char *)
JS_GetTypeName(JSContext *cx, JSType type)
{
    if ((uintN)type >= (uintN)JSTYPE_LIMIT)
        return NULL;
    return JS_TYPE_STR(type);
}

JS_PUBLIC_API(JSBool)
JS_StrictlyEqual(JSContext *cx, jsval v1, jsval v2, JSBool *equal)
{
    assertSameCompartment(cx, v1, v2);
    return StrictlyEqual(cx, Valueify(v1), Valueify(v2), equal);
}

JS_PUBLIC_API(JSBool)
JS_LooselyEqual(JSContext *cx, jsval v1, jsval v2, JSBool *equal)
{
    assertSameCompartment(cx, v1, v2);
    return LooselyEqual(cx, Valueify(v1), Valueify(v2), equal);
}

JS_PUBLIC_API(JSBool)
JS_SameValue(JSContext *cx, jsval v1, jsval v2, JSBool *same)
{
    assertSameCompartment(cx, v1, v2);
    return SameValue(cx, Valueify(v1), Valueify(v2), same);
}

JS_PUBLIC_API(JSBool)
JS_IsBuiltinEvalFunction(JSFunction *fun)
{
    return IsAnyBuiltinEval(fun);
}

JS_PUBLIC_API(JSBool)
JS_IsBuiltinFunctionConstructor(JSFunction *fun)
{
    return IsBuiltinFunctionConstructor(fun);
}

/************************************************************************/

/*
 * Has a new runtime ever been created?  This flag is used to detect unsafe
 * changes to js_CStringsAreUTF8 after a runtime has been created, and to
 * ensure that "first checks" on runtime creation are run only once.
 */
#ifdef DEBUG
static JSBool js_NewRuntimeWasCalled = JS_FALSE;
#endif

JSRuntime::JSRuntime()
  : gcChunkAllocator(&defaultGCChunkAllocator)
{
    /* Initialize infallibly first, so we can goto bad and JS_DestroyRuntime. */
    JS_INIT_CLIST(&contextList);
    JS_INIT_CLIST(&trapList);
    JS_INIT_CLIST(&watchPointList);
}

bool
JSRuntime::init(uint32 maxbytes)
{
#ifdef JS_METHODJIT_SPEW
    JMCheckLogging();
#endif

#ifdef DEBUG
    functionMeterFilename = getenv("JS_FUNCTION_STATFILE");
    if (functionMeterFilename) {
        if (!methodReadBarrierCountMap.init())
            return false;
        if (!unjoinedFunctionCountMap.init())
            return false;
    }
    propTreeStatFilename = getenv("JS_PROPTREE_STATFILE");
    propTreeDumpFilename = getenv("JS_PROPTREE_DUMPFILE");
#endif

#ifdef JS_TRACER
    InitJIT();
#endif

    if (!js_InitGC(this, maxbytes))
        return false;

    if (!(atomsCompartment = this->new_<JSCompartment>(this)) ||
        !atomsCompartment->init(NULL) ||
        !compartments.append(atomsCompartment)) {
        Foreground::delete_(atomsCompartment);
        return false;
    }

    atomsCompartment->setGCLastBytes(8192);

    if (!js_InitAtomState(this))
        return false;

    wrapObjectCallback = js::TransparentObjectWrapper;

#ifdef JS_THREADSAFE
    /* this is asymmetric with JS_ShutDown: */
    if (!js_SetupLocks(8, 16))
        return false;
    rtLock = JS_NEW_LOCK();
    if (!rtLock)
        return false;
    stateChange = JS_NEW_CONDVAR(gcLock);
    if (!stateChange)
        return false;
    debuggerLock = JS_NEW_LOCK();
    if (!debuggerLock)
        return false;
#endif

    debugMode = JS_FALSE;

    return js_InitThreads(this);
}

JSRuntime::~JSRuntime()
{
#ifdef DEBUG
    /* Don't hurt everyone in leaky ol' Mozilla with a fatal JS_ASSERT! */
    if (!JS_CLIST_IS_EMPTY(&contextList)) {
        JSContext *cx, *iter = NULL;
        uintN cxcount = 0;
        while ((cx = js_ContextIterator(this, JS_TRUE, &iter)) != NULL) {
            fprintf(stderr,
"JS API usage error: found live context at %p\n",
                    (void *) cx);
            cxcount++;
        }
        fprintf(stderr,
"JS API usage error: %u context%s left in runtime upon JS_DestroyRuntime.\n",
                cxcount, (cxcount == 1) ? "" : "s");
    }
#endif

#ifdef JS_TRACER
    FinishJIT();
#endif

    js_FinishThreads(this);
    js_FreeRuntimeScriptState(this);
    js_FinishAtomState(this);

    js_FinishGC(this);
#ifdef JS_THREADSAFE
    if (gcLock)
        JS_DESTROY_LOCK(gcLock);
    if (gcDone)
        JS_DESTROY_CONDVAR(gcDone);
    if (requestDone)
        JS_DESTROY_CONDVAR(requestDone);
    if (rtLock)
        JS_DESTROY_LOCK(rtLock);
    if (stateChange)
        JS_DESTROY_CONDVAR(stateChange);
    if (debuggerLock)
        JS_DESTROY_LOCK(debuggerLock);
#endif
}

JS_PUBLIC_API(JSRuntime *)
JS_NewRuntime(uint32 maxbytes)
{
#ifdef DEBUG
    if (!js_NewRuntimeWasCalled) {
        /*
         * This code asserts that the numbers associated with the error names
         * in jsmsg.def are monotonically increasing.  It uses values for the
         * error names enumerated in jscntxt.c.  It's not a compile-time check
         * but it's better than nothing.
         */
        int errorNumber = 0;
#define MSG_DEF(name, number, count, exception, format)                       \
    JS_ASSERT(name == errorNumber++);
#include "js.msg"
#undef MSG_DEF

#define MSG_DEF(name, number, count, exception, format)                       \
    JS_BEGIN_MACRO                                                            \
        uintN numfmtspecs = 0;                                                \
        const char *fmt;                                                      \
        for (fmt = format; *fmt != '\0'; fmt++) {                             \
            if (*fmt == '{' && isdigit(fmt[1]))                               \
                ++numfmtspecs;                                                \
        }                                                                     \
        JS_ASSERT(count == numfmtspecs);                                      \
    JS_END_MACRO;
#include "js.msg"
#undef MSG_DEF

        js_NewRuntimeWasCalled = JS_TRUE;
    }
#endif /* DEBUG */

    void *mem = OffTheBooks::calloc_(sizeof(JSRuntime));
    if (!mem)
        return NULL;

    JSRuntime *rt = new (mem) JSRuntime();
    if (!rt->init(maxbytes)) {
        JS_DestroyRuntime(rt);
        return NULL;
    }

    return rt;
}

JS_PUBLIC_API(void)
JS_DestroyRuntime(JSRuntime *rt)
{
    Foreground::delete_(rt);
}

#ifdef JS_REPRMETER
namespace reprmeter {
    extern void js_DumpReprMeter();
}
#endif

JS_PUBLIC_API(void)
JS_ShutDown(void)
{
#ifdef MOZ_TRACEVIS
    StopTraceVis();
#endif

#ifdef JS_OPMETER
    extern void js_DumpOpMeters();
    js_DumpOpMeters();
#endif

#ifdef JS_REPRMETER
    reprmeter::js_DumpReprMeter();
#endif

#ifdef JS_THREADSAFE
    js_CleanupLocks();
#endif
    PRMJ_NowShutdown();
}

JS_PUBLIC_API(void *)
JS_GetRuntimePrivate(JSRuntime *rt)
{
    return rt->data;
}

JS_PUBLIC_API(void)
JS_SetRuntimePrivate(JSRuntime *rt, void *data)
{
    rt->data = data;
}

#ifdef JS_THREADSAFE
static void
StartRequest(JSContext *cx)
{
    JSThread *t = cx->thread();
    JS_ASSERT(CURRENT_THREAD_IS_ME(t));

    if (t->data.requestDepth) {
        t->data.requestDepth++;
    } else {
        JSRuntime *rt = cx->runtime;
        AutoLockGC lock(rt);

        /* Wait until the GC is finished. */
        if (rt->gcThread != cx->thread()) {
            while (rt->gcThread)
                JS_AWAIT_GC_DONE(rt);
        }

        /* Indicate that a request is running. */
        rt->requestCount++;
        t->data.requestDepth = 1;

        /*
         * Adjust rt->interruptCounter to reflect any interrupts added while the
         * thread was suspended.
         */
        if (t->data.interruptFlags)
            JS_ATOMIC_INCREMENT(&rt->interruptCounter);

        if (rt->requestCount == 1 && rt->activityCallback)
            rt->activityCallback(rt->activityCallbackArg, true);
    }
}

static void
StopRequest(JSContext *cx)
{
    JSThread *t = cx->thread();
    JS_ASSERT(CURRENT_THREAD_IS_ME(t));
    JS_ASSERT(t->data.requestDepth != 0);
    if (t->data.requestDepth != 1) {
        t->data.requestDepth--;
    } else {
        LeaveTrace(cx);  /* for GC safety */

        t->data.conservativeGC.updateForRequestEnd(t->suspendCount);

        /* Lock before clearing to interlock with ClaimScope, in jslock.c. */
        JSRuntime *rt = cx->runtime;
        AutoLockGC lock(rt);

        t->data.requestDepth = 0;

        /*
         * Adjust rt->interruptCounter to reflect any interrupts added while the
         * thread still had active requests.
         */
        if (t->data.interruptFlags)
            JS_ATOMIC_DECREMENT(&rt->interruptCounter);

        /* Give the GC a chance to run if this was the last request running. */
        JS_ASSERT(rt->requestCount > 0);
        rt->requestCount--;
        if (rt->requestCount == 0) {
            JS_NOTIFY_REQUEST_DONE(rt);
            if (rt->activityCallback)
                rt->activityCallback(rt->activityCallbackArg, false);
        }
    }
}
#endif /* JS_THREADSAFE */

JS_PUBLIC_API(void)
JS_BeginRequest(JSContext *cx)
{
#ifdef JS_THREADSAFE
    cx->outstandingRequests++;
    StartRequest(cx);
#endif
}

JS_PUBLIC_API(void)
JS_EndRequest(JSContext *cx)
{
#ifdef JS_THREADSAFE
    JS_ASSERT(cx->outstandingRequests != 0);
    cx->outstandingRequests--;
    StopRequest(cx);
#endif
}

/* Yield to pending GC operations, regardless of request depth */
JS_PUBLIC_API(void)
JS_YieldRequest(JSContext *cx)
{
#ifdef JS_THREADSAFE
    CHECK_REQUEST(cx);
    JS_ResumeRequest(cx, JS_SuspendRequest(cx));
#endif
}

JS_PUBLIC_API(jsrefcount)
JS_SuspendRequest(JSContext *cx)
{
#ifdef JS_THREADSAFE
    JSThread *t = cx->thread();
    JS_ASSERT(CURRENT_THREAD_IS_ME(t));

    jsrefcount saveDepth = t->data.requestDepth;
    if (!saveDepth)
        return 0;

    t->suspendCount++;
    t->data.requestDepth = 1;
    StopRequest(cx);
    return saveDepth;
#else
    return 0;
#endif
}

JS_PUBLIC_API(void)
JS_ResumeRequest(JSContext *cx, jsrefcount saveDepth)
{
#ifdef JS_THREADSAFE
    JSThread *t = cx->thread();
    JS_ASSERT(CURRENT_THREAD_IS_ME(t));
    if (saveDepth == 0)
        return;
    JS_ASSERT(saveDepth >= 1);
    JS_ASSERT(!t->data.requestDepth);
    JS_ASSERT(t->suspendCount);
    StartRequest(cx);
    t->data.requestDepth = saveDepth;
    t->suspendCount--;
#endif
}

JS_PUBLIC_API(JSBool)
JS_IsInRequest(JSContext *cx)
{
#ifdef JS_THREADSAFE
    JS_ASSERT(CURRENT_THREAD_IS_ME(cx->thread()));
    return JS_THREAD_DATA(cx)->requestDepth != 0;
#else
    return false;
#endif
}

JS_PUBLIC_API(void)
JS_Lock(JSRuntime *rt)
{
    JS_LOCK_RUNTIME(rt);
}

JS_PUBLIC_API(void)
JS_Unlock(JSRuntime *rt)
{
    JS_UNLOCK_RUNTIME(rt);
}

JS_PUBLIC_API(JSContextCallback)
JS_SetContextCallback(JSRuntime *rt, JSContextCallback cxCallback)
{
    JSContextCallback old;

    old = rt->cxCallback;
    rt->cxCallback = cxCallback;
    return old;
}

JS_PUBLIC_API(JSContext *)
JS_NewContext(JSRuntime *rt, size_t stackChunkSize)
{
    return js_NewContext(rt, stackChunkSize);
}

JS_PUBLIC_API(void)
JS_DestroyContext(JSContext *cx)
{
    js_DestroyContext(cx, JSDCM_FORCE_GC);
}

JS_PUBLIC_API(void)
JS_DestroyContextNoGC(JSContext *cx)
{
    js_DestroyContext(cx, JSDCM_NO_GC);
}

JS_PUBLIC_API(void)
JS_DestroyContextMaybeGC(JSContext *cx)
{
    js_DestroyContext(cx, JSDCM_MAYBE_GC);
}

JS_PUBLIC_API(void *)
JS_GetContextPrivate(JSContext *cx)
{
    return cx->data;
}

JS_PUBLIC_API(void)
JS_SetContextPrivate(JSContext *cx, void *data)
{
    cx->data = data;
}

JS_PUBLIC_API(JSRuntime *)
JS_GetRuntime(JSContext *cx)
{
    return cx->runtime;
}

JS_PUBLIC_API(JSContext *)
JS_ContextIterator(JSRuntime *rt, JSContext **iterp)
{
    return js_ContextIterator(rt, JS_TRUE, iterp);
}

JS_PUBLIC_API(JSVersion)
JS_GetVersion(JSContext *cx)
{
    return VersionNumber(cx->findVersion());
}

JS_PUBLIC_API(JSVersion)
JS_SetVersion(JSContext *cx, JSVersion newVersion)
{
    JS_ASSERT(VersionIsKnown(newVersion));
    JS_ASSERT(!VersionHasFlags(newVersion));
    JSVersion newVersionNumber = newVersion;

#ifdef DEBUG
    uintN coptsBefore = cx->getCompileOptions();
#endif
    JSVersion oldVersion = cx->findVersion();
    JSVersion oldVersionNumber = VersionNumber(oldVersion);
    if (oldVersionNumber == newVersionNumber)
        return oldVersionNumber; /* No override actually occurs! */

    /* We no longer support 1.4 or below. */
    if (newVersionNumber != JSVERSION_DEFAULT && newVersionNumber <= JSVERSION_1_4)
        return oldVersionNumber;

    VersionCopyFlags(&newVersion, oldVersion);
    cx->maybeOverrideVersion(newVersion);
    JS_ASSERT(cx->getCompileOptions() == coptsBefore);
    return oldVersionNumber;
}

static struct v2smap {
    JSVersion   version;
    const char  *string;
} v2smap[] = {
    {JSVERSION_1_0,     "1.0"},
    {JSVERSION_1_1,     "1.1"},
    {JSVERSION_1_2,     "1.2"},
    {JSVERSION_1_3,     "1.3"},
    {JSVERSION_1_4,     "1.4"},
    {JSVERSION_ECMA_3,  "ECMAv3"},
    {JSVERSION_1_5,     "1.5"},
    {JSVERSION_1_6,     "1.6"},
    {JSVERSION_1_7,     "1.7"},
    {JSVERSION_1_8,     "1.8"},
    {JSVERSION_ECMA_5,  "ECMAv5"},
    {JSVERSION_DEFAULT, js_default_str},
    {JSVERSION_UNKNOWN, NULL},          /* must be last, NULL is sentinel */
};

JS_PUBLIC_API(const char *)
JS_VersionToString(JSVersion version)
{
    int i;

    for (i = 0; v2smap[i].string; i++)
        if (v2smap[i].version == version)
            return v2smap[i].string;
    return "unknown";
}

JS_PUBLIC_API(JSVersion)
JS_StringToVersion(const char *string)
{
    int i;

    for (i = 0; v2smap[i].string; i++)
        if (strcmp(v2smap[i].string, string) == 0)
            return v2smap[i].version;
    return JSVERSION_UNKNOWN;
}

JS_PUBLIC_API(uint32)
JS_GetOptions(JSContext *cx)
{
    /*
     * Can't check option/version synchronization here.
     * We may have been synchronized with a script version that was formerly on
     * the stack, but has now been popped.
     */
    return cx->allOptions();
}

static uintN
SetOptionsCommon(JSContext *cx, uintN options)
{
    JS_ASSERT((options & JSALLOPTION_MASK) == options);
    uintN oldopts = cx->allOptions();
    uintN newropts = options & JSRUNOPTION_MASK;
    uintN newcopts = options & JSCOMPILEOPTION_MASK;
    cx->setRunOptions(newropts);
    cx->setCompileOptions(newcopts);
    cx->updateJITEnabled();
    return oldopts;
}

JS_PUBLIC_API(uint32)
JS_SetOptions(JSContext *cx, uint32 options)
{
    AutoLockGC lock(cx->runtime);
    return SetOptionsCommon(cx, options);
}

JS_PUBLIC_API(uint32)
JS_ToggleOptions(JSContext *cx, uint32 options)
{
    AutoLockGC lock(cx->runtime);
    uintN oldopts = cx->allOptions();
    uintN newopts = oldopts ^ options;
    return SetOptionsCommon(cx, newopts);
}

JS_PUBLIC_API(const char *)
JS_GetImplementationVersion(void)
{
    return "JavaScript-C 1.8.5+ 2011-04-16";
}

JS_PUBLIC_API(JSCompartmentCallback)
JS_SetCompartmentCallback(JSRuntime *rt, JSCompartmentCallback callback)
{
    JSCompartmentCallback old = rt->compartmentCallback;
    rt->compartmentCallback = callback;
    return old;
}

JS_PUBLIC_API(JSWrapObjectCallback)
JS_SetWrapObjectCallbacks(JSRuntime *rt,
                          JSWrapObjectCallback callback,
                          JSPreWrapCallback precallback)
{
    JSWrapObjectCallback old = rt->wrapObjectCallback;
    rt->wrapObjectCallback = callback;
    rt->preWrapObjectCallback = precallback;
    return old;
}

JS_PUBLIC_API(JSCrossCompartmentCall *)
JS_EnterCrossCompartmentCall(JSContext *cx, JSObject *target)
{
    CHECK_REQUEST(cx);

    JS_ASSERT(target);
    AutoCompartment *call = cx->new_<AutoCompartment>(cx, target);
    if (!call)
        return NULL;
    if (!call->enter()) {
        Foreground::delete_(call);
        return NULL;
    }
    return reinterpret_cast<JSCrossCompartmentCall *>(call);
}

JS_PUBLIC_API(JSCrossCompartmentCall *)
JS_EnterCrossCompartmentCallScript(JSContext *cx, JSScript *target)
{
    static JSClass dummy_class = {
        "jdummy",
        JSCLASS_GLOBAL_FLAGS,
        JS_PropertyStub,  JS_PropertyStub,
        JS_PropertyStub,  JS_StrictPropertyStub,
        JS_EnumerateStub, JS_ResolveStub,
        JS_ConvertStub,   NULL,
        JSCLASS_NO_OPTIONAL_MEMBERS
    };

    CHECK_REQUEST(cx);

    JS_ASSERT(target);
    JSObject *scriptObject = target->u.object;
    if (!scriptObject) {
        SwitchToCompartment sc(cx, target->compartment);
        scriptObject = JS_NewGlobalObject(cx, &dummy_class);
        if (!scriptObject)
            return NULL;
    }
    return JS_EnterCrossCompartmentCall(cx, scriptObject);
}

JS_PUBLIC_API(void)
JS_LeaveCrossCompartmentCall(JSCrossCompartmentCall *call)
{
    AutoCompartment *realcall = reinterpret_cast<AutoCompartment *>(call);
    CHECK_REQUEST(realcall->context);
    realcall->leave();
    Foreground::delete_(realcall);
}

bool
JSAutoEnterCompartment::enter(JSContext *cx, JSObject *target)
{
    JS_ASSERT(!call);
    if (cx->compartment == target->getCompartment()) {
        call = reinterpret_cast<JSCrossCompartmentCall*>(1);
        return true;
    }
    call = JS_EnterCrossCompartmentCall(cx, target);
    return call != NULL;
}

void
JSAutoEnterCompartment::enterAndIgnoreErrors(JSContext *cx, JSObject *target)
{
    (void) enter(cx, target);
}

namespace JS {

bool
AutoEnterScriptCompartment::enter(JSContext *cx, JSScript *target)
{
    JS_ASSERT(!call);
    if (cx->compartment == target->compartment) {
        call = reinterpret_cast<JSCrossCompartmentCall*>(1);
        return true;
    }
    call = JS_EnterCrossCompartmentCallScript(cx, target);
    return call != NULL;
}

} /* namespace JS */

JS_PUBLIC_API(void *)
JS_SetCompartmentPrivate(JSContext *cx, JSCompartment *compartment, void *data)
{
    CHECK_REQUEST(cx);
    void *old = compartment->data;
    compartment->data = data;
    return old;
}

JS_PUBLIC_API(void *)
JS_GetCompartmentPrivate(JSContext *cx, JSCompartment *compartment)
{
    CHECK_REQUEST(cx);
    return compartment->data;
}

JS_PUBLIC_API(JSBool)
JS_WrapObject(JSContext *cx, JSObject **objp)
{
    CHECK_REQUEST(cx);
    return cx->compartment->wrap(cx, objp);
}

JS_PUBLIC_API(JSBool)
JS_WrapValue(JSContext *cx, jsval *vp)
{
    CHECK_REQUEST(cx);
    return cx->compartment->wrap(cx, Valueify(vp));
}

JS_PUBLIC_API(JSObject *)
JS_TransplantObject(JSContext *cx, JSObject *origobj, JSObject *target)
{
     // This function is called when an object moves between two
     // different compartments. In that case, we need to "move" the
     // window from origobj's compartment to target's compartment.
    JSCompartment *destination = target->getCompartment();
    WrapperMap &map = destination->crossCompartmentWrappers;
    Value origv = ObjectValue(*origobj);
    JSObject *obj;

    if (origobj->getCompartment() == destination) {
        // If the original object is in the same compartment as the
        // destination, then we know that we won't find wrapper in the
        // destination's cross compartment map and that the same
        // object will continue to work.  Note the rare case where
        // |origobj == target|. In that case, we can just treat this
        // as a same compartment navigation. The effect is to clear
        // all of the wrappers and their holders if they have
        // them. This would be cleaner as a separate API.
        if (origobj != target && !origobj->swap(cx, target))
            return NULL;
        obj = origobj;
    } else if (WrapperMap::Ptr p = map.lookup(origv)) {
        // There might already be a wrapper for the original object in
        // the new compartment. If there is, make it the primary outer
        // window proxy around the inner (accomplished by swapping
        // target's innards with the old, possibly security wrapper,
        // innards).
        obj = &p->value.toObject();
        map.remove(p);
        if (!obj->swap(cx, target))
            return NULL;
    } else {
        // Otherwise, this is going to be our outer window proxy in
        // the new compartment.
        obj = target;
    }

    // Now, iterate through other scopes looking for references to the
    // old outer window. They need to be updated to point at the new
    // outer window.  They also might transition between different
    // types of security wrappers based on whether the new compartment
    // is same origin with them.
    Value targetv = ObjectValue(*obj);
    CompartmentVector &vector = cx->runtime->compartments;
    AutoValueVector toTransplant(cx);
    if (!toTransplant.reserve(vector.length()))
        return NULL;

    for (JSCompartment **p = vector.begin(), **end = vector.end(); p != end; ++p) {
        WrapperMap &pmap = (*p)->crossCompartmentWrappers;
        if (WrapperMap::Ptr wp = pmap.lookup(origv)) {
            // We found a wrapper. Remember and root it.
            toTransplant.infallibleAppend(wp->value);
        }
    }

    for (Value *begin = toTransplant.begin(), *end = toTransplant.end(); begin != end; ++begin) {
        JSObject *wobj = &begin->toObject();
        JSCompartment *wcompartment = wobj->compartment();
        WrapperMap &pmap = wcompartment->crossCompartmentWrappers;
        JS_ASSERT(pmap.lookup(origv));
        pmap.remove(origv);

        // First, we wrap it in the new compartment. This will return
        // a new wrapper.
        AutoCompartment ac(cx, wobj);
        JSObject *tobj = obj;
        if (!ac.enter() || !wcompartment->wrap(cx, &tobj))
            return NULL;

        // Now, because we need to maintain object identity, we do a
        // brain transplant on the old object. At the same time, we
        // update the entry in the compartment's wrapper map to point
        // to the old wrapper.
        JS_ASSERT(tobj != wobj);
        if (!wobj->swap(cx, tobj))
            return NULL;
        pmap.put(targetv, ObjectValue(*wobj));
    }

    // Lastly, update the original object to point to the new one.
    if (origobj->getCompartment() != destination) {
        AutoCompartment ac(cx, origobj);
        JSObject *tobj = obj;
        if (!ac.enter() || !JS_WrapObject(cx, &tobj))
            return NULL;
        if (!origobj->swap(cx, tobj))
            return NULL;
        origobj->getCompartment()->crossCompartmentWrappers.put(targetv, origv);
    }

    return obj;
}

/*
 * The location object is special. There is the location object itself and
 * then the location object wrapper. Because there are no direct references to
 * the location object itself, we don't want the old obj (|origobj| here) to
 * become the new wrapper but the wrapper itself instead. This leads to very
 * subtle differences between js_TransplantObjectWithWrapper and
 * JS_TransplantObject.
 */
JS_FRIEND_API(JSObject *)
js_TransplantObjectWithWrapper(JSContext *cx,
                               JSObject *origobj,
                               JSObject *origwrapper,
                               JSObject *targetobj,
                               JSObject *targetwrapper)
{
    JSObject *obj;
    JSCompartment *destination = targetobj->getCompartment();
    WrapperMap &map = destination->crossCompartmentWrappers;

    // |origv| is the map entry we're looking up. The map entries are going to
    // be for the location object itself.
    Value origv = ObjectValue(*origobj);

    // There might already be a wrapper for the original object in the new
    // compartment.
    if (WrapperMap::Ptr p = map.lookup(origv)) {
        // There is. Make the existing wrapper a same compartment location
        // wrapper (swapping it with the given new wrapper).
        obj = &p->value.toObject();
        map.remove(p);
        if (!obj->swap(cx, targetwrapper))
            return NULL;
    } else {
        // Otherwise, use the passed-in wrapper as the same compartment
        // location wrapper.
        obj = targetwrapper;
    }

    // Now, iterate through other scopes looking for references to the old
    // location object. Note that the entries in the maps are for |origobj|
    // and not |origwrapper|. They need to be updated to point at the new
    // location object.
    Value targetv = ObjectValue(*targetobj);
    CompartmentVector &vector = cx->runtime->compartments;
    AutoValueVector toTransplant(cx);
    if (!toTransplant.reserve(vector.length()))
        return NULL;

    for (JSCompartment **p = vector.begin(), **end = vector.end(); p != end; ++p) {
        WrapperMap &pmap = (*p)->crossCompartmentWrappers;
        if (WrapperMap::Ptr wp = pmap.lookup(origv)) {
            // We found a wrapper. Remember and root it.
            toTransplant.infallibleAppend(wp->value);
        }
    }

    for (Value *begin = toTransplant.begin(), *end = toTransplant.end(); begin != end; ++begin) {
        JSObject *wobj = &begin->toObject();
        JSCompartment *wcompartment = wobj->compartment();
        WrapperMap &pmap = wcompartment->crossCompartmentWrappers;
        JS_ASSERT(pmap.lookup(origv));
        pmap.remove(origv);

        // First, we wrap it in the new compartment. This will return a
        // new wrapper.
        AutoCompartment ac(cx, wobj);

        JSObject *tobj = targetobj;
        if (!ac.enter() || !wcompartment->wrap(cx, &tobj))
            return NULL;

        // Now, because we need to maintain object identity, we do a brain
        // transplant on the old object. At the same time, we update the
        // entry in the compartment's wrapper map to point to the old
        // wrapper.
        JS_ASSERT(tobj != wobj);
        if (!wobj->swap(cx, tobj))
            return NULL;
        pmap.put(targetv, ObjectValue(*wobj));
    }

    // Lastly, update the original object to point to the new one. However, as
    // mentioned above, we do the transplant on the wrapper, not the object
    // itself, since all of the references are to the object itself.
    {
        AutoCompartment ac(cx, origobj);
        JSObject *tobj = obj;
        if (!ac.enter() || !JS_WrapObject(cx, &tobj))
            return NULL;
        if (!origwrapper->swap(cx, tobj))
            return NULL;
        origwrapper->getCompartment()->crossCompartmentWrappers.put(targetv,
                                                                    ObjectValue(*origwrapper));
    }

    return obj;
}

JS_PUBLIC_API(JSObject *)
JS_GetGlobalObject(JSContext *cx)
{
    return cx->globalObject;
}

JS_PUBLIC_API(void)
JS_SetGlobalObject(JSContext *cx, JSObject *obj)
{
    CHECK_REQUEST(cx);

    cx->globalObject = obj;
    if (!cx->running())
        cx->resetCompartment();
}

JS_PUBLIC_API(JSBool)
JS_InitStandardClasses(JSContext *cx, JSObject *obj)
{
    JS_THREADSAFE_ASSERT(cx->compartment != cx->runtime->atomsCompartment);
    CHECK_REQUEST(cx);

    /*
     * JS_SetGlobalObject might or might not change cx's compartment, so call
     * it before assertSameCompartment. (The API contract is that *after* this,
     * cx and obj must be in the same compartment.)
     */
    if (!cx->globalObject)
        JS_SetGlobalObject(cx, obj);
    assertSameCompartment(cx, obj);

    return obj->asGlobal()->initStandardClasses(cx);
}

#define CLASP(name)                 (&js_##name##Class)
#define TYPED_ARRAY_CLASP(type)     (&TypedArray::fastClasses[TypedArray::type])
#define EAGER_ATOM(name)            ATOM_OFFSET(name), NULL
#define EAGER_CLASS_ATOM(name)      CLASS_ATOM_OFFSET(name), NULL
#define EAGER_ATOM_AND_CLASP(name)  EAGER_CLASS_ATOM(name), CLASP(name)
#define LAZY_ATOM(name)             ATOM_OFFSET(lazy.name), js_##name##_str

typedef struct JSStdName {
    JSObjectOp  init;
    size_t      atomOffset;     /* offset of atom pointer in JSAtomState */
    const char  *name;          /* null if atom is pre-pinned, else name */
    Class       *clasp;
} JSStdName;

static JSAtom *
StdNameToAtom(JSContext *cx, JSStdName *stdn)
{
    size_t offset;
    JSAtom *atom;
    const char *name;

    offset = stdn->atomOffset;
    atom = OFFSET_TO_ATOM(cx->runtime, offset);
    if (!atom) {
        name = stdn->name;
        if (name) {
            atom = js_Atomize(cx, name, strlen(name), ATOM_PINNED);
            OFFSET_TO_ATOM(cx->runtime, offset) = atom;
        }
    }
    return atom;
}

/*
 * Table of class initializers and their atom offsets in rt->atomState.
 * If you add a "standard" class, remember to update this table.
 */
static JSStdName standard_class_atoms[] = {
    {js_InitFunctionAndObjectClasses,   EAGER_ATOM_AND_CLASP(Function)},
    {js_InitFunctionAndObjectClasses,   EAGER_ATOM_AND_CLASP(Object)},
    {js_InitArrayClass,                 EAGER_ATOM_AND_CLASP(Array)},
    {js_InitBooleanClass,               EAGER_ATOM_AND_CLASP(Boolean)},
    {js_InitDateClass,                  EAGER_ATOM_AND_CLASP(Date)},
    {js_InitMathClass,                  EAGER_ATOM_AND_CLASP(Math)},
    {js_InitNumberClass,                EAGER_ATOM_AND_CLASP(Number)},
    {js_InitStringClass,                EAGER_ATOM_AND_CLASP(String)},
    {js_InitExceptionClasses,           EAGER_ATOM_AND_CLASP(Error)},
    {js_InitRegExpClass,                EAGER_ATOM_AND_CLASP(RegExp)},
#if JS_HAS_XML_SUPPORT
    {js_InitXMLClass,                   EAGER_ATOM_AND_CLASP(XML)},
    {js_InitNamespaceClass,             EAGER_ATOM_AND_CLASP(Namespace)},
    {js_InitQNameClass,                 EAGER_ATOM_AND_CLASP(QName)},
#endif
#if JS_HAS_GENERATORS
    {js_InitIteratorClasses,            EAGER_ATOM_AND_CLASP(StopIteration)},
#endif
    {js_InitJSONClass,                  EAGER_ATOM_AND_CLASP(JSON)},
    {js_InitTypedArrayClasses,          EAGER_CLASS_ATOM(ArrayBuffer), &js::ArrayBuffer::jsclass},
    {js_InitWeakMapClass,               EAGER_CLASS_ATOM(WeakMap), &WeakMap::jsclass},
    {NULL,                              0, NULL, NULL}
};

/*
 * Table of top-level function and constant names and their init functions.
 * If you add a "standard" global function or property, remember to update
 * this table.
 */
static JSStdName standard_class_names[] = {
    {js_InitObjectClass,        EAGER_ATOM(eval), CLASP(Object)},

    /* Global properties and functions defined by the Number class. */
    {js_InitNumberClass,        EAGER_ATOM(NaN), CLASP(Number)},
    {js_InitNumberClass,        EAGER_ATOM(Infinity), CLASP(Number)},
    {js_InitNumberClass,        LAZY_ATOM(isNaN), CLASP(Number)},
    {js_InitNumberClass,        LAZY_ATOM(isFinite), CLASP(Number)},
    {js_InitNumberClass,        LAZY_ATOM(parseFloat), CLASP(Number)},
    {js_InitNumberClass,        LAZY_ATOM(parseInt), CLASP(Number)},

    /* String global functions. */
    {js_InitStringClass,        LAZY_ATOM(escape), CLASP(String)},
    {js_InitStringClass,        LAZY_ATOM(unescape), CLASP(String)},
    {js_InitStringClass,        LAZY_ATOM(decodeURI), CLASP(String)},
    {js_InitStringClass,        LAZY_ATOM(encodeURI), CLASP(String)},
    {js_InitStringClass,        LAZY_ATOM(decodeURIComponent), CLASP(String)},
    {js_InitStringClass,        LAZY_ATOM(encodeURIComponent), CLASP(String)},
#if JS_HAS_UNEVAL
    {js_InitStringClass,        LAZY_ATOM(uneval), CLASP(String)},
#endif

    /* Exception constructors. */
    {js_InitExceptionClasses,   EAGER_CLASS_ATOM(Error), CLASP(Error)},
    {js_InitExceptionClasses,   EAGER_CLASS_ATOM(InternalError), CLASP(Error)},
    {js_InitExceptionClasses,   EAGER_CLASS_ATOM(EvalError), CLASP(Error)},
    {js_InitExceptionClasses,   EAGER_CLASS_ATOM(RangeError), CLASP(Error)},
    {js_InitExceptionClasses,   EAGER_CLASS_ATOM(ReferenceError), CLASP(Error)},
    {js_InitExceptionClasses,   EAGER_CLASS_ATOM(SyntaxError), CLASP(Error)},
    {js_InitExceptionClasses,   EAGER_CLASS_ATOM(TypeError), CLASP(Error)},
    {js_InitExceptionClasses,   EAGER_CLASS_ATOM(URIError), CLASP(Error)},

#if JS_HAS_XML_SUPPORT
    {js_InitXMLClass,           LAZY_ATOM(XMLList), CLASP(XML)},
    {js_InitXMLClass,           LAZY_ATOM(isXMLName), CLASP(XML)},
#endif

#if JS_HAS_GENERATORS
    {js_InitIteratorClasses,    EAGER_ATOM_AND_CLASP(Iterator)},
    {js_InitIteratorClasses,    EAGER_ATOM_AND_CLASP(Generator)},
#endif

    /* Typed Arrays */
    {js_InitTypedArrayClasses,  EAGER_CLASS_ATOM(ArrayBuffer), &js::ArrayBuffer::jsclass},
    {js_InitTypedArrayClasses,  EAGER_CLASS_ATOM(Int8Array),    TYPED_ARRAY_CLASP(TYPE_INT8)},
    {js_InitTypedArrayClasses,  EAGER_CLASS_ATOM(Uint8Array),   TYPED_ARRAY_CLASP(TYPE_UINT8)},
    {js_InitTypedArrayClasses,  EAGER_CLASS_ATOM(Int16Array),   TYPED_ARRAY_CLASP(TYPE_INT16)},
    {js_InitTypedArrayClasses,  EAGER_CLASS_ATOM(Uint16Array),  TYPED_ARRAY_CLASP(TYPE_UINT16)},
    {js_InitTypedArrayClasses,  EAGER_CLASS_ATOM(Int32Array),   TYPED_ARRAY_CLASP(TYPE_INT32)},
    {js_InitTypedArrayClasses,  EAGER_CLASS_ATOM(Uint32Array),  TYPED_ARRAY_CLASP(TYPE_UINT32)},
    {js_InitTypedArrayClasses,  EAGER_CLASS_ATOM(Float32Array), TYPED_ARRAY_CLASP(TYPE_FLOAT32)},
    {js_InitTypedArrayClasses,  EAGER_CLASS_ATOM(Float64Array), TYPED_ARRAY_CLASP(TYPE_FLOAT64)},
    {js_InitTypedArrayClasses,  EAGER_CLASS_ATOM(Uint8ClampedArray),
                                TYPED_ARRAY_CLASP(TYPE_UINT8_CLAMPED)},

    {js_InitProxyClass,         EAGER_ATOM_AND_CLASP(Proxy)},

    {NULL,                      0, NULL, NULL}
};

static JSStdName object_prototype_names[] = {
    /* Object.prototype properties (global delegates to Object.prototype). */
    {js_InitObjectClass,        EAGER_ATOM(proto), CLASP(Object)},
#if JS_HAS_TOSOURCE
    {js_InitObjectClass,        EAGER_ATOM(toSource), CLASP(Object)},
#endif
    {js_InitObjectClass,        EAGER_ATOM(toString), CLASP(Object)},
    {js_InitObjectClass,        EAGER_ATOM(toLocaleString), CLASP(Object)},
    {js_InitObjectClass,        EAGER_ATOM(valueOf), CLASP(Object)},
#if JS_HAS_OBJ_WATCHPOINT
    {js_InitObjectClass,        LAZY_ATOM(watch), CLASP(Object)},
    {js_InitObjectClass,        LAZY_ATOM(unwatch), CLASP(Object)},
#endif
    {js_InitObjectClass,        LAZY_ATOM(hasOwnProperty), CLASP(Object)},
    {js_InitObjectClass,        LAZY_ATOM(isPrototypeOf), CLASP(Object)},
    {js_InitObjectClass,        LAZY_ATOM(propertyIsEnumerable), CLASP(Object)},
#if OLD_GETTER_SETTER_METHODS
    {js_InitObjectClass,        LAZY_ATOM(defineGetter), CLASP(Object)},
    {js_InitObjectClass,        LAZY_ATOM(defineSetter), CLASP(Object)},
    {js_InitObjectClass,        LAZY_ATOM(lookupGetter), CLASP(Object)},
    {js_InitObjectClass,        LAZY_ATOM(lookupSetter), CLASP(Object)},
#endif

    {NULL,                      0, NULL, NULL}
};

JS_PUBLIC_API(JSBool)
JS_ResolveStandardClass(JSContext *cx, JSObject *obj, jsid id, JSBool *resolved)
{
    JSString *idstr;
    JSRuntime *rt;
    JSAtom *atom;
    JSStdName *stdnm;
    uintN i;

    CHECK_REQUEST(cx);
    assertSameCompartment(cx, obj, id);
    *resolved = JS_FALSE;

    rt = cx->runtime;
    JS_ASSERT(rt->state != JSRTS_DOWN);
    if (rt->state == JSRTS_LANDING || !JSID_IS_ATOM(id))
        return JS_TRUE;

    idstr = JSID_TO_STRING(id);

    /* Check whether we're resolving 'undefined', and define it if so. */
    atom = rt->atomState.typeAtoms[JSTYPE_VOID];
    if (idstr == atom) {
        *resolved = JS_TRUE;
        return obj->defineProperty(cx, ATOM_TO_JSID(atom), UndefinedValue(),
                                   PropertyStub, StrictPropertyStub,
                                   JSPROP_PERMANENT | JSPROP_READONLY);
    }

    /* Try for class constructors/prototypes named by well-known atoms. */
    stdnm = NULL;
    for (i = 0; standard_class_atoms[i].init; i++) {
        JS_ASSERT(standard_class_atoms[i].clasp);
        atom = OFFSET_TO_ATOM(rt, standard_class_atoms[i].atomOffset);
        if (idstr == atom) {
            stdnm = &standard_class_atoms[i];
            break;
        }
    }

    if (!stdnm) {
        /* Try less frequently used top-level functions and constants. */
        for (i = 0; standard_class_names[i].init; i++) {
            JS_ASSERT(standard_class_names[i].clasp);
            atom = StdNameToAtom(cx, &standard_class_names[i]);
            if (!atom)
                return JS_FALSE;
            if (idstr == atom) {
                stdnm = &standard_class_names[i];
                break;
            }
        }

        if (!stdnm && !obj->getProto()) {
            /*
             * Try even less frequently used names delegated from the global
             * object to Object.prototype, but only if the Object class hasn't
             * yet been initialized.
             */
            for (i = 0; object_prototype_names[i].init; i++) {
                JS_ASSERT(object_prototype_names[i].clasp);
                atom = StdNameToAtom(cx, &object_prototype_names[i]);
                if (!atom)
                    return JS_FALSE;
                if (idstr == atom) {
                    stdnm = &object_prototype_names[i];
                    break;
                }
            }
        }
    }

    if (stdnm) {
        /*
         * If this standard class is anonymous, then we don't want to resolve
         * by name.
         */
        JS_ASSERT(obj->isGlobal());
        if (stdnm->clasp->flags & JSCLASS_IS_ANONYMOUS)
            return JS_TRUE;

        if (IsStandardClassResolved(obj, stdnm->clasp))
            return JS_TRUE;

        if (!stdnm->init(cx, obj))
            return JS_FALSE;
        *resolved = JS_TRUE;
    }
    return JS_TRUE;
}

JS_PUBLIC_API(JSBool)
JS_EnumerateStandardClasses(JSContext *cx, JSObject *obj)
{
    JSRuntime *rt;
    JSAtom *atom;
    uintN i;

    CHECK_REQUEST(cx);
    assertSameCompartment(cx, obj);
    rt = cx->runtime;

    /*
     * Check whether we need to bind 'undefined' and define it if so.
     * Since ES5 15.1.1.3 undefined can't be deleted.
     */
    atom = rt->atomState.typeAtoms[JSTYPE_VOID];
    if (!obj->nativeContains(ATOM_TO_JSID(atom)) &&
        !obj->defineProperty(cx, ATOM_TO_JSID(atom), UndefinedValue(),
                             PropertyStub, StrictPropertyStub,
                             JSPROP_PERMANENT | JSPROP_READONLY)) {
        return JS_FALSE;
    }

    /* Initialize any classes that have not been initialized yet. */
    for (i = 0; standard_class_atoms[i].init; i++) {
        if (!js::IsStandardClassResolved(obj, standard_class_atoms[i].clasp) &&
            !standard_class_atoms[i].init(cx, obj))
        {
                return JS_FALSE;
        }
    }

    return JS_TRUE;
}

namespace js {

JSIdArray *
NewIdArray(JSContext *cx, jsint length)
{
    JSIdArray *ida;

    ida = (JSIdArray *)
        cx->calloc_(offsetof(JSIdArray, vector) + length * sizeof(jsval));
    if (ida)
        ida->length = length;
    return ida;
}

}

/*
 * Unlike realloc(3), this function frees ida on failure.
 */
static JSIdArray *
SetIdArrayLength(JSContext *cx, JSIdArray *ida, jsint length)
{
    JSIdArray *rida;

    rida = (JSIdArray *)
           JS_realloc(cx, ida,
                      offsetof(JSIdArray, vector) + length * sizeof(jsval));
    if (!rida) {
        JS_DestroyIdArray(cx, ida);
    } else {
        rida->length = length;
    }
    return rida;
}

static JSIdArray *
AddAtomToArray(JSContext *cx, JSAtom *atom, JSIdArray *ida, jsint *ip)
{
    jsint i, length;

    i = *ip;
    length = ida->length;
    if (i >= length) {
        ida = SetIdArrayLength(cx, ida, JS_MAX(length * 2, 8));
        if (!ida)
            return NULL;
        JS_ASSERT(i < ida->length);
    }
    ida->vector[i] = ATOM_TO_JSID(atom);
    *ip = i + 1;
    return ida;
}

static JSIdArray *
EnumerateIfResolved(JSContext *cx, JSObject *obj, JSAtom *atom, JSIdArray *ida,
                    jsint *ip, JSBool *foundp)
{
    *foundp = obj->nativeContains(ATOM_TO_JSID(atom));
    if (*foundp)
        ida = AddAtomToArray(cx, atom, ida, ip);
    return ida;
}

JS_PUBLIC_API(JSIdArray *)
JS_EnumerateResolvedStandardClasses(JSContext *cx, JSObject *obj, JSIdArray *ida)
{
    JSRuntime *rt;
    jsint i, j, k;
    JSAtom *atom;
    JSBool found;
    JSObjectOp init;

    CHECK_REQUEST(cx);
    assertSameCompartment(cx, obj, ida);
    rt = cx->runtime;
    if (ida) {
        i = ida->length;
    } else {
        ida = NewIdArray(cx, 8);
        if (!ida)
            return NULL;
        i = 0;
    }

    /* Check whether 'undefined' has been resolved and enumerate it if so. */
    atom = rt->atomState.typeAtoms[JSTYPE_VOID];
    ida = EnumerateIfResolved(cx, obj, atom, ida, &i, &found);
    if (!ida)
        return NULL;

    /* Enumerate only classes that *have* been resolved. */
    for (j = 0; standard_class_atoms[j].init; j++) {
        atom = OFFSET_TO_ATOM(rt, standard_class_atoms[j].atomOffset);
        ida = EnumerateIfResolved(cx, obj, atom, ida, &i, &found);
        if (!ida)
            return NULL;

        if (found) {
            init = standard_class_atoms[j].init;

            for (k = 0; standard_class_names[k].init; k++) {
                if (standard_class_names[k].init == init) {
                    atom = StdNameToAtom(cx, &standard_class_names[k]);
                    ida = AddAtomToArray(cx, atom, ida, &i);
                    if (!ida)
                        return NULL;
                }
            }

            if (init == js_InitObjectClass) {
                for (k = 0; object_prototype_names[k].init; k++) {
                    atom = StdNameToAtom(cx, &object_prototype_names[k]);
                    ida = AddAtomToArray(cx, atom, ida, &i);
                    if (!ida)
                        return NULL;
                }
            }
        }
    }

    /* Trim to exact length. */
    return SetIdArrayLength(cx, ida, i);
}

#undef CLASP
#undef EAGER_ATOM
#undef EAGER_CLASS_ATOM
#undef EAGER_ATOM_CLASP
#undef LAZY_ATOM

JS_PUBLIC_API(JSBool)
JS_GetClassObject(JSContext *cx, JSObject *obj, JSProtoKey key, JSObject **objp)
{
    CHECK_REQUEST(cx);
    assertSameCompartment(cx, obj);
    return js_GetClassObject(cx, obj, key, objp);
}

JS_PUBLIC_API(JSObject *)
JS_GetScopeChain(JSContext *cx)
{
    CHECK_REQUEST(cx);
    return GetScopeChain(cx);
}

JS_PUBLIC_API(JSObject *)
JS_GetGlobalForObject(JSContext *cx, JSObject *obj)
{
    assertSameCompartment(cx, obj);
    return obj->getGlobal();
}

JS_PUBLIC_API(JSObject *)
JS_GetGlobalForScopeChain(JSContext *cx)
{
    CHECK_REQUEST(cx);
    return GetGlobalForScopeChain(cx);
}

JS_PUBLIC_API(jsval)
JS_ComputeThis(JSContext *cx, jsval *vp)
{
    assertSameCompartment(cx, JSValueArray(vp, 2));
    CallReceiver call = CallReceiverFromVp(Valueify(vp));
    if (!BoxNonStrictThis(cx, call))
        return JSVAL_NULL;
    return Jsvalify(call.thisv());
}

JS_PUBLIC_API(void *)
JS_malloc(JSContext *cx, size_t nbytes)
{
    return cx->malloc_(nbytes);
}

JS_PUBLIC_API(void *)
JS_realloc(JSContext *cx, void *p, size_t nbytes)
{
    return cx->realloc_(p, nbytes);
}

JS_PUBLIC_API(void)
JS_free(JSContext *cx, void *p)
{
    return cx->free_(p);
}

JS_PUBLIC_API(void)
JS_updateMallocCounter(JSContext *cx, size_t nbytes)
{
    return cx->runtime->updateMallocCounter(nbytes);
}

JS_PUBLIC_API(char *)
JS_strdup(JSContext *cx, const char *s)
{
    size_t n;
    void *p;

    n = strlen(s) + 1;
    p = cx->malloc_(n);
    if (!p)
        return NULL;
    return (char *)memcpy(p, s, n);
}

JS_PUBLIC_API(JSBool)
JS_NewNumberValue(JSContext *cx, jsdouble d, jsval *rval)
{
    d = JS_CANONICALIZE_NAN(d);
    Valueify(rval)->setNumber(d);
    return JS_TRUE;
}

#undef JS_AddRoot

JS_PUBLIC_API(JSBool)
JS_AddValueRoot(JSContext *cx, jsval *vp)
{
    CHECK_REQUEST(cx);
    return js_AddRoot(cx, Valueify(vp), NULL);
}

JS_PUBLIC_API(JSBool)
JS_AddStringRoot(JSContext *cx, JSString **rp)
{
    CHECK_REQUEST(cx);
    return js_AddGCThingRoot(cx, (void **)rp, NULL);
}

JS_PUBLIC_API(JSBool)
JS_AddObjectRoot(JSContext *cx, JSObject **rp)
{
    CHECK_REQUEST(cx);
    return js_AddGCThingRoot(cx, (void **)rp, NULL);
}

JS_PUBLIC_API(JSBool)
JS_AddGCThingRoot(JSContext *cx, void **rp)
{
    CHECK_REQUEST(cx);
    return js_AddGCThingRoot(cx, (void **)rp, NULL);
}

JS_PUBLIC_API(JSBool)
JS_AddNamedValueRoot(JSContext *cx, jsval *vp, const char *name)
{
    CHECK_REQUEST(cx);
    return js_AddRoot(cx, Valueify(vp), name);
}

JS_PUBLIC_API(JSBool)
JS_AddNamedStringRoot(JSContext *cx, JSString **rp, const char *name)
{
    CHECK_REQUEST(cx);
    return js_AddGCThingRoot(cx, (void **)rp, name);
}

JS_PUBLIC_API(JSBool)
JS_AddNamedObjectRoot(JSContext *cx, JSObject **rp, const char *name)
{
    CHECK_REQUEST(cx);
    return js_AddGCThingRoot(cx, (void **)rp, name);
}

JS_PUBLIC_API(JSBool)
JS_AddNamedGCThingRoot(JSContext *cx, void **rp, const char *name)
{
    CHECK_REQUEST(cx);
    return js_AddGCThingRoot(cx, (void **)rp, name);
}

JS_PUBLIC_API(JSBool)
JS_RemoveValueRoot(JSContext *cx, jsval *vp)
{
    CHECK_REQUEST(cx);
    return js_RemoveRoot(cx->runtime, (void *)vp);
}

JS_PUBLIC_API(JSBool)
JS_RemoveStringRoot(JSContext *cx, JSString **rp)
{
    CHECK_REQUEST(cx);
    return js_RemoveRoot(cx->runtime, (void *)rp);
}

JS_PUBLIC_API(JSBool)
JS_RemoveObjectRoot(JSContext *cx, JSObject **rp)
{
    CHECK_REQUEST(cx);
    return js_RemoveRoot(cx->runtime, (void *)rp);
}

JS_PUBLIC_API(JSBool)
JS_RemoveGCThingRoot(JSContext *cx, void **rp)
{
    CHECK_REQUEST(cx);
    return js_RemoveRoot(cx->runtime, (void *)rp);
}

JS_NEVER_INLINE JS_PUBLIC_API(void)
JS_AnchorPtr(void *p)
{
}

#ifdef DEBUG

JS_PUBLIC_API(void)
JS_DumpNamedRoots(JSRuntime *rt,
                  void (*dump)(const char *name, void *rp, JSGCRootType type, void *data),
                  void *data)
{
    js_DumpNamedRoots(rt, dump, data);
}

#endif /* DEBUG */

JS_PUBLIC_API(uint32)
JS_MapGCRoots(JSRuntime *rt, JSGCRootMapFun map, void *data)
{
    return js_MapGCRoots(rt, map, data);
}

JS_PUBLIC_API(JSBool)
JS_LockGCThing(JSContext *cx, void *thing)
{
    JSBool ok;

    CHECK_REQUEST(cx);
    ok = js_LockGCThingRT(cx->runtime, thing);
    if (!ok)
        JS_ReportOutOfMemory(cx);
    return ok;
}

JS_PUBLIC_API(JSBool)
JS_LockGCThingRT(JSRuntime *rt, void *thing)
{
    return js_LockGCThingRT(rt, thing);
}

JS_PUBLIC_API(JSBool)
JS_UnlockGCThing(JSContext *cx, void *thing)
{
    CHECK_REQUEST(cx);
    js_UnlockGCThingRT(cx->runtime, thing);
    return true;
}

JS_PUBLIC_API(JSBool)
JS_UnlockGCThingRT(JSRuntime *rt, void *thing)
{
    js_UnlockGCThingRT(rt, thing);
    return true;
}

JS_PUBLIC_API(void)
JS_SetExtraGCRoots(JSRuntime *rt, JSTraceDataOp traceOp, void *data)
{
    rt->gcExtraRootsTraceOp = traceOp;
    rt->gcExtraRootsData = data;
}

JS_PUBLIC_API(void)
JS_TraceRuntime(JSTracer *trc)
{
    TraceRuntime(trc);
}

JS_PUBLIC_API(void)
JS_CallTracer(JSTracer *trc, void *thing, uint32 kind)
{
    JS_ASSERT(thing);
    MarkKind(trc, thing, kind);
}

#ifdef DEBUG

#ifdef HAVE_XPCONNECT
#include "dump_xpc.h"
#endif

JS_PUBLIC_API(void)
JS_PrintTraceThingInfo(char *buf, size_t bufsize, JSTracer *trc, void *thing, uint32 kind,
                       JSBool details)
{
    const char *name;
    size_t n;

    if (bufsize == 0)
        return;

    switch (kind) {
      case JSTRACE_OBJECT:
      {
        JSObject *obj = (JSObject *)thing;
        Class *clasp = obj->getClass();

        name = clasp->name;
#ifdef HAVE_XPCONNECT
        if (clasp->flags & JSCLASS_PRIVATE_IS_NSISUPPORTS) {
            void *privateThing = obj->getPrivate();
            if (privateThing) {
                const char *xpcClassName = GetXPCObjectClassName(privateThing);
                if (xpcClassName)
                    name = xpcClassName;
            }
        }
#endif
        break;
      }

      case JSTRACE_STRING:
        name = ((JSString *)thing)->isDependent()
               ? "substring"
               : "string";
        break;

      case JSTRACE_SHAPE:
        name = "shape";
        break;

#if JS_HAS_XML_SUPPORT
      case JSTRACE_XML:
        name = "xml";
        break;
#endif
      default:
        JS_ASSERT(0);
        return;
        break;
    }

    n = strlen(name);
    if (n > bufsize - 1)
        n = bufsize - 1;
    memcpy(buf, name, n + 1);
    buf += n;
    bufsize -= n;

    if (details && bufsize > 2) {
        *buf++ = ' ';
        bufsize--;

        switch (kind) {
          case JSTRACE_OBJECT:
          {
            JSObject  *obj = (JSObject *)thing;
            Class *clasp = obj->getClass();
            if (clasp == &js_FunctionClass) {
                JSFunction *fun = GET_FUNCTION_PRIVATE(trc->context, obj);
                if (!fun) {
                    JS_snprintf(buf, bufsize, "<newborn>");
                } else if (FUN_OBJECT(fun) != obj) {
                    JS_snprintf(buf, bufsize, "%p", fun);
                } else {
                    if (fun->atom)
                        PutEscapedString(buf, bufsize, fun->atom, 0);
                }
            } else if (clasp->flags & JSCLASS_HAS_PRIVATE) {
                JS_snprintf(buf, bufsize, "%p", obj->getPrivate());
            } else {
                JS_snprintf(buf, bufsize, "<no private>");
            }
            break;
          }

          case JSTRACE_STRING:
          {
            JSString *str = (JSString *)thing;
            if (str->isLinear())
                PutEscapedString(buf, bufsize, &str->asLinear(), 0);
            else
                JS_snprintf(buf, bufsize, "<rope: length %d>", (int)str->length());
            break;
          }

          case JSTRACE_SHAPE:
          {
            JS_snprintf(buf, bufsize, "<shape>");
            break;
          }

#if JS_HAS_XML_SUPPORT
          case JSTRACE_XML:
          {
            extern const char *js_xml_class_str[];
            JSXML *xml = (JSXML *)thing;

            JS_snprintf(buf, bufsize, "%s", js_xml_class_str[xml->xml_class]);
            break;
          }
#endif
          default:
            JS_ASSERT(0);
            break;
        }
    }
    buf[bufsize - 1] = '\0';
}

typedef struct JSHeapDumpNode JSHeapDumpNode;

struct JSHeapDumpNode {
    void            *thing;
    uint32          kind;
    JSHeapDumpNode  *next;          /* next sibling */
    JSHeapDumpNode  *parent;        /* node with the thing that refer to thing
                                       from this node */
    char            edgeName[1];    /* name of the edge from parent->thing
                                       into thing */
};

typedef struct JSDumpingTracer {
    JSTracer            base;
    JSDHashTable        visited;
    JSBool              ok;
    void                *startThing;
    void                *thingToFind;
    void                *thingToIgnore;
    JSHeapDumpNode      *parentNode;
    JSHeapDumpNode      **lastNodep;
    char                buffer[200];
} JSDumpingTracer;

static void
DumpNotify(JSTracer *trc, void *thing, uint32 kind)
{
    JSDumpingTracer *dtrc;
    JSContext *cx;
    JSDHashEntryStub *entry;
    JSHeapDumpNode *node;
    const char *edgeName;
    size_t edgeNameSize;

    JS_ASSERT(trc->callback == DumpNotify);
    dtrc = (JSDumpingTracer *)trc;

    if (!dtrc->ok || thing == dtrc->thingToIgnore)
        return;

    cx = trc->context;

    /*
     * Check if we have already seen thing unless it is thingToFind to include
     * it to the graph each time we reach it and print all live things that
     * refer to thingToFind.
     *
     * This does not print all possible paths leading to thingToFind since
     * when a thing A refers directly or indirectly to thingToFind and A is
     * present several times in the graph, we will print only the first path
     * leading to A and thingToFind, other ways to reach A will be ignored.
     */
    if (dtrc->thingToFind != thing) {
        /*
         * The startThing check allows to avoid putting startThing into the
         * hash table before tracing startThing in JS_DumpHeap.
         */
        if (thing == dtrc->startThing)
            return;
        entry = (JSDHashEntryStub *)
            JS_DHashTableOperate(&dtrc->visited, thing, JS_DHASH_ADD);
        if (!entry) {
            JS_ReportOutOfMemory(cx);
            dtrc->ok = JS_FALSE;
            return;
        }
        if (entry->key)
            return;
        entry->key = thing;
    }

    if (dtrc->base.debugPrinter) {
        dtrc->base.debugPrinter(trc, dtrc->buffer, sizeof(dtrc->buffer));
        edgeName = dtrc->buffer;
    } else if (dtrc->base.debugPrintIndex != (size_t)-1) {
        JS_snprintf(dtrc->buffer, sizeof(dtrc->buffer), "%s[%lu]",
                    (const char *)dtrc->base.debugPrintArg,
                    dtrc->base.debugPrintIndex);
        edgeName = dtrc->buffer;
    } else {
        edgeName = (const char*)dtrc->base.debugPrintArg;
    }

    edgeNameSize = strlen(edgeName) + 1;
    node = (JSHeapDumpNode *) cx->malloc_(offsetof(JSHeapDumpNode, edgeName) + edgeNameSize);
    if (!node) {
        dtrc->ok = JS_FALSE;
        return;
    }

    node->thing = thing;
    node->kind = kind;
    node->next = NULL;
    node->parent = dtrc->parentNode;
    memcpy(node->edgeName, edgeName, edgeNameSize);

    JS_ASSERT(!*dtrc->lastNodep);
    *dtrc->lastNodep = node;
    dtrc->lastNodep = &node->next;
}

/* Dump node and the chain that leads to thing it contains. */
static JSBool
DumpNode(JSDumpingTracer *dtrc, FILE* fp, JSHeapDumpNode *node)
{
    JSHeapDumpNode *prev, *following;
    size_t chainLimit;
    JSBool ok;
    enum { MAX_PARENTS_TO_PRINT = 10 };

    JS_PrintTraceThingInfo(dtrc->buffer, sizeof dtrc->buffer,
                           &dtrc->base, node->thing, node->kind, JS_TRUE);
    if (fprintf(fp, "%p %-22s via ", node->thing, dtrc->buffer) < 0)
        return JS_FALSE;

    /*
     * We need to print the parent chain in the reverse order. To do it in
     * O(N) time where N is the chain length we first reverse the chain while
     * searching for the top and then print each node while restoring the
     * chain order.
     */
    chainLimit = MAX_PARENTS_TO_PRINT;
    prev = NULL;
    for (;;) {
        following = node->parent;
        node->parent = prev;
        prev = node;
        node = following;
        if (!node)
            break;
        if (chainLimit == 0) {
            if (fputs("...", fp) < 0)
                return JS_FALSE;
            break;
        }
        --chainLimit;
    }

    node = prev;
    prev = following;
    ok = JS_TRUE;
    do {
        /* Loop must continue even when !ok to restore the parent chain. */
        if (ok) {
            if (!prev) {
                /* Print edge from some runtime root or startThing. */
                if (fputs(node->edgeName, fp) < 0)
                    ok = JS_FALSE;
            } else {
                JS_PrintTraceThingInfo(dtrc->buffer, sizeof dtrc->buffer,
                                       &dtrc->base, prev->thing, prev->kind,
                                       JS_FALSE);
                if (fprintf(fp, "(%p %s).%s",
                           prev->thing, dtrc->buffer, node->edgeName) < 0) {
                    ok = JS_FALSE;
                }
            }
        }
        following = node->parent;
        node->parent = prev;
        prev = node;
        node = following;
    } while (node);

    return ok && putc('\n', fp) >= 0;
}

JS_PUBLIC_API(JSBool)
JS_DumpHeap(JSContext *cx, FILE *fp, void* startThing, uint32 startKind,
            void *thingToFind, size_t maxDepth, void *thingToIgnore)
{
    JSDumpingTracer dtrc;
    JSHeapDumpNode *node, *children, *next, *parent;
    size_t depth;
    JSBool thingToFindWasTraced;

    if (maxDepth == 0)
        return JS_TRUE;

    JS_TRACER_INIT(&dtrc.base, cx, DumpNotify);
    if (!JS_DHashTableInit(&dtrc.visited, JS_DHashGetStubOps(),
                           NULL, sizeof(JSDHashEntryStub),
                           JS_DHASH_DEFAULT_CAPACITY(100))) {
        JS_ReportOutOfMemory(cx);
        return JS_FALSE;
    }
    dtrc.ok = JS_TRUE;
    dtrc.startThing = startThing;
    dtrc.thingToFind = thingToFind;
    dtrc.thingToIgnore = thingToIgnore;
    dtrc.parentNode = NULL;
    node = NULL;
    dtrc.lastNodep = &node;
    if (!startThing) {
        JS_ASSERT(startKind == 0);
        TraceRuntime(&dtrc.base);
    } else {
        JS_TraceChildren(&dtrc.base, startThing, startKind);
    }

    depth = 1;
    if (!node)
        goto dump_out;

    thingToFindWasTraced = thingToFind && thingToFind == startThing;
    for (;;) {
        /*
         * Loop must continue even when !dtrc.ok to free all nodes allocated
         * so far.
         */
        if (dtrc.ok) {
            if (thingToFind == NULL || thingToFind == node->thing)
                dtrc.ok = DumpNode(&dtrc, fp, node);

            /* Descend into children. */
            if (dtrc.ok &&
                depth < maxDepth &&
                (thingToFind != node->thing || !thingToFindWasTraced)) {
                dtrc.parentNode = node;
                children = NULL;
                dtrc.lastNodep = &children;
                JS_TraceChildren(&dtrc.base, node->thing, node->kind);
                if (thingToFind == node->thing)
                    thingToFindWasTraced = JS_TRUE;
                if (children != NULL) {
                    ++depth;
                    node = children;
                    continue;
                }
            }
        }

        /* Move to next or parents next and free the node. */
        for (;;) {
            next = node->next;
            parent = node->parent;
            cx->free_(node);
            node = next;
            if (node)
                break;
            if (!parent)
                goto dump_out;
            JS_ASSERT(depth > 1);
            --depth;
            node = parent;
        }
    }

  dump_out:
    JS_ASSERT(depth == 1);
    JS_DHashTableFinish(&dtrc.visited);
    return dtrc.ok;
}

#endif /* DEBUG */

extern JS_PUBLIC_API(JSBool)
JS_IsGCMarkingTracer(JSTracer *trc)
{
    return IS_GC_MARKING_TRACER(trc);
}

JS_PUBLIC_API(void)
JS_GC(JSContext *cx)
{
    LeaveTrace(cx);

    /* Don't nuke active arenas if executing or compiling. */
    if (cx->tempPool.current == &cx->tempPool.first)
        JS_FinishArenaPool(&cx->tempPool);
    js_GC(cx, NULL, GC_NORMAL);
}

JS_PUBLIC_API(void)
JS_MaybeGC(JSContext *cx)
{
    LeaveTrace(cx);

    /* Don't nuke active arenas if executing or compiling. */
    if (cx->tempPool.current == &cx->tempPool.first)
        JS_FinishArenaPool(&cx->tempPool);

    MaybeGC(cx);
}

JS_PUBLIC_API(JSGCCallback)
JS_SetGCCallback(JSContext *cx, JSGCCallback cb)
{
    CHECK_REQUEST(cx);
    return JS_SetGCCallbackRT(cx->runtime, cb);
}

JS_PUBLIC_API(JSGCCallback)
JS_SetGCCallbackRT(JSRuntime *rt, JSGCCallback cb)
{
    JSGCCallback oldcb;

    oldcb = rt->gcCallback;
    rt->gcCallback = cb;
    return oldcb;
}

JS_PUBLIC_API(JSBool)
JS_IsAboutToBeFinalized(JSContext *cx, void *thing)
{
    JS_ASSERT(thing);
    JS_ASSERT(!cx->runtime->gcMarkingTracer);
    return IsAboutToBeFinalized(cx, thing);
}

JS_PUBLIC_API(void)
JS_SetGCParameter(JSRuntime *rt, JSGCParamKey key, uint32 value)
{
    switch (key) {
      case JSGC_MAX_BYTES:
        rt->gcMaxBytes = value;
        break;
      case JSGC_MAX_MALLOC_BYTES:
        rt->setGCMaxMallocBytes(value);
        break;
      case JSGC_STACKPOOL_LIFESPAN:
        rt->gcEmptyArenaPoolLifespan = value;
        break;
      case JSGC_MODE:
        rt->gcMode = JSGCMode(value);
        JS_ASSERT(rt->gcMode == JSGC_MODE_GLOBAL ||
                  rt->gcMode == JSGC_MODE_COMPARTMENT);
        break;
      default:
        JS_ASSERT(key == JSGC_TRIGGER_FACTOR);
        JS_ASSERT(value >= 100);
        rt->setGCTriggerFactor(value);
        return;
    }
}

JS_PUBLIC_API(uint32)
JS_GetGCParameter(JSRuntime *rt, JSGCParamKey key)
{
    switch (key) {
      case JSGC_MAX_BYTES:
        return rt->gcMaxBytes;
      case JSGC_MAX_MALLOC_BYTES:
        return rt->gcMaxMallocBytes;
      case JSGC_STACKPOOL_LIFESPAN:
        return rt->gcEmptyArenaPoolLifespan;
      case JSGC_TRIGGER_FACTOR:
        return rt->gcTriggerFactor;
      case JSGC_BYTES:
        return rt->gcBytes;
      case JSGC_MODE:
        return uint32(rt->gcMode);
      case JSGC_UNUSED_CHUNKS:
        return uint32(rt->gcChunksWaitingToExpire);
      default:
        JS_ASSERT(key == JSGC_NUMBER);
        return rt->gcNumber;
    }
}

JS_PUBLIC_API(void)
JS_SetGCParameterForThread(JSContext *cx, JSGCParamKey key, uint32 value)
{
    JS_ASSERT(key == JSGC_MAX_CODE_CACHE_BYTES);
#ifdef JS_TRACER
    SetMaxCodeCacheBytes(cx, value);
#endif
}

JS_PUBLIC_API(uint32)
JS_GetGCParameterForThread(JSContext *cx, JSGCParamKey key)
{
    JS_ASSERT(key == JSGC_MAX_CODE_CACHE_BYTES);
#ifdef JS_TRACER
    return JS_THREAD_DATA(cx)->maxCodeCacheBytes;
#else
    return 0;
#endif
}

JS_PUBLIC_API(void)
JS_FlushCaches(JSContext *cx)
{
#ifdef JS_TRACER
    FlushJITCache(cx, &cx->compartment->traceMonitor);
#endif
}

JS_PUBLIC_API(intN)
JS_AddExternalStringFinalizer(JSStringFinalizeOp finalizer)
{
    return JSExternalString::changeFinalizer(NULL, finalizer);
}

JS_PUBLIC_API(intN)
JS_RemoveExternalStringFinalizer(JSStringFinalizeOp finalizer)
{
    return JSExternalString::changeFinalizer(finalizer, NULL);
}

JS_PUBLIC_API(JSString *)
JS_NewExternalString(JSContext *cx, const jschar *chars, size_t length, intN type)
{
    CHECK_REQUEST(cx);
    return JSExternalString::new_(cx, chars, length, type, NULL);
}

extern JS_PUBLIC_API(JSString *)
JS_NewExternalStringWithClosure(JSContext *cx, const jschar *chars, size_t length,
                                intN type, void *closure)
{
    CHECK_REQUEST(cx);
    return JSExternalString::new_(cx, chars, length, type, closure);
}

extern JS_PUBLIC_API(JSBool)
JS_IsExternalString(JSContext *cx, JSString *str)
{
    CHECK_REQUEST(cx);
    return str->isExternal();
}

extern JS_PUBLIC_API(void *)
JS_GetExternalStringClosure(JSContext *cx, JSString *str)
{
    CHECK_REQUEST(cx);
    return str->asExternal().externalClosure();
}

JS_PUBLIC_API(void)
JS_SetThreadStackLimit(JSContext *cx, jsuword limitAddr)
{
#if JS_STACK_GROWTH_DIRECTION > 0
    if (limitAddr == 0)
        limitAddr = jsuword(-1);
#endif
    cx->stackLimit = limitAddr;
}

JS_PUBLIC_API(void)
JS_SetNativeStackQuota(JSContext *cx, size_t stackSize)
{
#ifdef JS_THREADSAFE
    JS_ASSERT(cx->thread());
#endif

#if JS_STACK_GROWTH_DIRECTION > 0
    if (stackSize == 0) {
        cx->stackLimit = jsuword(-1);
    } else {
        jsuword stackBase = reinterpret_cast<jsuword>(JS_THREAD_DATA(cx)->nativeStackBase);
        JS_ASSERT(stackBase <= size_t(-1) - stackSize);
        cx->stackLimit = stackBase + stackSize - 1;
    }
#else
    if (stackSize == 0) {
        cx->stackLimit = 0;
    } else {
        jsuword stackBase = reinterpret_cast<jsuword>(JS_THREAD_DATA(cx)->nativeStackBase);
        JS_ASSERT(stackBase >= stackSize);
        cx->stackLimit = stackBase - (stackSize - 1);
    }
#endif
}

JS_PUBLIC_API(void)
JS_SetScriptStackQuota(JSContext *cx, size_t quota)
{
    cx->scriptStackQuota = quota;
}

/************************************************************************/

JS_PUBLIC_API(void)
JS_DestroyIdArray(JSContext *cx, JSIdArray *ida)
{
    cx->free_(ida);
}

JS_PUBLIC_API(JSBool)
JS_ValueToId(JSContext *cx, jsval v, jsid *idp)
{
    CHECK_REQUEST(cx);
    assertSameCompartment(cx, v);
    return ValueToId(cx, Valueify(v), idp);
}

JS_PUBLIC_API(JSBool)
JS_IdToValue(JSContext *cx, jsid id, jsval *vp)
{
    CHECK_REQUEST(cx);
    *vp = IdToJsval(id);
    assertSameCompartment(cx, *vp);
    return JS_TRUE;
}

JS_PUBLIC_API(JSBool)
JS_PropertyStub(JSContext *cx, JSObject *obj, jsid id, jsval *vp)
{
    return JS_TRUE;
}

JS_PUBLIC_API(JSBool)
JS_StrictPropertyStub(JSContext *cx, JSObject *obj, jsid id, JSBool strict, jsval *vp)
{
    return JS_TRUE;
}

JS_PUBLIC_API(JSBool)
JS_EnumerateStub(JSContext *cx, JSObject *obj)
{
    return JS_TRUE;
}

JS_PUBLIC_API(JSBool)
JS_ResolveStub(JSContext *cx, JSObject *obj, jsid id)
{
    return JS_TRUE;
}

JS_PUBLIC_API(JSBool)
JS_ConvertStub(JSContext *cx, JSObject *obj, JSType type, jsval *vp)
{
    JS_ASSERT(type != JSTYPE_OBJECT && type != JSTYPE_FUNCTION);
    return js_TryValueOf(cx, obj, type, Valueify(vp));
}

JS_PUBLIC_API(void)
JS_FinalizeStub(JSContext *cx, JSObject *obj)
{}

JS_PUBLIC_API(JSObject *)
JS_InitClassWithType(JSContext *cx, JSObject *obj, JSObject *parent_proto,
                     JSClass *clasp, JSNative constructor, uintN nargs,
                     JSTypeHandler ctorHandler,
                     JSPropertySpec *ps, JSFunctionSpec *fs,
                     JSPropertySpec *static_ps, JSFunctionSpec *static_fs)
{
    CHECK_REQUEST(cx);
    assertSameCompartment(cx, obj, parent_proto);
    return js_InitClass(cx, obj, parent_proto, Valueify(clasp),
                        Valueify(constructor), nargs,
                        ctorHandler, ps, fs, static_ps, static_fs);
}

#ifdef JS_THREADSAFE
JS_PUBLIC_API(JSClass *)
JS_GetClass(JSContext *cx, JSObject *obj)
{
    return Jsvalify(obj->getClass());
}
#else
JS_PUBLIC_API(JSClass *)
JS_GetClass(JSObject *obj)
{
    return Jsvalify(obj->getClass());
}
#endif

JS_PUBLIC_API(JSBool)
JS_InstanceOf(JSContext *cx, JSObject *obj, JSClass *clasp, jsval *argv)
{
    CHECK_REQUEST(cx);
#ifdef DEBUG
    if (argv) {
        assertSameCompartment(cx, obj);
        assertSameCompartment(cx, JSValueArray(argv - 2, 2));
    }
#endif
    if (!obj || obj->getJSClass() != clasp) {
        if (argv)
            ReportIncompatibleMethod(cx, Valueify(argv - 2), Valueify(clasp));
        return false;
    }
    return true;
}

JS_PUBLIC_API(JSBool)
JS_HasInstance(JSContext *cx, JSObject *obj, jsval v, JSBool *bp)
{
    assertSameCompartment(cx, obj, v);
    return HasInstance(cx, obj, Valueify(&v), bp);
}

JS_PUBLIC_API(void *)
JS_GetPrivate(JSContext *cx, JSObject *obj)
{
    return obj->getPrivate();
}

JS_PUBLIC_API(JSBool)
JS_SetPrivate(JSContext *cx, JSObject *obj, void *data)
{
    obj->setPrivate(data);
    return true;
}

JS_PUBLIC_API(void *)
JS_GetInstancePrivate(JSContext *cx, JSObject *obj, JSClass *clasp, jsval *argv)
{
    if (!JS_InstanceOf(cx, obj, clasp, argv))
        return NULL;
    return obj->getPrivate();
}

JS_PUBLIC_API(JSObject *)
JS_GetPrototype(JSContext *cx, JSObject *obj)
{
    JSObject *proto;

    CHECK_REQUEST(cx);
    assertSameCompartment(cx, obj);
    proto = obj->getProto();

    /* Beware ref to dead object (we may be called from obj's finalizer). */
    return proto && !proto->isNewborn() ? proto : NULL;
}

JS_PUBLIC_API(JSBool)
JS_SetPrototype(JSContext *cx, JSObject *obj, JSObject *proto)
{
    CHECK_REQUEST(cx);
    assertSameCompartment(cx, obj, proto);
    return SetProto(cx, obj, proto, JS_FALSE);
}

JS_PUBLIC_API(void)
JS_SplicePrototype(JSContext *cx, JSObject *obj, JSObject *proto)
{
    /*
     * Change the prototype of an object which hasn't been used anywhere
     * and does not share its type with another object. Unlike JS_SetPrototype,
     * does not nuke type information for the object.
     */
    CHECK_REQUEST(cx);
    obj->getType()->splicePrototype(cx, proto);
}

JS_PUBLIC_API(JSObject *)
JS_GetParent(JSContext *cx, JSObject *obj)
{
    assertSameCompartment(cx, obj);
    JSObject *parent = obj->getParent();

    /* Beware ref to dead object (we may be called from obj's finalizer). */
    return parent && !parent->isNewborn() ? parent : NULL;
}

JS_PUBLIC_API(JSBool)
JS_SetParent(JSContext *cx, JSObject *obj, JSObject *parent)
{
    CHECK_REQUEST(cx);
    JS_ASSERT(parent || !obj->getParent());
    assertSameCompartment(cx, obj, parent);
    obj->setParent(parent);
    return true;
}

JS_PUBLIC_API(JSObject *)
JS_GetConstructor(JSContext *cx, JSObject *proto)
{
    Value cval;

    CHECK_REQUEST(cx);
    assertSameCompartment(cx, proto);
    {
        JSAutoResolveFlags rf(cx, JSRESOLVE_QUALIFIED);

        if (!proto->getProperty(cx, ATOM_TO_JSID(cx->runtime->atomState.constructorAtom), &cval))
            return NULL;
    }
    JSObject *funobj;
    if (!IsFunctionObject(cval, &funobj)) {
        JS_ReportErrorNumber(cx, js_GetErrorMessage, NULL, JSMSG_NO_CONSTRUCTOR,
                             proto->getClass()->name);
        return NULL;
    }
    return &cval.toObject();
}

JS_PUBLIC_API(JSBool)
JS_GetObjectId(JSContext *cx, JSObject *obj, jsid *idp)
{
    assertSameCompartment(cx, obj);
    *idp = OBJECT_TO_JSID(obj);
    return JS_TRUE;
}

JS_PUBLIC_API(JSObject *)
JS_NewGlobalObject(JSContext *cx, JSClass *clasp)
{
    JS_THREADSAFE_ASSERT(cx->compartment != cx->runtime->atomsCompartment);
    CHECK_REQUEST(cx);

    return GlobalObject::create(cx, Valueify(clasp));
}

class AutoHoldCompartment {
  public:
    explicit AutoHoldCompartment(JSCompartment *compartment JS_GUARD_OBJECT_NOTIFIER_PARAM)
      : holdp(&compartment->hold)
    {
        JS_GUARD_OBJECT_NOTIFIER_INIT;
        *holdp = true;
    }

    ~AutoHoldCompartment() {
        *holdp = false;
    }
  private:
    bool *holdp;
    JS_DECL_USE_GUARD_OBJECT_NOTIFIER
};

JS_PUBLIC_API(JSObject *)
JS_NewCompartmentAndGlobalObject(JSContext *cx, JSClass *clasp, JSPrincipals *principals)
{
    CHECK_REQUEST(cx);
    JSCompartment *compartment = NewCompartment(cx, principals);
    if (!compartment)
        return NULL;

    AutoHoldCompartment hold(compartment);

    JSCompartment *saved = cx->compartment;
    cx->setCompartment(compartment);
    JSObject *obj = JS_NewGlobalObject(cx, clasp);
    cx->setCompartment(saved);

    return obj;
}

JS_PUBLIC_API(JSObject *)
JS_NewObject(JSContext *cx, JSClass *jsclasp, JSObject *proto, JSObject *parent)
{
    JS_THREADSAFE_ASSERT(cx->compartment != cx->runtime->atomsCompartment);
    CHECK_REQUEST(cx);
    assertSameCompartment(cx, proto, parent);

    Class *clasp = Valueify(jsclasp);
    if (!clasp)
        clasp = &js_ObjectClass;    /* default class is Object */

    JS_ASSERT(clasp != &js_FunctionClass);
    JS_ASSERT(!(clasp->flags & JSCLASS_IS_GLOBAL));

    JSObject *obj = NewNonFunction<WithProto::Class>(cx, clasp, proto, parent);
    if (obj) {
        if (clasp->ext.equality)
            cx->markTypeObjectHasSpecialEquality(obj->getType());
        obj->syncSpecialEquality();
        cx->markTypeObjectUnknownProperties(obj->getType());
    }

    JS_ASSERT_IF(obj, obj->getParent());
    return obj;
}

JS_PUBLIC_API(JSObject *)
JS_NewObjectWithUniqueType(JSContext *cx, JSClass *clasp, JSObject *proto, JSObject *parent)
{
    JSObject *obj = JS_NewObject(cx, clasp, proto, parent);
    if (!obj)
        return NULL;

    types::TypeObject *type = cx->newTypeObject("Unique", proto);
    if (!type)
        return NULL;
    if (obj->hasSpecialEquality())
        cx->markTypeObjectHasSpecialEquality(type);
    if (!obj->setTypeAndUniqueShape(cx, type))
        return NULL;
    type->singleton = obj;

    return obj;
}

JS_PUBLIC_API(JSObject *)
JS_NewObjectWithGivenProto(JSContext *cx, JSClass *jsclasp, JSObject *proto, JSObject *parent)
{
    JS_THREADSAFE_ASSERT(cx->compartment != cx->runtime->atomsCompartment);
    CHECK_REQUEST(cx);
    assertSameCompartment(cx, proto, parent);

    Class *clasp = Valueify(jsclasp);
    if (!clasp)
        clasp = &js_ObjectClass;    /* default class is Object */

    JS_ASSERT(clasp != &js_FunctionClass);
    JS_ASSERT(!(clasp->flags & JSCLASS_IS_GLOBAL));

    JSObject *obj = NewNonFunction<WithProto::Given>(cx, clasp, proto, parent);
    if (obj) {
        obj->syncSpecialEquality();
        cx->markTypeObjectUnknownProperties(obj->getType());
    }
    return obj;
}

JS_PUBLIC_API(JSObject *)
JS_NewObjectForConstructor(JSContext *cx, const jsval *vp)
{
    CHECK_REQUEST(cx);
    assertSameCompartment(cx, *vp);

    return js_CreateThis(cx, JSVAL_TO_OBJECT(*vp));
}

JS_PUBLIC_API(JSBool)
JS_IsExtensible(JSObject *obj)
{
    return obj->isExtensible();
}

JS_PUBLIC_API(JSBool)
JS_IsNative(JSObject *obj)
{
    return obj->isNative();
}

JS_PUBLIC_API(JSBool)
JS_FreezeObject(JSContext *cx, JSObject *obj)
{
    CHECK_REQUEST(cx);
    assertSameCompartment(cx, obj);

    return obj->freeze(cx);
}

JS_PUBLIC_API(JSBool)
JS_DeepFreezeObject(JSContext *cx, JSObject *obj)
{
    CHECK_REQUEST(cx);
    assertSameCompartment(cx, obj);

    /* Assume that non-extensible objects are already deep-frozen, to avoid divergence. */
    if (!obj->isExtensible())
        return true;

    if (!obj->freeze(cx))
        return false;

    /* Walk slots in obj and if any value is a non-null object, seal it. */
    for (uint32 i = 0, n = obj->slotSpan(); i < n; ++i) {
        const Value &v = obj->getSlot(i);
        if (v.isPrimitive())
            continue;
        if (!JS_DeepFreezeObject(cx, &v.toObject()))
            return false;
    }

    return true;
}

JS_PUBLIC_API(JSObject *)
JS_ConstructObject(JSContext *cx, JSClass *jsclasp, JSObject *proto, JSObject *parent)
{
    CHECK_REQUEST(cx);
    assertSameCompartment(cx, proto, parent);
    Class *clasp = Valueify(jsclasp);
    if (!clasp)
        clasp = &js_ObjectClass;    /* default class is Object */
    return js_ConstructObject(cx, clasp, proto, parent, 0, NULL);
}

JS_PUBLIC_API(JSObject *)
JS_ConstructObjectWithArguments(JSContext *cx, JSClass *jsclasp, JSObject *proto,
                                JSObject *parent, uintN argc, jsval *argv)
{
    CHECK_REQUEST(cx);
    assertSameCompartment(cx, proto, parent, JSValueArray(argv, argc));
    Class *clasp = Valueify(jsclasp);
    if (!clasp)
        clasp = &js_ObjectClass;    /* default class is Object */
    return js_ConstructObject(cx, clasp, proto, parent, argc, Valueify(argv));
}

JS_PUBLIC_API(void)
JS_AddTypeProperty(JSContext *cx, JSObject *obj, const char *name, jsval value)
{
    cx->addTypeProperty(obj->getType(), name, Valueify(value));
}

JS_PUBLIC_API(void)
JS_AddTypePropertyById(JSContext *cx, JSObject *obj, jsid id, jsval value)
{
    cx->addTypePropertyId(obj->getType(), id, Valueify(value));
}

static JSBool
LookupPropertyById(JSContext *cx, JSObject *obj, jsid id, uintN flags,
                   JSObject **objp, JSProperty **propp)
{
    CHECK_REQUEST(cx);
    assertSameCompartment(cx, obj, id);

    JSAutoResolveFlags rf(cx, flags);
    id = js_CheckForStringIndex(id);
    return obj->lookupProperty(cx, id, objp, propp);
}

#define AUTO_NAMELEN(s,n)   (((n) == (size_t)-1) ? js_strlen(s) : (n))

static JSBool
LookupResult(JSContext *cx, JSObject *obj, JSObject *obj2, jsid id,
             JSProperty *prop, Value *vp)
{
    if (!prop) {
        /* XXX bad API: no way to tell "not defined" from "void value" */
        vp->setUndefined();
        return JS_TRUE;
    }

    if (obj2->isNative()) {
        Shape *shape = (Shape *) prop;

        if (shape->isMethod()) {
            AutoShapeRooter root(cx, shape);
            vp->setObject(shape->methodObject());
            return !!obj2->methodReadBarrier(cx, *shape, vp);
        }

        /* Peek at the native property's slot value, without doing a Get. */
        if (obj2->containsSlot(shape->slot)) {
            *vp = obj2->nativeGetSlot(shape->slot);
            return true;
        }
    } else {
        if (obj2->isDenseArray())
            return js_GetDenseArrayElementValue(cx, obj2, id, vp);
        if (obj2->isProxy()) {
            AutoPropertyDescriptorRooter desc(cx);
            if (!JSProxy::getPropertyDescriptor(cx, obj2, id, false, &desc))
                return false;
            if (!(desc.attrs & JSPROP_SHARED)) {
                *vp = desc.value;
                return true;
            }
        }
    }

    /* XXX bad API: no way to return "defined but value unknown" */
    vp->setBoolean(true);
    return true;
}

JS_PUBLIC_API(JSBool)
JS_LookupPropertyById(JSContext *cx, JSObject *obj, jsid id, jsval *vp)
{
    JSObject *obj2;
    JSProperty *prop;
    return LookupPropertyById(cx, obj, id, JSRESOLVE_QUALIFIED, &obj2, &prop) &&
           LookupResult(cx, obj, obj2, id, prop, Valueify(vp));
}

JS_PUBLIC_API(JSBool)
JS_LookupElement(JSContext *cx, JSObject *obj, jsint index, jsval *vp)
{
    return JS_LookupPropertyById(cx, obj, INT_TO_JSID(index), vp);
}

JS_PUBLIC_API(JSBool)
JS_LookupProperty(JSContext *cx, JSObject *obj, const char *name, jsval *vp)
{
    JSAtom *atom = js_Atomize(cx, name, strlen(name), 0);
    return atom && JS_LookupPropertyById(cx, obj, ATOM_TO_JSID(atom), vp);
}

JS_PUBLIC_API(JSBool)
JS_LookupUCProperty(JSContext *cx, JSObject *obj, const jschar *name, size_t namelen, jsval *vp)
{
    JSAtom *atom = js_AtomizeChars(cx, name, AUTO_NAMELEN(name, namelen), 0);
    return atom && JS_LookupPropertyById(cx, obj, ATOM_TO_JSID(atom), vp);
}

JS_PUBLIC_API(JSBool)
JS_LookupPropertyWithFlagsById(JSContext *cx, JSObject *obj, jsid id, uintN flags,
                               JSObject **objp, jsval *vp)
{
    JSBool ok;
    JSProperty *prop;

    CHECK_REQUEST(cx);
    assertSameCompartment(cx, obj, id);
    ok = obj->isNative()
         ? js_LookupPropertyWithFlags(cx, obj, id, flags, objp, &prop) >= 0
         : obj->lookupProperty(cx, id, objp, &prop);
    return ok && LookupResult(cx, obj, *objp, id, prop, Valueify(vp));
}

JS_PUBLIC_API(JSBool)
JS_LookupPropertyWithFlags(JSContext *cx, JSObject *obj, const char *name, uintN flags, jsval *vp)
{
    JSObject *obj2;
    JSAtom *atom = js_Atomize(cx, name, strlen(name), 0);
    return atom && JS_LookupPropertyWithFlagsById(cx, obj, ATOM_TO_JSID(atom), flags, &obj2, vp);
}

JS_PUBLIC_API(JSBool)
JS_HasPropertyById(JSContext *cx, JSObject *obj, jsid id, JSBool *foundp)
{
    JSObject *obj2;
    JSProperty *prop;
    JSBool ok = LookupPropertyById(cx, obj, id, JSRESOLVE_QUALIFIED | JSRESOLVE_DETECTING,
                                   &obj2, &prop);
    *foundp = (prop != NULL);
    return ok;
}

JS_PUBLIC_API(JSBool)
JS_HasElement(JSContext *cx, JSObject *obj, jsint index, JSBool *foundp)
{
    return JS_HasPropertyById(cx, obj, INT_TO_JSID(index), foundp);
}

JS_PUBLIC_API(JSBool)
JS_HasProperty(JSContext *cx, JSObject *obj, const char *name, JSBool *foundp)
{
    JSAtom *atom = js_Atomize(cx, name, strlen(name), 0);
    return atom && JS_HasPropertyById(cx, obj, ATOM_TO_JSID(atom), foundp);
}

JS_PUBLIC_API(JSBool)
JS_HasUCProperty(JSContext *cx, JSObject *obj, const jschar *name, size_t namelen, JSBool *foundp)
{
    JSAtom *atom = js_AtomizeChars(cx, name, AUTO_NAMELEN(name, namelen), 0);
    return atom && JS_HasPropertyById(cx, obj, ATOM_TO_JSID(atom), foundp);
}

JS_PUBLIC_API(JSBool)
JS_AlreadyHasOwnPropertyById(JSContext *cx, JSObject *obj, jsid id, JSBool *foundp)
{
    CHECK_REQUEST(cx);
    assertSameCompartment(cx, obj, id);

    if (!obj->isNative()) {
        JSObject *obj2;
        JSProperty *prop;

        if (!LookupPropertyById(cx, obj, id, JSRESOLVE_QUALIFIED | JSRESOLVE_DETECTING,
                                &obj2, &prop)) {
            return JS_FALSE;
        }
        *foundp = (obj == obj2);
        return JS_TRUE;
    }

    *foundp = obj->nativeContains(id);
    return JS_TRUE;
}

JS_PUBLIC_API(JSBool)
JS_AlreadyHasOwnElement(JSContext *cx, JSObject *obj, jsint index, JSBool *foundp)
{
    return JS_AlreadyHasOwnPropertyById(cx, obj, INT_TO_JSID(index), foundp);
}

JS_PUBLIC_API(JSBool)
JS_AlreadyHasOwnProperty(JSContext *cx, JSObject *obj, const char *name, JSBool *foundp)
{
    JSAtom *atom = js_Atomize(cx, name, strlen(name), 0);
    return atom && JS_AlreadyHasOwnPropertyById(cx, obj, ATOM_TO_JSID(atom), foundp);
}

JS_PUBLIC_API(JSBool)
JS_AlreadyHasOwnUCProperty(JSContext *cx, JSObject *obj, const jschar *name, size_t namelen,
                           JSBool *foundp)
{
    JSAtom *atom = js_AtomizeChars(cx, name, AUTO_NAMELEN(name, namelen), 0);
    return atom && JS_AlreadyHasOwnPropertyById(cx, obj, ATOM_TO_JSID(atom), foundp);
}

static JSBool
DefinePropertyById(JSContext *cx, JSObject *obj, jsid id, const Value &value,
                   PropertyOp getter, StrictPropertyOp setter, uintN attrs,
                   uintN flags, intN tinyid)
{
    CHECK_REQUEST(cx);
    assertSameCompartment(cx, obj, id, value,
                            (attrs & JSPROP_GETTER)
                            ? JS_FUNC_TO_DATA_PTR(JSObject *, getter)
                            : NULL,
                            (attrs & JSPROP_SETTER)
                            ? JS_FUNC_TO_DATA_PTR(JSObject *, setter)
                            : NULL);

    if (!getter || getter == PropertyStub)
        cx->addTypePropertyId(obj->getType(), id, value);

    JSAutoResolveFlags rf(cx, JSRESOLVE_QUALIFIED | JSRESOLVE_DECLARING);
    if (flags != 0 && obj->isNative()) {
        return !!js_DefineNativeProperty(cx, obj, id, value, getter, setter,
                                         attrs, flags, tinyid, NULL);
    }

    return obj->defineProperty(cx, id, value, getter, setter, attrs);
}

JS_PUBLIC_API(JSBool)
JS_DefinePropertyById(JSContext *cx, JSObject *obj, jsid id, jsval value,
                      JSPropertyOp getter, JSStrictPropertyOp setter, uintN attrs)
{
    return DefinePropertyById(cx, obj, id, Valueify(value), Valueify(getter),
                              Valueify(setter), attrs, 0, 0);
}

JS_PUBLIC_API(JSBool)
JS_DefineElement(JSContext *cx, JSObject *obj, jsint index, jsval value,
                 JSPropertyOp getter, JSStrictPropertyOp setter, uintN attrs)
{
    return DefinePropertyById(cx, obj, INT_TO_JSID(index), Valueify(value),
                              Valueify(getter), Valueify(setter), attrs, 0, 0);
}

static JSBool
DefineProperty(JSContext *cx, JSObject *obj, const char *name, const Value &value,
               PropertyOp getter, StrictPropertyOp setter, uintN attrs,
               uintN flags, intN tinyid)
{
    jsid id;
    JSAtom *atom;

    if (attrs & JSPROP_INDEX) {
        id = INT_TO_JSID(intptr_t(name));
        atom = NULL;
        attrs &= ~JSPROP_INDEX;
    } else {
        atom = js_Atomize(cx, name, strlen(name), 0);
        if (!atom)
            return JS_FALSE;
        id = ATOM_TO_JSID(atom);
    }
    return DefinePropertyById(cx, obj, id, value, getter, setter, attrs, flags, tinyid);
}

JS_PUBLIC_API(JSBool)
JS_DefineProperty(JSContext *cx, JSObject *obj, const char *name, jsval value,
                  JSPropertyOp getter, JSStrictPropertyOp setter, uintN attrs)
{
    return DefineProperty(cx, obj, name, Valueify(value), Valueify(getter),
                          Valueify(setter), attrs, 0, 0);
}

JS_PUBLIC_API(JSBool)
JS_DefinePropertyWithTinyId(JSContext *cx, JSObject *obj, const char *name, int8 tinyid,
                            jsval value, JSPropertyOp getter, JSStrictPropertyOp setter, uintN attrs)
{
    return DefineProperty(cx, obj, name, Valueify(value), Valueify(getter),
                          Valueify(setter), attrs, Shape::HAS_SHORTID, tinyid);
}

static JSBool
DefineUCProperty(JSContext *cx, JSObject *obj, const jschar *name, size_t namelen,
                 const Value &value, PropertyOp getter, StrictPropertyOp setter, uintN attrs,
                 uintN flags, intN tinyid)
{
    JSAtom *atom = js_AtomizeChars(cx, name, AUTO_NAMELEN(name, namelen), 0);
    if (!atom)
        return false;
    cx->addTypePropertyId(obj->getType(), ATOM_TO_JSID(atom), value);
    return DefinePropertyById(cx, obj, ATOM_TO_JSID(atom), value, getter, setter, attrs,
                              flags, tinyid);
}

JS_PUBLIC_API(JSBool)
JS_DefineUCProperty(JSContext *cx, JSObject *obj, const jschar *name, size_t namelen,
                    jsval value, JSPropertyOp getter, JSStrictPropertyOp setter, uintN attrs)
{
    return DefineUCProperty(cx, obj, name, namelen, Valueify(value),
                            Valueify(getter), Valueify(setter), attrs, 0, 0);
}

JS_PUBLIC_API(JSBool)
JS_DefineUCPropertyWithTinyId(JSContext *cx, JSObject *obj, const jschar *name, size_t namelen,
                              int8 tinyid, jsval value,
                              JSPropertyOp getter, JSStrictPropertyOp setter, uintN attrs)
{
    return DefineUCProperty(cx, obj, name, namelen, Valueify(value), Valueify(getter),
                            Valueify(setter), attrs, Shape::HAS_SHORTID, tinyid);
}

JS_PUBLIC_API(JSBool)
JS_DefineOwnProperty(JSContext *cx, JSObject *obj, jsid id, jsval descriptor, JSBool *bp)
{
    CHECK_REQUEST(cx);
    assertSameCompartment(cx, obj, id, descriptor);
    return js_DefineOwnProperty(cx, obj, id, Valueify(descriptor), bp);
}

JS_PUBLIC_API(JSObject *)
JS_DefineObject(JSContext *cx, JSObject *obj, const char *name, JSClass *jsclasp,
                JSObject *proto, uintN attrs)
{
    CHECK_REQUEST(cx);
    assertSameCompartment(cx, obj, proto);

    Class *clasp = Valueify(jsclasp);
    if (!clasp)
        clasp = &js_ObjectClass;    /* default class is Object */

    JSObject *nobj = NewObject<WithProto::Class>(cx, clasp, proto, obj);
    if (!nobj)
        return NULL;

    cx->addTypeProperty(obj->getType(), name, ObjectValue(*nobj));
    nobj->syncSpecialEquality();

    if (!DefineProperty(cx, obj, name, ObjectValue(*nobj), NULL, NULL, attrs, 0, 0))
        return NULL;

    return nobj;
}

JS_PUBLIC_API(JSBool)
JS_DefineConstDoubles(JSContext *cx, JSObject *obj, JSConstDoubleSpec *cds)
{
    JSBool ok;
    uintN attrs;

    CHECK_REQUEST(cx);
    for (ok = JS_TRUE; cds->name; cds++) {
        cx->addTypeProperty(obj->getType(), cds->name, TYPE_DOUBLE);
        Value value = DoubleValue(cds->dval);
        attrs = cds->flags;
        if (!attrs)
            attrs = JSPROP_READONLY | JSPROP_PERMANENT;
        ok = DefineProperty(cx, obj, cds->name, value, NULL, NULL, attrs, 0, 0);
        if (!ok)
            break;
    }
    return ok;
}

JS_PUBLIC_API(JSBool)
JS_DefineProperties(JSContext *cx, JSObject *obj, JSPropertySpec *ps)
{
    JSBool ok;

    for (ok = true; ps->name; ps++) {
        if (cx->typeInferenceEnabled() && ps->handler) {
            jstype type = 0;
            if (ps->handler == JS_TypeHandlerBool)
                type = TYPE_BOOLEAN;
            else if (ps->handler == JS_TypeHandlerInt)
                type = TYPE_INT32;
            else if (ps->handler == JS_TypeHandlerFloat)
                type = TYPE_DOUBLE;
            else if (ps->handler == JS_TypeHandlerString)
                type = TYPE_STRING;
            JS_ASSERT(type);

            cx->addTypeProperty(obj->getType(), ps->name, type);
        }

        ok = DefineProperty(cx, obj, ps->name, UndefinedValue(),
                            Valueify(ps->getter), Valueify(ps->setter),
                            ps->flags, Shape::HAS_SHORTID, ps->tinyid);
        if (!ok)
            break;
    }
    return ok;
}

JS_PUBLIC_API(JSBool)
JS_AliasProperty(JSContext *cx, JSObject *obj, const char *name, const char *alias)
{
    JSObject *obj2;
    JSProperty *prop;
    JSBool ok;
    Shape *shape;

    CHECK_REQUEST(cx);
    assertSameCompartment(cx, obj);

    JSAtom *nameAtom = js_Atomize(cx, name, strlen(name), 0);
    if (!nameAtom)
        return JS_FALSE;
    if (!LookupPropertyById(cx, obj, ATOM_TO_JSID(nameAtom), JSRESOLVE_QUALIFIED, &obj2, &prop))
        return JS_FALSE;
    if (!prop) {
        js_ReportIsNotDefined(cx, name);
        return JS_FALSE;
    }

    if (obj2 != obj || !obj->isNative()) {
        JS_ReportErrorNumber(cx, js_GetErrorMessage, NULL, JSMSG_CANT_ALIAS,
                             alias, name, obj2->getClass()->name);
        return JS_FALSE;
    }
    JSAtom *aliasAtom = js_Atomize(cx, alias, strlen(alias), 0);
    if (!aliasAtom) {
        ok = JS_FALSE;
    } else {
        /* Alias the properties within the type information for the object. */
        cx->aliasTypeProperties(obj->getType(), ATOM_TO_JSID(nameAtom), ATOM_TO_JSID(aliasAtom));

        shape = (Shape *)prop;
        ok = (js_AddNativeProperty(cx, obj, ATOM_TO_JSID(aliasAtom),
                                   shape->getter(), shape->setter(), shape->slot,
                                   shape->attributes(), shape->getFlags() | Shape::ALIAS,
                                   shape->shortid)
              != NULL);
    }

    return ok;
}

JS_PUBLIC_API(JSBool)
JS_AliasElement(JSContext *cx, JSObject *obj, const char *name, jsint alias)
{
    JSObject *obj2;
    JSProperty *prop;
    Shape *shape;

    CHECK_REQUEST(cx);
    assertSameCompartment(cx, obj);

    JSAtom *atom = js_Atomize(cx, name, strlen(name), 0);
    if (!atom)
        return JS_FALSE;
    if (!LookupPropertyById(cx, obj, ATOM_TO_JSID(atom), JSRESOLVE_QUALIFIED, &obj2, &prop))
        return JS_FALSE;
    if (!prop) {
        js_ReportIsNotDefined(cx, name);
        return JS_FALSE;
    }
    if (obj2 != obj || !obj->isNative()) {
        char numBuf[12];
        JS_snprintf(numBuf, sizeof numBuf, "%ld", (long)alias);
        JS_ReportErrorNumber(cx, js_GetErrorMessage, NULL, JSMSG_CANT_ALIAS,
                             numBuf, name, obj2->getClass()->name);
        return JS_FALSE;
    }
    shape = (Shape *)prop;
    return js_AddNativeProperty(cx, obj, INT_TO_JSID(alias),
                                shape->getter(), shape->setter(), shape->slot,
                                shape->attributes(), shape->getFlags() | Shape::ALIAS,
                                shape->shortid)
           != NULL;
}

static JSBool
GetPropertyDescriptorById(JSContext *cx, JSObject *obj, jsid id, uintN flags,
                          JSBool own, PropertyDescriptor *desc)
{
    JSObject *obj2;
    JSProperty *prop;

    if (!LookupPropertyById(cx, obj, id, flags, &obj2, &prop))
        return JS_FALSE;

    if (!prop || (own && obj != obj2)) {
        desc->obj = NULL;
        desc->attrs = 0;
        desc->getter = NULL;
        desc->setter = NULL;
        desc->value.setUndefined();
        return JS_TRUE;
    }

    desc->obj = obj2;
    if (obj2->isNative()) {
        Shape *shape = (Shape *) prop;
        desc->attrs = shape->attributes();

        if (shape->isMethod()) {
            desc->getter = PropertyStub;
            desc->setter = StrictPropertyStub;
            desc->value.setObject(shape->methodObject());
        } else {
            desc->getter = shape->getter();
            desc->setter = shape->setter();
            if (obj2->containsSlot(shape->slot))
                desc->value = obj2->nativeGetSlot(shape->slot);
            else
                desc->value.setUndefined();
        }
    } else {
        if (obj2->isProxy()) {
            JSAutoResolveFlags rf(cx, flags);
            return own
                   ? JSProxy::getOwnPropertyDescriptor(cx, obj2, id, false, desc)
                   : JSProxy::getPropertyDescriptor(cx, obj2, id, false, desc);
        }
        if (!obj2->getAttributes(cx, id, &desc->attrs))
            return false;
        desc->getter = NULL;
        desc->setter = NULL;
        desc->value.setUndefined();
    }
    return true;
}

JS_PUBLIC_API(JSBool)
JS_GetPropertyDescriptorById(JSContext *cx, JSObject *obj, jsid id, uintN flags,
                             JSPropertyDescriptor *desc)
{
    return GetPropertyDescriptorById(cx, obj, id, flags, JS_FALSE, Valueify(desc));
}

JS_PUBLIC_API(JSBool)
JS_GetPropertyAttrsGetterAndSetterById(JSContext *cx, JSObject *obj, jsid id,
                                       uintN *attrsp, JSBool *foundp,
                                       JSPropertyOp *getterp, JSStrictPropertyOp *setterp)
{
    PropertyDescriptor desc;
    if (!GetPropertyDescriptorById(cx, obj, id, JSRESOLVE_QUALIFIED, JS_FALSE, &desc))
        return false;

    *attrsp = desc.attrs;
    *foundp = (desc.obj != NULL);
    if (getterp)
        *getterp = Jsvalify(desc.getter);
    if (setterp)
        *setterp = Jsvalify(desc.setter);
    return true;
}

JS_PUBLIC_API(JSBool)
JS_GetPropertyAttributes(JSContext *cx, JSObject *obj, const char *name,
                         uintN *attrsp, JSBool *foundp)
{
    JSAtom *atom = js_Atomize(cx, name, strlen(name), 0);
    return atom && JS_GetPropertyAttrsGetterAndSetterById(cx, obj, ATOM_TO_JSID(atom),
                                                          attrsp, foundp, NULL, NULL);
}

JS_PUBLIC_API(JSBool)
JS_GetUCPropertyAttributes(JSContext *cx, JSObject *obj, const jschar *name, size_t namelen,
                           uintN *attrsp, JSBool *foundp)
{
    JSAtom *atom = js_AtomizeChars(cx, name, AUTO_NAMELEN(name, namelen), 0);
    return atom && JS_GetPropertyAttrsGetterAndSetterById(cx, obj, ATOM_TO_JSID(atom),
                                                          attrsp, foundp, NULL, NULL);
}

JS_PUBLIC_API(JSBool)
JS_GetPropertyAttrsGetterAndSetter(JSContext *cx, JSObject *obj, const char *name,
                                   uintN *attrsp, JSBool *foundp,
                                   JSPropertyOp *getterp, JSStrictPropertyOp *setterp)
{
    JSAtom *atom = js_Atomize(cx, name, strlen(name), 0);
    return atom && JS_GetPropertyAttrsGetterAndSetterById(cx, obj, ATOM_TO_JSID(atom),
                                                          attrsp, foundp, getterp, setterp);
}

JS_PUBLIC_API(JSBool)
JS_GetUCPropertyAttrsGetterAndSetter(JSContext *cx, JSObject *obj,
                                     const jschar *name, size_t namelen,
                                     uintN *attrsp, JSBool *foundp,
                                     JSPropertyOp *getterp, JSStrictPropertyOp *setterp)
{
    JSAtom *atom = js_AtomizeChars(cx, name, AUTO_NAMELEN(name, namelen), 0);
    return atom && JS_GetPropertyAttrsGetterAndSetterById(cx, obj, ATOM_TO_JSID(atom),
                                                          attrsp, foundp, getterp, setterp);
}

JS_PUBLIC_API(JSBool)
JS_GetOwnPropertyDescriptor(JSContext *cx, JSObject *obj, jsid id, jsval *vp)
{
    CHECK_REQUEST(cx);
    return js_GetOwnPropertyDescriptor(cx, obj, id, Valueify(vp));
}

static JSBool
SetPropertyAttributesById(JSContext *cx, JSObject *obj, jsid id, uintN attrs, JSBool *foundp)
{
    JSObject *obj2;
    JSProperty *prop;

    if (!LookupPropertyById(cx, obj, id, JSRESOLVE_QUALIFIED, &obj2, &prop))
        return false;
    if (!prop || obj != obj2) {
        *foundp = false;
        return true;
    }
    JSBool ok = obj->isNative()
                ? js_SetNativeAttributes(cx, obj, (Shape *) prop, attrs)
                : obj->setAttributes(cx, id, &attrs);
    if (ok)
        *foundp = true;
    return ok;
}

JS_PUBLIC_API(JSBool)
JS_SetPropertyAttributes(JSContext *cx, JSObject *obj, const char *name,
                         uintN attrs, JSBool *foundp)
{
    JSAtom *atom = js_Atomize(cx, name, strlen(name), 0);
    return atom && SetPropertyAttributesById(cx, obj, ATOM_TO_JSID(atom), attrs, foundp);
}

JS_PUBLIC_API(JSBool)
JS_SetUCPropertyAttributes(JSContext *cx, JSObject *obj, const jschar *name, size_t namelen,
                           uintN attrs, JSBool *foundp)
{
    JSAtom *atom = js_AtomizeChars(cx, name, AUTO_NAMELEN(name, namelen), 0);
    return atom && SetPropertyAttributesById(cx, obj, ATOM_TO_JSID(atom), attrs, foundp);
}

JS_PUBLIC_API(JSBool)
JS_GetPropertyById(JSContext *cx, JSObject *obj, jsid id, jsval *vp)
{
    CHECK_REQUEST(cx);
    assertSameCompartment(cx, obj, id);
    JSAutoResolveFlags rf(cx, JSRESOLVE_QUALIFIED);
    return obj->getProperty(cx, id, Valueify(vp));
}

JS_PUBLIC_API(JSBool)
JS_GetPropertyByIdDefault(JSContext *cx, JSObject *obj, jsid id, jsval def, jsval *vp)
{
    return GetPropertyDefault(cx, obj, id, Valueify(def), Valueify(vp));
}

JS_PUBLIC_API(JSBool)
JS_GetElement(JSContext *cx, JSObject *obj, jsint index, jsval *vp)
{
    return JS_GetPropertyById(cx, obj, INT_TO_JSID(index), vp);
}

JS_PUBLIC_API(JSBool)
JS_GetProperty(JSContext *cx, JSObject *obj, const char *name, jsval *vp)
{
    JSAtom *atom = js_Atomize(cx, name, strlen(name), 0);
    return atom && JS_GetPropertyById(cx, obj, ATOM_TO_JSID(atom), vp);
}

JS_PUBLIC_API(JSBool)
JS_GetPropertyDefault(JSContext *cx, JSObject *obj, const char *name, jsval def, jsval *vp)
{
    JSAtom *atom = js_Atomize(cx, name, strlen(name), 0);
    return atom && JS_GetPropertyByIdDefault(cx, obj, ATOM_TO_JSID(atom), def, vp);
}

JS_PUBLIC_API(JSBool)
JS_GetUCProperty(JSContext *cx, JSObject *obj, const jschar *name, size_t namelen, jsval *vp)
{
    JSAtom *atom = js_AtomizeChars(cx, name, AUTO_NAMELEN(name, namelen), 0);
    return atom && JS_GetPropertyById(cx, obj, ATOM_TO_JSID(atom), vp);
}

JS_PUBLIC_API(JSBool)
JS_GetMethodById(JSContext *cx, JSObject *obj, jsid id, JSObject **objp, jsval *vp)
{
    CHECK_REQUEST(cx);
    assertSameCompartment(cx, obj, id);
    if (!js_GetMethod(cx, obj, id, JSGET_METHOD_BARRIER, Valueify(vp)))
        return JS_FALSE;
    if (objp)
        *objp = obj;
    return JS_TRUE;
}

JS_PUBLIC_API(JSBool)
JS_GetMethod(JSContext *cx, JSObject *obj, const char *name, JSObject **objp, jsval *vp)
{
    JSAtom *atom = js_Atomize(cx, name, strlen(name), 0);
    return atom && JS_GetMethodById(cx, obj, ATOM_TO_JSID(atom), objp, vp);
}

JS_PUBLIC_API(JSBool)
JS_SetPropertyById(JSContext *cx, JSObject *obj, jsid id, jsval *vp)
{
    CHECK_REQUEST(cx);
    assertSameCompartment(cx, obj, id);
    JSAutoResolveFlags rf(cx, JSRESOLVE_QUALIFIED | JSRESOLVE_ASSIGNING);

    cx->addTypePropertyId(obj->getType(), id, Valueify(*vp));
    return obj->setProperty(cx, id, Valueify(vp), false);
}

JS_PUBLIC_API(JSBool)
JS_SetElement(JSContext *cx, JSObject *obj, jsint index, jsval *vp)
{
    return JS_SetPropertyById(cx, obj, INT_TO_JSID(index), vp);
}

JS_PUBLIC_API(JSBool)
JS_SetProperty(JSContext *cx, JSObject *obj, const char *name, jsval *vp)
{
    JSAtom *atom = js_Atomize(cx, name, strlen(name), 0);
    return atom && JS_SetPropertyById(cx, obj, ATOM_TO_JSID(atom), vp);
}

JS_PUBLIC_API(JSBool)
JS_SetUCProperty(JSContext *cx, JSObject *obj, const jschar *name, size_t namelen, jsval *vp)
{
    JSAtom *atom = js_AtomizeChars(cx, name, AUTO_NAMELEN(name, namelen), 0);
    return atom && JS_SetPropertyById(cx, obj, ATOM_TO_JSID(atom), vp);
}

JS_PUBLIC_API(JSBool)
JS_DeletePropertyById2(JSContext *cx, JSObject *obj, jsid id, jsval *rval)
{
    CHECK_REQUEST(cx);
    assertSameCompartment(cx, obj, id);
    JSAutoResolveFlags rf(cx, JSRESOLVE_QUALIFIED);
    return obj->deleteProperty(cx, id, Valueify(rval), false);
}

JS_PUBLIC_API(JSBool)
JS_DeleteElement2(JSContext *cx, JSObject *obj, jsint index, jsval *rval)
{
    return JS_DeletePropertyById2(cx, obj, INT_TO_JSID(index), rval);
}

JS_PUBLIC_API(JSBool)
JS_DeleteProperty2(JSContext *cx, JSObject *obj, const char *name, jsval *rval)
{
    JSAtom *atom = js_Atomize(cx, name, strlen(name), 0);
    return atom && JS_DeletePropertyById2(cx, obj, ATOM_TO_JSID(atom), rval);
}

JS_PUBLIC_API(JSBool)
JS_DeleteUCProperty2(JSContext *cx, JSObject *obj, const jschar *name, size_t namelen, jsval *rval)
{
    JSAtom *atom = js_AtomizeChars(cx, name, AUTO_NAMELEN(name, namelen), 0);
    return atom && JS_DeletePropertyById2(cx, obj, ATOM_TO_JSID(atom), rval);
}

JS_PUBLIC_API(JSBool)
JS_DeletePropertyById(JSContext *cx, JSObject *obj, jsid id)
{
    jsval junk;
    return JS_DeletePropertyById2(cx, obj, id, &junk);
}

JS_PUBLIC_API(JSBool)
JS_DeleteElement(JSContext *cx, JSObject *obj, jsint index)
{
    jsval junk;
    return JS_DeleteElement2(cx, obj, index, &junk);
}

JS_PUBLIC_API(JSBool)
JS_DeleteProperty(JSContext *cx, JSObject *obj, const char *name)
{
    jsval junk;
    return JS_DeleteProperty2(cx, obj, name, &junk);
}

JS_PUBLIC_API(void)
JS_ClearScope(JSContext *cx, JSObject *obj)
{
    CHECK_REQUEST(cx);
    assertSameCompartment(cx, obj);

    JSFinalizeOp clearOp = obj->getOps()->clear;
    if (clearOp)
        clearOp(cx, obj);

    if (obj->isNative())
        js_ClearNative(cx, obj);

    /* Clear cached class objects on the global object. */
    if (obj->isGlobal())
        obj->asGlobal()->clear(cx);

    js_InitRandom(cx);
}

JS_PUBLIC_API(JSIdArray *)
JS_Enumerate(JSContext *cx, JSObject *obj)
{
    CHECK_REQUEST(cx);
    assertSameCompartment(cx, obj);

    AutoIdVector props(cx);
    JSIdArray *ida;
    if (!GetPropertyNames(cx, obj, JSITER_OWNONLY, &props) || !VectorToIdArray(cx, props, &ida))
        return NULL;
    for (size_t n = 0; n < size_t(ida->length); ++n)
        JS_ASSERT(js_CheckForStringIndex(ida->vector[n]) == ida->vector[n]);
    return ida;
}

/*
 * XXX reverse iterator for properties, unreverse and meld with jsinterp.c's
 *     prop_iterator_class somehow...
 * + preserve the obj->enumerate API while optimizing the native object case
 * + native case here uses a Shape *, but that iterates in reverse!
 * + so we make non-native match, by reverse-iterating after JS_Enumerating
 */
const uint32 JSSLOT_ITER_INDEX = 0;

static void
prop_iter_finalize(JSContext *cx, JSObject *obj)
{
    void *pdata = obj->getPrivate();
    if (!pdata)
        return;

    if (obj->getSlot(JSSLOT_ITER_INDEX).toInt32() >= 0) {
        /* Non-native case: destroy the ida enumerated when obj was created. */
        JSIdArray *ida = (JSIdArray *) pdata;
        JS_DestroyIdArray(cx, ida);
    }
}

static void
prop_iter_trace(JSTracer *trc, JSObject *obj)
{
    void *pdata = obj->getPrivate();
    if (!pdata)
        return;

    if (obj->getSlot(JSSLOT_ITER_INDEX).toInt32() < 0) {
        /* Native case: just mark the next property to visit. */
        MarkShape(trc, (Shape *)pdata, "prop iter shape");
    } else {
        /* Non-native case: mark each id in the JSIdArray private. */
        JSIdArray *ida = (JSIdArray *) pdata;
        MarkIdRange(trc, ida->length, ida->vector, "prop iter");
    }
}

static Class prop_iter_class = {
    "PropertyIterator",
    JSCLASS_HAS_PRIVATE | JSCLASS_HAS_RESERVED_SLOTS(1),
    PropertyStub,         /* addProperty */
    PropertyStub,         /* delProperty */
    PropertyStub,         /* getProperty */
    StrictPropertyStub,   /* setProperty */
    EnumerateStub,
    ResolveStub,
    ConvertStub,
    prop_iter_finalize,
    NULL,           /* reserved0   */
    NULL,           /* checkAccess */
    NULL,           /* call        */
    NULL,           /* construct   */
    NULL,           /* xdrObject   */
    NULL,           /* hasInstance */
    prop_iter_trace
};

JS_PUBLIC_API(JSObject *)
JS_NewPropertyIterator(JSContext *cx, JSObject *obj)
{
    JSObject *iterobj;
    const void *pdata;
    jsint index;
    JSIdArray *ida;

    CHECK_REQUEST(cx);
    assertSameCompartment(cx, obj);
    iterobj = NewNonFunction<WithProto::Class>(cx, &prop_iter_class, NULL, obj);
    if (!iterobj)
        return NULL;

    if (obj->isNative()) {
        /* Native case: start with the last property in obj. */
        pdata = obj->lastProperty();
        index = -1;
    } else {
        /*
         * Non-native case: enumerate a JSIdArray and keep it via private.
         *
         * Note: we have to make sure that we root obj around the call to
         * JS_Enumerate to protect against multiple allocations under it.
         */
        AutoObjectRooter tvr(cx, iterobj);
        ida = JS_Enumerate(cx, obj);
        if (!ida)
            return NULL;
        pdata = ida;
        index = ida->length;
    }

    /* iterobj cannot escape to other threads here. */
    iterobj->setPrivate(const_cast<void *>(pdata));
    iterobj->getSlotRef(JSSLOT_ITER_INDEX).setInt32(index);
    return iterobj;
}

JS_PUBLIC_API(JSBool)
JS_NextProperty(JSContext *cx, JSObject *iterobj, jsid *idp)
{
    jsint i;
    const Shape *shape;
    JSIdArray *ida;

    CHECK_REQUEST(cx);
    assertSameCompartment(cx, iterobj);
    i = iterobj->getSlot(JSSLOT_ITER_INDEX).toInt32();
    if (i < 0) {
        /* Native case: private data is a property tree node pointer. */
        JS_ASSERT(iterobj->getParent()->isNative());
        shape = (Shape *) iterobj->getPrivate();

        while (shape->previous() && (!shape->enumerable() || shape->isAlias()))
            shape = shape->previous();

        if (!shape->previous()) {
            JS_ASSERT(JSID_IS_EMPTY(shape->propid));
            *idp = JSID_VOID;
        } else {
            iterobj->setPrivate(const_cast<Shape *>(shape->previous()));
            *idp = shape->propid;
        }
    } else {
        /* Non-native case: use the ida enumerated when iterobj was created. */
        ida = (JSIdArray *) iterobj->getPrivate();
        JS_ASSERT(i <= ida->length);
        STATIC_ASSUME(i <= ida->length);
        if (i == 0) {
            *idp = JSID_VOID;
        } else {
            *idp = ida->vector[--i];
            iterobj->setSlot(JSSLOT_ITER_INDEX, Int32Value(i));
        }
    }
    return JS_TRUE;
}

JS_PUBLIC_API(JSBool)
JS_GetReservedSlot(JSContext *cx, JSObject *obj, uint32 index, jsval *vp)
{
    CHECK_REQUEST(cx);
    assertSameCompartment(cx, obj);
    return js_GetReservedSlot(cx, obj, index, Valueify(vp));
}

JS_PUBLIC_API(JSBool)
JS_SetReservedSlot(JSContext *cx, JSObject *obj, uint32 index, jsval v)
{
    CHECK_REQUEST(cx);
    assertSameCompartment(cx, obj, v);
    return js_SetReservedSlot(cx, obj, index, Valueify(v));
}

JS_PUBLIC_API(JSObject *)
JS_NewArrayObject(JSContext *cx, jsint length, jsval *vector)
{
    JS_THREADSAFE_ASSERT(cx->compartment != cx->runtime->atomsCompartment);
    CHECK_REQUEST(cx);
    /* NB: jsuint cast does ToUint32. */
    assertSameCompartment(cx, JSValueArray(vector, vector ? (jsuint)length : 0));

#ifdef DEBUG
    if (vector) {
        for (int i = 0; i < length; i++)
            JS_ASSERT(!Valueify(vector[i]).isMagic(JS_ARRAY_HOLE));
    }
#endif

    return NewDenseCopiedArray(cx, (jsuint)length, Valueify(vector));
}

JS_PUBLIC_API(JSBool)
JS_IsArrayObject(JSContext *cx, JSObject *obj)
{
    assertSameCompartment(cx, obj);
    return obj->isArray() ||
           (obj->isWrapper() && obj->unwrap()->isArray());
}

JS_PUBLIC_API(JSBool)
JS_GetArrayLength(JSContext *cx, JSObject *obj, jsuint *lengthp)
{
    CHECK_REQUEST(cx);
    assertSameCompartment(cx, obj);
    return js_GetLengthProperty(cx, obj, lengthp);
}

JS_PUBLIC_API(JSBool)
JS_SetArrayLength(JSContext *cx, JSObject *obj, jsuint length)
{
    CHECK_REQUEST(cx);
    assertSameCompartment(cx, obj);
    return js_SetLengthProperty(cx, obj, length);
}

JS_PUBLIC_API(JSBool)
JS_HasArrayLength(JSContext *cx, JSObject *obj, jsuint *lengthp)
{
    CHECK_REQUEST(cx);
    assertSameCompartment(cx, obj);
    return js_HasLengthProperty(cx, obj, lengthp);
}

JS_PUBLIC_API(JSBool)
JS_CheckAccess(JSContext *cx, JSObject *obj, jsid id, JSAccessMode mode,
               jsval *vp, uintN *attrsp)
{
    CHECK_REQUEST(cx);
    assertSameCompartment(cx, obj, id);
    return CheckAccess(cx, obj, id, mode, Valueify(vp), attrsp);
}

#ifdef JS_THREADSAFE
JS_PUBLIC_API(jsrefcount)
JS_HoldPrincipals(JSContext *cx, JSPrincipals *principals)
{
    return JS_ATOMIC_INCREMENT(&principals->refcount);
}

JS_PUBLIC_API(jsrefcount)
JS_DropPrincipals(JSContext *cx, JSPrincipals *principals)
{
    jsrefcount rc = JS_ATOMIC_DECREMENT(&principals->refcount);
    if (rc == 0)
        principals->destroy(cx, principals);
    return rc;
}
#endif

JS_PUBLIC_API(JSSecurityCallbacks *)
JS_SetRuntimeSecurityCallbacks(JSRuntime *rt, JSSecurityCallbacks *callbacks)
{
    JSSecurityCallbacks *oldcallbacks;

    oldcallbacks = rt->securityCallbacks;
    rt->securityCallbacks = callbacks;
    return oldcallbacks;
}

JS_PUBLIC_API(JSSecurityCallbacks *)
JS_GetRuntimeSecurityCallbacks(JSRuntime *rt)
{
  return rt->securityCallbacks;
}

JS_PUBLIC_API(JSSecurityCallbacks *)
JS_SetContextSecurityCallbacks(JSContext *cx, JSSecurityCallbacks *callbacks)
{
    JSSecurityCallbacks *oldcallbacks;

    oldcallbacks = cx->securityCallbacks;
    cx->securityCallbacks = callbacks;
    return oldcallbacks;
}

JS_PUBLIC_API(JSSecurityCallbacks *)
JS_GetSecurityCallbacks(JSContext *cx)
{
  return cx->securityCallbacks
         ? cx->securityCallbacks
         : cx->runtime->securityCallbacks;
}

JS_PUBLIC_API(JSFunction *)
JS_NewFunctionWithType(JSContext *cx, JSNative native, uintN nargs, uintN flags,
                       JSObject *parent, const char *name,
                       JSTypeHandler handler, const char *fullName)
{
    JS_THREADSAFE_ASSERT(cx->compartment != cx->runtime->atomsCompartment);
    JSAtom *atom;

    CHECK_REQUEST(cx);
    assertSameCompartment(cx, parent);

    if (!name) {
        atom = NULL;
    } else {
        atom = js_Atomize(cx, name, strlen(name), 0);
        if (!atom)
            return NULL;
    }
    if (!handler) {
        handler = JS_TypeHandlerDynamic;
        if (!fullName)
            fullName = "Unknown";
    }
    return js_NewFunction(cx, NULL, Valueify(native), nargs, flags, parent, atom,
                          handler, fullName);
}

JS_PUBLIC_API(JSFunction *)
JS_NewFunctionById(JSContext *cx, JSNative native, uintN nargs, uintN flags, JSObject *parent,
                   jsid id)
{
    JS_ASSERT(JSID_IS_STRING(id));
    JS_THREADSAFE_ASSERT(cx->compartment != cx->runtime->atomsCompartment);
    CHECK_REQUEST(cx);
    assertSameCompartment(cx, parent);

    return js_NewFunction(cx, NULL, Valueify(native), nargs, flags, parent,
                          JSID_TO_ATOM(id), NULL, NULL);
}

JS_PUBLIC_API(JSObject *)
JS_CloneFunctionObject(JSContext *cx, JSObject *funobj, JSObject *parent)
{
    CHECK_REQUEST(cx);
    assertSameCompartment(cx, parent);  // XXX no funobj for now
    if (!parent) {
        if (cx->running())
            parent = GetScopeChain(cx, cx->fp());
        if (!parent)
            parent = cx->globalObject;
        JS_ASSERT(parent);
    }

    if (funobj->getClass() != &js_FunctionClass) {
        /*
         * We cannot clone this object, so fail (we used to return funobj, bad
         * idea, but we changed incompatibly to teach any abusers a lesson!).
         */
        Value v = ObjectValue(*funobj);
        js_ReportIsNotFunction(cx, &v, 0);
        return NULL;
    }

    JSFunction *fun = GET_FUNCTION_PRIVATE(cx, funobj);
    if (!fun->isInterpreted())
        return CloneFunctionObject(cx, fun, parent);

    if (fun->script()->compileAndGo) {
        JS_ReportErrorNumber(cx, js_GetErrorMessage, NULL,
                             JSMSG_BAD_CLONE_FUNOBJ_SCOPE);
        return NULL;
    }

    if (!FUN_FLAT_CLOSURE(fun))
        return CloneFunctionObject(cx, fun, parent);

    /*
     * A flat closure carries its own environment, so why clone it? In case
     * someone wants to mutate its fixed slots or add ad-hoc properties. API
     * compatibility suggests we not return funobj and let callers mutate the
     * returned object at will.
     *
     * But it's worse than that: API compatibility according to the test for
     * bug 300079 requires we get "upvars" from parent and its ancestors! So
     * we do that (grudgingly!). The scope chain ancestors are searched as if
     * they were activations, respecting the skip field in each upvar's cookie
     * but looking up the property by name instead of frame slot.
     */
    JSObject *clone = js_AllocFlatClosure(cx, fun, parent);
    if (!clone)
        return NULL;

    JSUpvarArray *uva = fun->u.i.script->upvars();
    uint32 i = uva->length;
    JS_ASSERT(i != 0);

    for (Shape::Range r(fun->script()->bindings.lastUpvar()); i-- != 0; r.popFront()) {
        JSObject *obj = parent;
        int skip = uva->vector[i].level();
        while (--skip > 0) {
            if (!obj) {
                JS_ReportErrorNumber(cx, js_GetErrorMessage, NULL,
                                     JSMSG_BAD_CLONE_FUNOBJ_SCOPE);
                return NULL;
            }
            obj = obj->getParent();
        }
<<<<<<< HEAD
        Value v;
        if (!obj->getProperty(cx, r.front().id, &v))
=======

        if (!obj->getProperty(cx, r.front().propid, clone->getFlatClosureUpvars() + i))
>>>>>>> d2adf0c8
            return NULL;
        fun->script()->typeSetUpvar(cx, i, v);
        clone->getFlatClosureUpvars()[i] = v;
    }

    return clone;
}

JS_PUBLIC_API(void)
JS_TypeHandlerDynamic(JSContext *cx, JSTypeFunction *jsfun, JSTypeCallsite *jssite)
{
    TypeCallsite *site = Valueify(jssite);
    if (site->returnTypes)
        site->returnTypes->addType(cx, TYPE_UNKNOWN);
}

JS_PUBLIC_API(void)
JS_TypeHandlerVoid(JSContext *cx, JSTypeFunction *jsfun, JSTypeCallsite *jssite)
{
    TypeCallsite *site = Valueify(jssite);
    if (site->returnTypes) {
        if (site->isNew)
            site->returnTypes->addType(cx, TYPE_UNKNOWN);
        site->returnTypes->addType(cx, TYPE_UNDEFINED);
    }
}

JS_PUBLIC_API(void)
JS_TypeHandlerNull(JSContext *cx, JSTypeFunction *jsfun, JSTypeCallsite *jssite)
{
    TypeCallsite *site = Valueify(jssite);
    if (site->returnTypes) {
        if (site->isNew)
            site->returnTypes->addType(cx, TYPE_UNKNOWN);
        site->returnTypes->addType(cx, TYPE_NULL);
    }
}

JS_PUBLIC_API(void)
JS_TypeHandlerBool(JSContext *cx, JSTypeFunction *jsfun, JSTypeCallsite *jssite)
{
    TypeCallsite *site = Valueify(jssite);
    if (site->returnTypes) {
        if (site->isNew)
            site->returnTypes->addType(cx, TYPE_UNKNOWN);
        site->returnTypes->addType(cx, TYPE_BOOLEAN);
    }
}

JS_PUBLIC_API(void)
JS_TypeHandlerInt(JSContext *cx, JSTypeFunction *jsfun, JSTypeCallsite *jssite)
{
    TypeCallsite *site = Valueify(jssite);
    if (site->returnTypes) {
        if (site->isNew)
            site->returnTypes->addType(cx, TYPE_UNKNOWN);
        site->returnTypes->addType(cx, TYPE_INT32);
    }
}

JS_PUBLIC_API(void)
JS_TypeHandlerFloat(JSContext *cx, JSTypeFunction *jsfun, JSTypeCallsite *jssite)
{
    TypeCallsite *site = Valueify(jssite);
    if (site->returnTypes) {
        if (site->isNew)
            site->returnTypes->addType(cx, TYPE_UNKNOWN);
        site->returnTypes->addType(cx, TYPE_DOUBLE);
    }
}

JS_PUBLIC_API(void)
JS_TypeHandlerString(JSContext *cx, JSTypeFunction *jsfun, JSTypeCallsite *jssite)
{
    TypeCallsite *site = Valueify(jssite);
    if (site->returnTypes) {
        if (site->isNew)
            site->returnTypes->addType(cx, TYPE_UNKNOWN);
        site->returnTypes->addType(cx, TYPE_STRING);
    }
}

JS_PUBLIC_API(void)
JS_TypeHandlerNew(JSContext *cx, JSTypeFunction *jsfun, JSTypeCallsite *jssite)
{
    TypeFunction *fun = Valueify(jsfun);
    TypeCallsite *site = Valueify(jssite);

    if (!site->returnTypes)
        return;

    TypeSet *prototypeTypes =
        fun->getProperty(cx, ATOM_TO_JSID(cx->runtime->atomState.classPrototypeAtom), true);
    if (!prototypeTypes)
        return;
    prototypeTypes->addNewObject(cx, site->script, fun, site->returnTypes);
}

JS_PUBLIC_API(void)
JS_TypeHandlerThis(JSContext *cx, JSTypeFunction *jsfun, JSTypeCallsite *jssite)
{
    TypeCallsite *site = Valueify(jssite);

    if (site->returnTypes) {
        if (site->isNew)
            site->returnTypes->addType(cx, TYPE_UNKNOWN);
        if (site->thisTypes)
            site->thisTypes->addSubset(cx, site->script, site->returnTypes);
        else
            site->returnTypes->addType(cx, site->thisType);
    }
}

JS_PUBLIC_API(JSObject *)
JS_GetFunctionObject(JSFunction *fun)
{
    return FUN_OBJECT(fun);
}

JS_PUBLIC_API(JSString *)
JS_GetFunctionId(JSFunction *fun)
{
    return fun->atom;
}

JS_PUBLIC_API(uintN)
JS_GetFunctionFlags(JSFunction *fun)
{
    return fun->flags;
}

JS_PUBLIC_API(uint16)
JS_GetFunctionArity(JSFunction *fun)
{
    return fun->nargs;
}

JS_PUBLIC_API(JSBool)
JS_ObjectIsFunction(JSContext *cx, JSObject *obj)
{
    return obj->getClass() == &js_FunctionClass;
}

JS_PUBLIC_API(JSBool)
JS_ObjectIsCallable(JSContext *cx, JSObject *obj)
{
    return obj->isCallable();
}

static JSBool
js_generic_native_method_dispatcher(JSContext *cx, uintN argc, Value *vp)
{
    JSFunctionSpec *fs = (JSFunctionSpec *) vp->toObject().getReservedSlot(0).toPrivate();
    JS_ASSERT((fs->flags & JSFUN_GENERIC_NATIVE) != 0);

    if (argc < 1) {
        js_ReportMissingArg(cx, *vp, 0);
        return JS_FALSE;
    }

    /*
     * Copy all actual (argc) arguments down over our |this| parameter, vp[1],
     * which is almost always the class constructor object, e.g. Array.  Then
     * call the corresponding prototype native method with our first argument
     * passed as |this|.
     */
    memmove(vp + 1, vp + 2, argc * sizeof(jsval));

    /* Clear the last parameter in case too few arguments were passed. */
    vp[2 + --argc].setUndefined();

    Native native =
#ifdef JS_TRACER
                    (fs->flags & JSFUN_TRCINFO)
                    ? JS_FUNC_TO_DATA_PTR(JSNativeTraceInfo *, fs->call)->native
                    :
#endif
                      Valueify(fs->call);
    return native(cx, argc, vp);
}

JS_PUBLIC_API(JSBool)
JS_DefineFunctionsWithPrefix(JSContext *cx, JSObject *obj, JSFunctionSpec *fs,
                             const char *namePrefix)
{
    JS_THREADSAFE_ASSERT(cx->compartment != cx->runtime->atomsCompartment);
    uintN flags;
    JSObject *ctor;
    JSFunction *fun;

    CHECK_REQUEST(cx);
    assertSameCompartment(cx, obj);
    ctor = NULL;
    for (; fs->name; fs++) {
        flags = fs->flags;

        /*
         * Define a generic arity N+1 static method for the arity N prototype
         * method if flags contains JSFUN_GENERIC_NATIVE.
         */
        if (flags & JSFUN_GENERIC_NATIVE) {
            if (!ctor) {
                ctor = JS_GetConstructor(cx, obj);
                if (!ctor)
                    return JS_FALSE;
            }

            size_t genericLen = strlen(namePrefix) + strlen(fs->name) + 12;
            char *genericName = (char*) alloca(genericLen);
            JS_snprintf(genericName, genericLen, "%s.generic.%s", namePrefix, fs->name);

            flags &= ~JSFUN_GENERIC_NATIVE;
            fun = JS_DefineFunctionWithType(cx, ctor, fs->name,
                                            Jsvalify(js_generic_native_method_dispatcher),
                                            fs->nargs + 1,
                                            flags & ~JSFUN_TRCINFO,
                                            fs->handler,
                                            genericName);
            if (!fun)
                return JS_FALSE;

            if (cx->typeInferenceEnabled()) {
                /* Mark the type handler for this function as generic. */
                fun->getType()->asFunction()->isGeneric = true;
            }

            /*
             * As jsapi.h notes, fs must point to storage that lives as long
             * as fun->object lives.
             */
            Value priv = PrivateValue(fs);
            if (!js_SetReservedSlot(cx, FUN_OBJECT(fun), 0, priv))
                return JS_FALSE;
        }

        char *fullName = NULL;
#ifdef DEBUG
        JS_ASSERT(namePrefix);
        size_t fullLen = strlen(namePrefix) + strlen(fs->name) + 2;
        fullName = (char*) alloca(fullLen);
        JS_snprintf(fullName, fullLen, "%s.%s", namePrefix, fs->name);
#endif

        fun = JS_DefineFunctionWithType(cx, obj, fs->name, fs->call, fs->nargs, flags,
                                        fs->handler, fullName);
        if (!fun)
            return JS_FALSE;
    }
    return JS_TRUE;
}

JS_PUBLIC_API(JSFunction *)
JS_DefineFunctionWithType(JSContext *cx, JSObject *obj, const char *name, JSNative call,
                          uintN nargs, uintN attrs,
                          JSTypeHandler handler, const char *fullName)
{
    JS_THREADSAFE_ASSERT(cx->compartment != cx->runtime->atomsCompartment);
    CHECK_REQUEST(cx);
    assertSameCompartment(cx, obj);
    JSAtom *atom = js_Atomize(cx, name, strlen(name), 0);
    if (!atom)
        return NULL;
    return js_DefineFunction(cx, obj, ATOM_TO_JSID(atom), Valueify(call), nargs, attrs, handler, fullName);
}

JS_PUBLIC_API(JSFunction *)
JS_DefineUCFunctionWithType(JSContext *cx, JSObject *obj,
                            const jschar *name, size_t namelen, JSNative call,
                            uintN nargs, uintN attrs,
                            JSTypeHandler handler, const char *fullName)
{
    JS_THREADSAFE_ASSERT(cx->compartment != cx->runtime->atomsCompartment);
    CHECK_REQUEST(cx);
    assertSameCompartment(cx, obj);
    JSAtom *atom = js_AtomizeChars(cx, name, AUTO_NAMELEN(name, namelen), 0);
    if (!atom)
        return NULL;
    return js_DefineFunction(cx, obj, ATOM_TO_JSID(atom), Valueify(call), nargs, attrs, handler, fullName);
}

extern JS_PUBLIC_API(JSFunction *)
JS_DefineFunctionById(JSContext *cx, JSObject *obj, jsid id, JSNative call,
                    uintN nargs, uintN attrs)
{
    JS_THREADSAFE_ASSERT(cx->compartment != cx->runtime->atomsCompartment);
    CHECK_REQUEST(cx);
    assertSameCompartment(cx, obj);
    return js_DefineFunction(cx, obj, id, Valueify(call), nargs, attrs, NULL, NULL);
}

inline static void
LAST_FRAME_EXCEPTION_CHECK(JSContext *cx, bool result)
{
    if (!result && !cx->hasRunOption(JSOPTION_DONT_REPORT_UNCAUGHT))
        js_ReportUncaughtException(cx);
}

inline static void
LAST_FRAME_CHECKS(JSContext *cx, bool result)
{
    if (!JS_IsRunning(cx)) {
        LAST_FRAME_EXCEPTION_CHECK(cx, result);
    }
}

inline static uint32
JS_OPTIONS_TO_TCFLAGS(JSContext *cx)
{
    return (cx->hasRunOption(JSOPTION_COMPILE_N_GO) ? TCF_COMPILE_N_GO : 0) |
           (cx->hasRunOption(JSOPTION_NO_SCRIPT_RVAL) ? TCF_NO_SCRIPT_RVAL : 0);
}

static JSObject *
CompileUCScriptForPrincipalsCommon(JSContext *cx, JSObject *obj, JSPrincipals *principals,
                                      const jschar *chars, size_t length,
                                      const char *filename, uintN lineno, JSVersion version)
{
    JS_THREADSAFE_ASSERT(cx->compartment != cx->runtime->atomsCompartment);
    CHECK_REQUEST(cx);
    assertSameCompartment(cx, obj, principals);

    uint32 tcflags = JS_OPTIONS_TO_TCFLAGS(cx) | TCF_NEED_MUTABLE_SCRIPT;
    JSScript *script = Compiler::compileScript(cx, obj, NULL, principals, tcflags,
                                               chars, length, filename, lineno, version);
    JSObject *scriptObj = NULL;
    if (script) {
        scriptObj = js_NewScriptObject(cx, script);
        if (!scriptObj)
            js_DestroyScript(cx, script);
    }
    LAST_FRAME_CHECKS(cx, scriptObj);
    return scriptObj;
}

extern JS_PUBLIC_API(JSObject *)
JS_CompileUCScriptForPrincipalsVersion(JSContext *cx, JSObject *obj,
                                       JSPrincipals *principals,
                                       const jschar *chars, size_t length,
                                       const char *filename, uintN lineno,
                                       JSVersion version)
{
    AutoVersionAPI avi(cx, version);
    return CompileUCScriptForPrincipalsCommon(cx, obj, principals, chars, length, filename, lineno,
                                              avi.version());
}

JS_PUBLIC_API(JSObject *)
JS_CompileUCScriptForPrincipals(JSContext *cx, JSObject *obj, JSPrincipals *principals,
                                const jschar *chars, size_t length,
                                const char *filename, uintN lineno)
{
    return CompileUCScriptForPrincipalsCommon(cx, obj, principals, chars, length, filename, lineno,
                                              cx->findVersion());
}

JS_PUBLIC_API(JSObject *)
JS_CompileUCScript(JSContext *cx, JSObject *obj, const jschar *chars, size_t length,
                   const char *filename, uintN lineno)
{
    JS_THREADSAFE_ASSERT(cx->compartment != cx->runtime->atomsCompartment);
    return JS_CompileUCScriptForPrincipals(cx, obj, NULL, chars, length, filename, lineno);
}

JS_PUBLIC_API(JSObject *)
JS_CompileScriptForPrincipalsVersion(JSContext *cx, JSObject *obj,
                                     JSPrincipals *principals,
                                     const char *bytes, size_t length,
                                     const char *filename, uintN lineno,
                                     JSVersion version)
{
    AutoVersionAPI ava(cx, version);
    return JS_CompileScriptForPrincipals(cx, obj, principals, bytes, length, filename, lineno);
}

JS_PUBLIC_API(JSObject *)
JS_CompileScriptForPrincipals(JSContext *cx, JSObject *obj,
                              JSPrincipals *principals,
                              const char *bytes, size_t length,
                              const char *filename, uintN lineno)
{
    JS_THREADSAFE_ASSERT(cx->compartment != cx->runtime->atomsCompartment);
    CHECK_REQUEST(cx);

    jschar *chars = js_InflateString(cx, bytes, &length);
    if (!chars)
        return NULL;
    JSObject *scriptObj =
        JS_CompileUCScriptForPrincipals(cx, obj, principals, chars, length, filename, lineno);
    cx->free_(chars);
    return scriptObj;
}

JS_PUBLIC_API(JSObject *)
JS_CompileScript(JSContext *cx, JSObject *obj, const char *bytes, size_t length,
                 const char *filename, uintN lineno)
{
    JS_THREADSAFE_ASSERT(cx->compartment != cx->runtime->atomsCompartment);
    return JS_CompileScriptForPrincipals(cx, obj, NULL, bytes, length, filename, lineno);
}

JS_PUBLIC_API(JSBool)
JS_BufferIsCompilableUnit(JSContext *cx, JSBool bytes_are_utf8, JSObject *obj, const char *bytes, size_t length)
{
    jschar *chars;
    JSBool result;
    JSExceptionState *exnState;
    JSErrorReporter older;

    CHECK_REQUEST(cx);
    assertSameCompartment(cx, obj);
    if (bytes_are_utf8)
        chars = js_InflateString(cx, bytes, &length, JS_TRUE);
    else
        chars = js_InflateString(cx, bytes, &length);
    if (!chars)
        return JS_TRUE;

    /*
     * Return true on any out-of-memory error, so our caller doesn't try to
     * collect more buffered source.
     */
    result = JS_TRUE;
    exnState = JS_SaveExceptionState(cx);
    {
        Parser parser(cx);
        if (parser.init(chars, length, NULL, 1, cx->findVersion())) {
            older = JS_SetErrorReporter(cx, NULL);
            if (!parser.parse(obj) &&
                parser.tokenStream.isUnexpectedEOF()) {
                /*
                 * We ran into an error. If it was because we ran out of
                 * source, we return false so our caller knows to try to
                 * collect more buffered source.
                 */
                result = JS_FALSE;
            }
            JS_SetErrorReporter(cx, older);
        }
    }
    cx->free_(chars);
    JS_RestoreExceptionState(cx, exnState);
    return result;
}

/* Use the fastest available getc. */
#if defined(HAVE_GETC_UNLOCKED)
# define fast_getc getc_unlocked
#elif defined(HAVE__GETC_NOLOCK)
# define fast_getc _getc_nolock
#else
# define fast_getc getc
#endif

static JSObject *
CompileFileHelper(JSContext *cx, JSObject *obj, JSPrincipals *principals,
                  const char* filename, FILE *fp)
{
    struct stat st;
    int ok = fstat(fileno(fp), &st);
    if (ok != 0)
        return NULL;

    jschar *buf = NULL;
    size_t len = st.st_size;
    size_t i = 0;
    JSScript *script;

    /* Read in the whole file, then compile it. */
    if (fp == stdin) {
        JS_ASSERT(len == 0);
        len = 8;  /* start with a small buffer, expand as necessary */
        int c;
        bool hitEOF = false;
        while (!hitEOF) {
            len *= 2;
            jschar* tmpbuf = (jschar *) cx->realloc_(buf, len * sizeof(jschar));
            if (!tmpbuf) {
                cx->free_(buf);
                return NULL;
            }
            buf = tmpbuf;

            while (i < len) {
                c = fast_getc(fp);
                if (c == EOF) {
                    hitEOF = true;
                    break;
                }
                buf[i++] = (jschar) (unsigned char) c;
            }
        }
    } else {
        buf = (jschar *) cx->malloc_(len * sizeof(jschar));
        if (!buf)
            return NULL;

        int c;
        while ((c = fast_getc(fp)) != EOF)
            buf[i++] = (jschar) (unsigned char) c;
    }

    JS_ASSERT(i <= len);
    len = i;
    uint32 tcflags = JS_OPTIONS_TO_TCFLAGS(cx) | TCF_NEED_MUTABLE_SCRIPT;
    script = Compiler::compileScript(cx, obj, NULL, principals, tcflags, buf, len, filename, 1,
                                     cx->findVersion());
    cx->free_(buf);
    if (!script)
        return NULL;

    JSObject *scriptObj = js_NewScriptObject(cx, script);
    if (!scriptObj)
        js_DestroyScript(cx, script);

    return scriptObj;
}

JS_PUBLIC_API(JSObject *)
JS_CompileFile(JSContext *cx, JSObject *obj, const char *filename)
{
    JS_THREADSAFE_ASSERT(cx->compartment != cx->runtime->atomsCompartment);

    CHECK_REQUEST(cx);
    assertSameCompartment(cx, obj);
    JSObject *scriptObj = NULL;
    do {
        FILE *fp;
        if (!filename || strcmp(filename, "-") == 0) {
            fp = stdin;
        } else {
            fp = fopen(filename, "r");
            if (!fp) {
                JS_ReportErrorNumber(cx, js_GetErrorMessage, NULL, JSMSG_CANT_OPEN,
                                     filename, "No such file or directory");
                break;
            }
        }

        scriptObj = CompileFileHelper(cx, obj, NULL, filename, fp);
        if (fp != stdin)
            fclose(fp);
    } while (false);

    LAST_FRAME_CHECKS(cx, scriptObj);
    return scriptObj;
}

JS_PUBLIC_API(JSObject *)
JS_CompileFileHandleForPrincipals(JSContext *cx, JSObject *obj, const char *filename,
                                  FILE *file, JSPrincipals *principals)
{
    JS_THREADSAFE_ASSERT(cx->compartment != cx->runtime->atomsCompartment);

    CHECK_REQUEST(cx);
    assertSameCompartment(cx, obj, principals);
    JSObject *scriptObj = CompileFileHelper(cx, obj, principals, filename, file);
    LAST_FRAME_CHECKS(cx, scriptObj);
    return scriptObj;
}

JS_PUBLIC_API(JSObject *)
JS_CompileFileHandleForPrincipalsVersion(JSContext *cx, JSObject *obj, const char *filename,
                                         FILE *file, JSPrincipals *principals, JSVersion version)
{
    AutoVersionAPI ava(cx, version);
    return JS_CompileFileHandleForPrincipals(cx, obj, filename, file, principals);
}

JS_PUBLIC_API(JSObject *)
JS_CompileFileHandle(JSContext *cx, JSObject *obj, const char *filename, FILE *file)
{
    JS_THREADSAFE_ASSERT(cx->compartment != cx->runtime->atomsCompartment);
    return JS_CompileFileHandleForPrincipals(cx, obj, filename, file, NULL);
}

JS_PUBLIC_API(JSScript *)
JS_GetScriptFromObject(JSObject *scriptObj)
{
    JS_ASSERT(scriptObj->isScript());

    return (JSScript *) scriptObj->getPrivate();
}

static JSFunction *
CompileUCFunctionForPrincipalsCommon(JSContext *cx, JSObject *obj,
                                     JSPrincipals *principals, const char *name,
                                     uintN nargs, const char **argnames,
                                     const jschar *chars, size_t length,
                                     const char *filename, uintN lineno, JSVersion version)
{
    JS_THREADSAFE_ASSERT(cx->compartment != cx->runtime->atomsCompartment);
    JSFunction *fun;
    JSAtom *funAtom, *argAtom;
    uintN i;

    CHECK_REQUEST(cx);
    assertSameCompartment(cx, obj, principals);
    if (!name) {
        funAtom = NULL;
    } else {
        funAtom = js_Atomize(cx, name, strlen(name), 0);
        if (!funAtom) {
            fun = NULL;
            goto out2;
        }
    }

    fun = js_NewFunction(cx, NULL, NULL, 0, JSFUN_INTERPRETED, obj, funAtom, NULL, NULL);
    if (!fun)
        goto out2;

    {
        AutoObjectRooter tvr(cx, FUN_OBJECT(fun));
        MUST_FLOW_THROUGH("out");

        Bindings bindings(cx);
        AutoBindingsRooter root(cx, bindings);
        for (i = 0; i < nargs; i++) {
            argAtom = js_Atomize(cx, argnames[i], strlen(argnames[i]), 0);
            if (!argAtom) {
                fun = NULL;
                goto out2;
            }

            uint16 dummy;
            if (!bindings.addArgument(cx, argAtom, &dummy)) {
                fun = NULL;
                goto out2;
            }
        }

        if (!Compiler::compileFunctionBody(cx, fun, principals, &bindings,
                                           chars, length, filename, lineno, version)) {
            fun = NULL;
            goto out2;
        }

        if (obj && funAtom &&
            !obj->defineProperty(cx, ATOM_TO_JSID(funAtom), ObjectValue(*fun),
                                 NULL, NULL, JSPROP_ENUMERATE)) {
            fun = NULL;
        }

#ifdef JS_SCOPE_DEPTH_METER
        if (fun && obj) {
            JSObject *pobj = obj;
            uintN depth = 1;

            while ((pobj = pobj->getParent()) != NULL)
                ++depth;
            JS_BASIC_STATS_ACCUM(&cx->runtime->hostenvScopeDepthStats, depth);
        }
#endif
    }

  out2:
    LAST_FRAME_CHECKS(cx, fun);
    return fun;
}
JS_PUBLIC_API(JSFunction *)
JS_CompileUCFunctionForPrincipalsVersion(JSContext *cx, JSObject *obj,
                                         JSPrincipals *principals, const char *name,
                                         uintN nargs, const char **argnames,
                                         const jschar *chars, size_t length,
                                         const char *filename, uintN lineno,
                                         JSVersion version)
{
    AutoVersionAPI avi(cx, version);
    return CompileUCFunctionForPrincipalsCommon(cx, obj, principals, name, nargs, argnames, chars,
                                                length, filename, lineno, avi.version());
}

JS_PUBLIC_API(JSFunction *)
JS_CompileUCFunctionForPrincipals(JSContext *cx, JSObject *obj,
                                  JSPrincipals *principals, const char *name,
                                  uintN nargs, const char **argnames,
                                  const jschar *chars, size_t length,
                                  const char *filename, uintN lineno)
{
    return CompileUCFunctionForPrincipalsCommon(cx, obj, principals, name, nargs, argnames, chars,
                                                length, filename, lineno, cx->findVersion());
}

JS_PUBLIC_API(JSFunction *)
JS_CompileUCFunction(JSContext *cx, JSObject *obj, const char *name,
                     uintN nargs, const char **argnames,
                     const jschar *chars, size_t length,
                     const char *filename, uintN lineno)
{
    JS_THREADSAFE_ASSERT(cx->compartment != cx->runtime->atomsCompartment);
    return JS_CompileUCFunctionForPrincipals(cx, obj, NULL, name, nargs, argnames,
                                             chars, length, filename, lineno);
}

JS_PUBLIC_API(JSFunction *)
JS_CompileFunctionForPrincipals(JSContext *cx, JSObject *obj,
                                JSPrincipals *principals, const char *name,
                                uintN nargs, const char **argnames,
                                const char *bytes, size_t length,
                                const char *filename, uintN lineno)
{
    JS_THREADSAFE_ASSERT(cx->compartment != cx->runtime->atomsCompartment);
    jschar *chars = js_InflateString(cx, bytes, &length);
    if (!chars)
        return NULL;
    JSFunction *fun = JS_CompileUCFunctionForPrincipals(cx, obj, principals, name,
                                                        nargs, argnames, chars, length,
                                                        filename, lineno);
    cx->free_(chars);
    return fun;
}

JS_PUBLIC_API(JSFunction *)
JS_CompileFunction(JSContext *cx, JSObject *obj, const char *name,
                   uintN nargs, const char **argnames,
                   const char *bytes, size_t length,
                   const char *filename, uintN lineno)
{
    JS_THREADSAFE_ASSERT(cx->compartment != cx->runtime->atomsCompartment);
    return JS_CompileFunctionForPrincipals(cx, obj, NULL, name, nargs, argnames, bytes, length,
                                           filename, lineno);
}

JS_PUBLIC_API(JSString *)
JS_DecompileScript(JSContext *cx, JSScript *script, const char *name, uintN indent)
{
    JS_THREADSAFE_ASSERT(cx->compartment != cx->runtime->atomsCompartment);
    JSPrinter *jp;
    JSString *str;

    CHECK_REQUEST(cx);
#ifdef DEBUG
    if (cx->compartment != script->compartment)
        CompartmentChecker::fail(cx->compartment, script->compartment);
#endif
    jp = js_NewPrinter(cx, name, NULL,
                       indent & ~JS_DONT_PRETTY_PRINT,
                       !(indent & JS_DONT_PRETTY_PRINT),
                       false, false);
    if (!jp)
        return NULL;
    if (js_DecompileScript(jp, script))
        str = js_GetPrinterOutput(jp);
    else
        str = NULL;
    js_DestroyPrinter(jp);
    return str;
}

JS_PUBLIC_API(JSString *)
JS_DecompileScriptObject(JSContext *cx, JSObject *scriptObj, const char *name, uintN indent)
{
    return JS_DecompileScript(cx, scriptObj->getScript(), name, indent);
}

JS_PUBLIC_API(JSString *)
JS_DecompileFunction(JSContext *cx, JSFunction *fun, uintN indent)
{
    JS_THREADSAFE_ASSERT(cx->compartment != cx->runtime->atomsCompartment);
    CHECK_REQUEST(cx);
    assertSameCompartment(cx, fun);
    return js_DecompileToString(cx, "JS_DecompileFunction", fun,
                                indent & ~JS_DONT_PRETTY_PRINT,
                                !(indent & JS_DONT_PRETTY_PRINT),
                                false, false, js_DecompileFunction);
}

JS_PUBLIC_API(JSString *)
JS_DecompileFunctionBody(JSContext *cx, JSFunction *fun, uintN indent)
{
    JS_THREADSAFE_ASSERT(cx->compartment != cx->runtime->atomsCompartment);
    CHECK_REQUEST(cx);
    assertSameCompartment(cx, fun);
    return js_DecompileToString(cx, "JS_DecompileFunctionBody", fun,
                                indent & ~JS_DONT_PRETTY_PRINT,
                                !(indent & JS_DONT_PRETTY_PRINT),
                                false, false, js_DecompileFunctionBody);
}

JS_PUBLIC_API(JSBool)
JS_ExecuteScript(JSContext *cx, JSObject *obj, JSObject *scriptObj, jsval *rval)
{
    JS_THREADSAFE_ASSERT(cx->compartment != cx->runtime->atomsCompartment);

    CHECK_REQUEST(cx);
    assertSameCompartment(cx, obj, scriptObj);

    JSBool ok = Execute(cx, *obj, scriptObj->getScript(), NULL, 0, Valueify(rval));
    LAST_FRAME_CHECKS(cx, ok);
    return ok;
}

JS_PUBLIC_API(JSBool)
JS_ExecuteScriptVersion(JSContext *cx, JSObject *obj, JSObject *scriptObj, jsval *rval,
                        JSVersion version)
{
    AutoVersionAPI ava(cx, version);
    return JS_ExecuteScript(cx, obj, scriptObj, rval);
}

bool
EvaluateUCScriptForPrincipalsCommon(JSContext *cx, JSObject *obj,
                                    JSPrincipals *principals,
                                    const jschar *chars, uintN length,
                                    const char *filename, uintN lineno,
                                    jsval *rval, JSVersion compileVersion)
{
    JS_THREADSAFE_ASSERT(cx->compartment != cx->runtime->atomsCompartment);

    CHECK_REQUEST(cx);
    JSScript *script = Compiler::compileScript(cx, obj, NULL, principals,
                                               !rval
                                               ? TCF_COMPILE_N_GO | TCF_NO_SCRIPT_RVAL
                                               : TCF_COMPILE_N_GO,
                                               chars, length, filename, lineno, compileVersion);
    if (!script) {
        LAST_FRAME_CHECKS(cx, script);
        return false;
    }
    script->isUncachedEval = true;

    JS_ASSERT(script->getVersion() == compileVersion);
    bool ok = Execute(cx, *obj, script, NULL, 0, Valueify(rval));
    LAST_FRAME_CHECKS(cx, ok);

    js_DestroyScript(cx, script);
    return ok;
}

JS_PUBLIC_API(JSBool)
JS_EvaluateUCScriptForPrincipalsVersion(JSContext *cx, JSObject *obj,
                                        JSPrincipals *principals,
                                        const jschar *chars, uintN length,
                                        const char *filename, uintN lineno,
                                        jsval *rval, JSVersion version)
{
    AutoVersionAPI avi(cx, version);
    return EvaluateUCScriptForPrincipalsCommon(cx, obj, principals, chars, length,
                                               filename, lineno, rval, avi.version());
}

JS_PUBLIC_API(JSBool)
JS_EvaluateUCScriptForPrincipals(JSContext *cx, JSObject *obj,
                                 JSPrincipals *principals,
                                 const jschar *chars, uintN length,
                                 const char *filename, uintN lineno,
                                 jsval *rval)
{
    return EvaluateUCScriptForPrincipalsCommon(cx, obj, principals, chars, length,
                                               filename, lineno, rval, cx->findVersion());
}

JS_PUBLIC_API(JSBool)
JS_EvaluateUCScript(JSContext *cx, JSObject *obj, const jschar *chars, uintN length,
                    const char *filename, uintN lineno, jsval *rval)
{
    JS_THREADSAFE_ASSERT(cx->compartment != cx->runtime->atomsCompartment);
    return JS_EvaluateUCScriptForPrincipals(cx, obj, NULL, chars, length, filename, lineno, rval);
}

/* Ancient uintN nbytes is part of API/ABI, so use size_t length local. */
JS_PUBLIC_API(JSBool)
JS_EvaluateScriptForPrincipals(JSContext *cx, JSObject *obj, JSPrincipals *principals,
                               const char *bytes, uintN nbytes,
                               const char *filename, uintN lineno, jsval *rval)
{
    JS_THREADSAFE_ASSERT(cx->compartment != cx->runtime->atomsCompartment);
    size_t length = nbytes;
    jschar *chars = js_InflateString(cx, bytes, &length);
    if (!chars)
        return JS_FALSE;
    JSBool ok = JS_EvaluateUCScriptForPrincipals(cx, obj, principals, chars, length,
                                                 filename, lineno, rval);
    cx->free_(chars);
    return ok;
}

JS_PUBLIC_API(JSBool)
JS_EvaluateScriptForPrincipalsVersion(JSContext *cx, JSObject *obj, JSPrincipals *principals,
                                      const char *bytes, uintN nbytes,
                                      const char *filename, uintN lineno, jsval *rval, JSVersion version)
{
    AutoVersionAPI avi(cx, version);
    return JS_EvaluateScriptForPrincipals(cx, obj, principals, bytes, nbytes, filename, lineno,
                                          rval);
}

JS_PUBLIC_API(JSBool)
JS_EvaluateScript(JSContext *cx, JSObject *obj, const char *bytes, uintN nbytes,
                  const char *filename, uintN lineno, jsval *rval)
{
    JS_THREADSAFE_ASSERT(cx->compartment != cx->runtime->atomsCompartment);
    return JS_EvaluateScriptForPrincipals(cx, obj, NULL, bytes, nbytes, filename, lineno, rval);
}

JS_PUBLIC_API(JSBool)
JS_CallFunction(JSContext *cx, JSObject *obj, JSFunction *fun, uintN argc, jsval *argv,
                jsval *rval)
{
    JS_THREADSAFE_ASSERT(cx->compartment != cx->runtime->atomsCompartment);
    CHECK_REQUEST(cx);
    assertSameCompartment(cx, obj, fun, JSValueArray(argv, argc));
    JSBool ok = ExternalInvoke(cx, ObjectOrNullValue(obj), ObjectValue(*fun), argc,
                               Valueify(argv), Valueify(rval));
    LAST_FRAME_CHECKS(cx, ok);
    return ok;
}

JS_PUBLIC_API(JSBool)
JS_CallFunctionName(JSContext *cx, JSObject *obj, const char *name, uintN argc, jsval *argv,
                    jsval *rval)
{
    JS_THREADSAFE_ASSERT(cx->compartment != cx->runtime->atomsCompartment);
    CHECK_REQUEST(cx);
    assertSameCompartment(cx, obj, JSValueArray(argv, argc));

    AutoValueRooter tvr(cx);
    JSAtom *atom = js_Atomize(cx, name, strlen(name), 0);
    JSBool ok =
        atom &&
        js_GetMethod(cx, obj, ATOM_TO_JSID(atom), JSGET_NO_METHOD_BARRIER, tvr.addr()) &&
        ExternalInvoke(cx, ObjectOrNullValue(obj), tvr.value(), argc, Valueify(argv),
                       Valueify(rval));
    LAST_FRAME_CHECKS(cx, ok);
    return ok;
}

JS_PUBLIC_API(JSBool)
JS_CallFunctionValue(JSContext *cx, JSObject *obj, jsval fval, uintN argc, jsval *argv,
                     jsval *rval)
{
    JS_THREADSAFE_ASSERT(cx->compartment != cx->runtime->atomsCompartment);

    CHECK_REQUEST(cx);
    assertSameCompartment(cx, obj, fval, JSValueArray(argv, argc));
    JSBool ok = ExternalInvoke(cx, ObjectOrNullValue(obj), Valueify(fval), argc, Valueify(argv),
                               Valueify(rval));
    LAST_FRAME_CHECKS(cx, ok);
    return ok;
}

namespace JS {

JS_PUBLIC_API(bool)
Call(JSContext *cx, jsval thisv, jsval fval, uintN argc, jsval *argv, jsval *rval)
{
    JSBool ok;

    CHECK_REQUEST(cx);
    assertSameCompartment(cx, thisv, fval, JSValueArray(argv, argc));
    ok = ExternalInvoke(cx, Valueify(thisv), Valueify(fval), argc, Valueify(argv), Valueify(rval));
    LAST_FRAME_CHECKS(cx, ok);
    return ok;
}

} // namespace JS

JS_PUBLIC_API(JSObject *)
JS_New(JSContext *cx, JSObject *ctor, uintN argc, jsval *argv)
{
    CHECK_REQUEST(cx);
    assertSameCompartment(cx, ctor, JSValueArray(argv, argc));

    // This is not a simple variation of JS_CallFunctionValue because JSOP_NEW
    // is not a simple variation of JSOP_CALL. We have to determine what class
    // of object to create, create it, and clamp the return value to an object,
    // among other details. js_InvokeConstructor does the hard work.
    InvokeArgsGuard args;
    if (!cx->stack.pushInvokeArgs(cx, argc, &args))
        return NULL;

    args.calleev().setObject(*ctor);
    args.thisv().setNull();
    memcpy(args.argv(), argv, argc * sizeof(jsval));

    bool ok = InvokeConstructor(cx, args);

    JSObject *obj = NULL;
    if (ok) {
        if (args.rval().isObject()) {
            obj = &args.rval().toObject();
        } else {
            /*
             * Although constructors may return primitives (via proxies), this
             * API is asking for an object, so we report an error.
             */
            JSAutoByteString bytes;
            if (js_ValueToPrintable(cx, args.rval(), &bytes)) {
                JS_ReportErrorNumber(cx, js_GetErrorMessage, NULL, JSMSG_BAD_NEW_RESULT,
                                     bytes.ptr());
            }
        }
    }

    LAST_FRAME_CHECKS(cx, ok);
    return obj;
}

JS_PUBLIC_API(JSOperationCallback)
JS_SetOperationCallback(JSContext *cx, JSOperationCallback callback)
{
#ifdef JS_THREADSAFE
    JS_ASSERT(CURRENT_THREAD_IS_ME(cx->thread()));
#endif
    JSOperationCallback old = cx->operationCallback;
    cx->operationCallback = callback;
    return old;
}

JS_PUBLIC_API(JSOperationCallback)
JS_GetOperationCallback(JSContext *cx)
{
    return cx->operationCallback;
}

JS_PUBLIC_API(void)
JS_TriggerOperationCallback(JSContext *cx)
{
#ifdef JS_THREADSAFE
    AutoLockGC lock(cx->runtime);
#endif
    TriggerOperationCallback(cx);
}

JS_PUBLIC_API(void)
JS_TriggerAllOperationCallbacks(JSRuntime *rt)
{
#ifdef JS_THREADSAFE
    AutoLockGC lock(rt);
#endif
    TriggerAllOperationCallbacks(rt);
}

JS_PUBLIC_API(JSBool)
JS_IsRunning(JSContext *cx)
{
    /*
     * The use of cx->fp below is safe. Rationale: Here we don't care if the
     * interpreter state is stale. We just want to know if there *is* any
     * interpreter state.
     */
    VOUCH_DOES_NOT_REQUIRE_STACK();

#ifdef JS_TRACER
    JS_ASSERT_IF(JS_ON_TRACE(cx) && JS_TRACE_MONITOR_ON_TRACE(cx)->tracecx == cx, cx->running());
#endif
    StackFrame *fp = cx->maybefp();
    while (fp && fp->isDummyFrame())
        fp = fp->prev();
    return fp != NULL;
}

JS_PUBLIC_API(JSStackFrame *)
JS_SaveFrameChain(JSContext *cx)
{
    CHECK_REQUEST(cx);
    StackFrame *fp = js_GetTopStackFrame(cx, FRAME_EXPAND_NONE);
    if (!fp)
        return NULL;
    cx->stack.saveActiveSegment();
    return Jsvalify(fp);
}

JS_PUBLIC_API(void)
JS_RestoreFrameChain(JSContext *cx, JSStackFrame *fp)
{
    CHECK_REQUEST(cx);
    JS_ASSERT_NOT_ON_TRACE(cx);
    JS_ASSERT(!cx->running());
    if (!fp)
        return;
    cx->stack.restoreSegment();
}

/************************************************************************/
JS_PUBLIC_API(JSString *)
JS_NewStringCopyN(JSContext *cx, const char *s, size_t n)
{
    CHECK_REQUEST(cx);
    return js_NewStringCopyN(cx, s, n);
}

JS_PUBLIC_API(JSString *)
JS_NewStringCopyZ(JSContext *cx, const char *s)
{
    size_t n;
    jschar *js;
    JSString *str;

    CHECK_REQUEST(cx);
    if (!s)
        return cx->runtime->emptyString;
    n = strlen(s);
    js = js_InflateString(cx, s, &n);
    if (!js)
        return NULL;
    str = js_NewString(cx, js, n);
    if (!str)
        cx->free_(js);
    return str;
}

JS_PUBLIC_API(JSBool)
JS_StringHasBeenInterned(JSString *str)
{
    return str->isAtom();
}

JS_PUBLIC_API(JSString *)
JS_InternJSString(JSContext *cx, JSString *str)
{
    CHECK_REQUEST(cx);
    return js_AtomizeString(cx, str, 0);
}

JS_PUBLIC_API(JSString *)
JS_InternString(JSContext *cx, const char *s)
{
    CHECK_REQUEST(cx);
    return js_Atomize(cx, s, strlen(s), ATOM_INTERNED);
}

JS_PUBLIC_API(JSString *)
JS_NewUCString(JSContext *cx, jschar *chars, size_t length)
{
    CHECK_REQUEST(cx);
    return js_NewString(cx, chars, length);
}

JS_PUBLIC_API(JSString *)
JS_NewUCStringCopyN(JSContext *cx, const jschar *s, size_t n)
{
    CHECK_REQUEST(cx);
    return js_NewStringCopyN(cx, s, n);
}

JS_PUBLIC_API(JSString *)
JS_NewUCStringCopyZ(JSContext *cx, const jschar *s)
{
    CHECK_REQUEST(cx);
    if (!s)
        return cx->runtime->emptyString;
    return js_NewStringCopyZ(cx, s);
}

JS_PUBLIC_API(JSString *)
JS_InternUCStringN(JSContext *cx, const jschar *s, size_t length)
{
    CHECK_REQUEST(cx);
    return js_AtomizeChars(cx, s, length, ATOM_INTERNED);
}

JS_PUBLIC_API(JSString *)
JS_InternUCString(JSContext *cx, const jschar *s)
{
    return JS_InternUCStringN(cx, s, js_strlen(s));
}

JS_PUBLIC_API(size_t)
JS_GetStringLength(JSString *str)
{
    return str->length();
}

JS_PUBLIC_API(const jschar *)
JS_GetStringCharsZ(JSContext *cx, JSString *str)
{
    CHECK_REQUEST(cx);
    assertSameCompartment(cx, str);
    return str->getCharsZ(cx);
}

JS_PUBLIC_API(const jschar *)
JS_GetStringCharsZAndLength(JSContext *cx, JSString *str, size_t *plength)
{
    CHECK_REQUEST(cx);
    assertSameCompartment(cx, str);
    *plength = str->length();
    return str->getCharsZ(cx);
}

JS_PUBLIC_API(const jschar *)
JS_GetStringCharsAndLength(JSContext *cx, JSString *str, size_t *plength)
{
    CHECK_REQUEST(cx);
    assertSameCompartment(cx, str);
    *plength = str->length();
    return str->getChars(cx);
}

JS_PUBLIC_API(const jschar *)
JS_GetInternedStringChars(JSString *str)
{
    return str->asAtom().chars();
}

JS_PUBLIC_API(const jschar *)
JS_GetInternedStringCharsAndLength(JSString *str, size_t *plength)
{
    JSAtom &atom = str->asAtom();
    *plength = atom.length();
    return atom.chars();
}

extern JS_PUBLIC_API(JSFlatString *)
JS_FlattenString(JSContext *cx, JSString *str)
{
    CHECK_REQUEST(cx);
    assertSameCompartment(cx, str);
    return str->getCharsZ(cx) ? (JSFlatString *)str : NULL;
}

extern JS_PUBLIC_API(const jschar *)
JS_GetFlatStringChars(JSFlatString *str)
{
    return str->chars();
}

JS_PUBLIC_API(JSBool)
JS_CompareStrings(JSContext *cx, JSString *str1, JSString *str2, int32 *result)
{
    return CompareStrings(cx, str1, str2, result);
}

JS_PUBLIC_API(JSBool)
JS_StringEqualsAscii(JSContext *cx, JSString *str, const char *asciiBytes, JSBool *match)
{
    JSLinearString *linearStr = str->ensureLinear(cx);
    if (!linearStr)
        return false;
    *match = StringEqualsAscii(linearStr, asciiBytes);
    return true;
}

JS_PUBLIC_API(JSBool)
JS_FlatStringEqualsAscii(JSFlatString *str, const char *asciiBytes)
{
    return StringEqualsAscii(str, asciiBytes);
}

JS_PUBLIC_API(size_t)
JS_PutEscapedFlatString(char *buffer, size_t size, JSFlatString *str, char quote)
{
    return PutEscapedString(buffer, size, str, quote);
}

JS_PUBLIC_API(size_t)
JS_PutEscapedString(JSContext *cx, char *buffer, size_t size, JSString *str, char quote)
{
    JSLinearString *linearStr = str->ensureLinear(cx);
    if (!linearStr)
        return size_t(-1);
    return PutEscapedString(buffer, size, linearStr, quote);
}

JS_PUBLIC_API(JSBool)
JS_FileEscapedString(FILE *fp, JSString *str, char quote)
{
    JSLinearString *linearStr = str->ensureLinear(NULL);
    return linearStr && FileEscapedString(fp, linearStr, quote);
}

JS_PUBLIC_API(JSString *)
JS_NewGrowableString(JSContext *cx, jschar *chars, size_t length)
{
    CHECK_REQUEST(cx);
    return js_NewString(cx, chars, length);
}

JS_PUBLIC_API(JSString *)
JS_NewDependentString(JSContext *cx, JSString *str, size_t start, size_t length)
{
    CHECK_REQUEST(cx);
    return js_NewDependentString(cx, str, start, length);
}

JS_PUBLIC_API(JSString *)
JS_ConcatStrings(JSContext *cx, JSString *left, JSString *right)
{
    CHECK_REQUEST(cx);
    return js_ConcatStrings(cx, left, right);
}

JS_PUBLIC_API(const jschar *)
JS_UndependString(JSContext *cx, JSString *str)
{
    CHECK_REQUEST(cx);
    return str->getCharsZ(cx);
}

JS_PUBLIC_API(JSBool)
JS_MakeStringImmutable(JSContext *cx, JSString *str)
{
    CHECK_REQUEST(cx);
    return !!str->ensureFixed(cx);
}

JS_PUBLIC_API(JSBool)
JS_EncodeCharacters(JSContext *cx, const jschar *src, size_t srclen, char *dst, size_t *dstlenp)
{
    size_t n;
    if (!dst) {
        n = js_GetDeflatedStringLength(cx, src, srclen);
        if (n == (size_t)-1) {
            *dstlenp = 0;
            return JS_FALSE;
        }
        *dstlenp = n;
        return JS_TRUE;
    }

    return js_DeflateStringToBuffer(cx, src, srclen, dst, dstlenp);
}

JS_PUBLIC_API(JSBool)
JS_DecodeBytes(JSContext *cx, const char *src, size_t srclen, jschar *dst, size_t *dstlenp)
{
    return js_InflateStringToBuffer(cx, src, srclen, dst, dstlenp);
}

JS_PUBLIC_API(JSBool)
JS_DecodeUTF8(JSContext *cx, const char *src, size_t srclen, jschar *dst,
              size_t *dstlenp)
{
    return js_InflateUTF8StringToBuffer(cx, src, srclen, dst, dstlenp);
}

JS_PUBLIC_API(char *)
JS_EncodeString(JSContext *cx, JSString *str)
{
    const jschar *chars = str->getChars(cx);
    if (!chars)
        return NULL;
    return js_DeflateString(cx, chars, str->length());
}

JS_PUBLIC_API(size_t)
JS_GetStringEncodingLength(JSContext *cx, JSString *str)
{
    const jschar *chars = str->getChars(cx);
    if (!chars)
        return size_t(-1);
    return js_GetDeflatedStringLength(cx, chars, str->length());
}

JS_PUBLIC_API(size_t)
JS_EncodeStringToBuffer(JSString *str, char *buffer, size_t length)
{
    /*
     * FIXME bug 612141 - fix js_DeflateStringToBuffer interface so the result
     * would allow to distinguish between insufficient buffer and encoding
     * error.
     */
    size_t writtenLength = length;
    const jschar *chars = str->getChars(NULL);
    if (!chars)
        return size_t(-1);
    if (js_DeflateStringToBuffer(NULL, chars, str->length(), buffer, &writtenLength)) {
        JS_ASSERT(writtenLength <= length);
        return writtenLength;
    }
    JS_ASSERT(writtenLength <= length);
    size_t necessaryLength = js_GetDeflatedStringLength(NULL, chars, str->length());
    if (necessaryLength == size_t(-1))
        return size_t(-1);
    if (writtenLength != length) {
        /* Make sure that the buffer contains only valid UTF-8 sequences. */
        JS_ASSERT(js_CStringsAreUTF8);
        PodZero(buffer + writtenLength, length - writtenLength);
    }
    return necessaryLength;
}

JS_PUBLIC_API(JSBool)
JS_Stringify(JSContext *cx, jsval *vp, JSObject *replacer, jsval space,
             JSONWriteCallback callback, void *data)
{
    CHECK_REQUEST(cx);
    assertSameCompartment(cx, replacer, space);
    StringBuffer sb(cx);
    if (!js_Stringify(cx, Valueify(vp), replacer, Valueify(space), sb))
        return false;
    return callback(sb.begin(), sb.length(), data);
}

JS_PUBLIC_API(JSBool)
JS_TryJSON(JSContext *cx, jsval *vp)
{
    CHECK_REQUEST(cx);
    assertSameCompartment(cx, *vp);
    return js_TryJSON(cx, Valueify(vp));
}

JS_PUBLIC_API(JSBool)
JS_ParseJSON(JSContext *cx, const jschar *chars, uint32 len, jsval *vp)
{
    CHECK_REQUEST(cx);

    return ParseJSONWithReviver(cx, chars, len, NullValue(), Valueify(vp));
}

JS_PUBLIC_API(JSBool)
JS_ParseJSONWithReviver(JSContext *cx, const jschar *chars, uint32 len, jsval reviver, jsval *vp)
{
    CHECK_REQUEST(cx);

    return ParseJSONWithReviver(cx, chars, len, Valueify(reviver), Valueify(vp));
}

JS_PUBLIC_API(JSBool)
JS_ReadStructuredClone(JSContext *cx, const uint64 *buf, size_t nbytes,
                       uint32 version, jsval *vp,
                       const JSStructuredCloneCallbacks *optionalCallbacks,
                       void *closure)
{
    if (version > JS_STRUCTURED_CLONE_VERSION) {
        JS_ReportErrorNumber(cx, js_GetErrorMessage, NULL, JSMSG_BAD_CLONE_VERSION);
        return false;
    }
    const JSStructuredCloneCallbacks *callbacks =
        optionalCallbacks ?
        optionalCallbacks :
        cx->runtime->structuredCloneCallbacks;
    return ReadStructuredClone(cx, buf, nbytes, Valueify(vp), callbacks, closure);
}

JS_PUBLIC_API(JSBool)
JS_WriteStructuredClone(JSContext *cx, jsval v, uint64 **bufp, size_t *nbytesp,
                        const JSStructuredCloneCallbacks *optionalCallbacks,
                        void *closure)
{
    const JSStructuredCloneCallbacks *callbacks =
        optionalCallbacks ?
        optionalCallbacks :
        cx->runtime->structuredCloneCallbacks;
    return WriteStructuredClone(cx, Valueify(v), (uint64_t **) bufp, nbytesp,
                                callbacks, closure);
}

JS_PUBLIC_API(JSBool)
JS_StructuredClone(JSContext *cx, jsval v, jsval *vp,
                   const JSStructuredCloneCallbacks *optionalCallbacks,
                   void *closure)
{
    const JSStructuredCloneCallbacks *callbacks =
        optionalCallbacks ?
        optionalCallbacks :
        cx->runtime->structuredCloneCallbacks;
    JSAutoStructuredCloneBuffer buf;
    return buf.write(cx, v, callbacks, closure) &&
           buf.read(vp, cx, callbacks, closure);
}

JS_PUBLIC_API(void)
JS_SetStructuredCloneCallbacks(JSRuntime *rt, const JSStructuredCloneCallbacks *callbacks)
{
    rt->structuredCloneCallbacks = callbacks;
}

JS_PUBLIC_API(JSBool)
JS_ReadUint32Pair(JSStructuredCloneReader *r, uint32 *p1, uint32 *p2)
{
    return r->input().readPair((uint32_t *) p1, (uint32_t *) p2);
}

JS_PUBLIC_API(JSBool)
JS_ReadBytes(JSStructuredCloneReader *r, void *p, size_t len)
{
    return r->input().readBytes(p, len);
}

JS_PUBLIC_API(JSBool)
JS_WriteUint32Pair(JSStructuredCloneWriter *w, uint32 tag, uint32 data)
{
    return w->output().writePair(tag, data);
}

JS_PUBLIC_API(JSBool)
JS_WriteBytes(JSStructuredCloneWriter *w, const void *p, size_t len)
{
    return w->output().writeBytes(p, len);
}

/*
 * The following determines whether C Strings are to be treated as UTF-8
 * or ISO-8859-1.  For correct operation, it must be set prior to the
 * first call to JS_NewRuntime.
 */
#ifndef JS_C_STRINGS_ARE_UTF8
JSBool js_CStringsAreUTF8 = JS_FALSE;
#endif

JS_PUBLIC_API(JSBool)
JS_CStringsAreUTF8()
{
    return js_CStringsAreUTF8;
}

JS_PUBLIC_API(void)
JS_SetCStringsAreUTF8()
{
    JS_ASSERT(!js_NewRuntimeWasCalled);

#ifndef JS_C_STRINGS_ARE_UTF8
    js_CStringsAreUTF8 = JS_TRUE;
#endif
}

/************************************************************************/

JS_PUBLIC_API(void)
JS_ReportError(JSContext *cx, const char *format, ...)
{
    va_list ap;

    va_start(ap, format);
    js_ReportErrorVA(cx, JSREPORT_ERROR, format, ap);
    va_end(ap);
}

JS_PUBLIC_API(void)
JS_ReportErrorNumber(JSContext *cx, JSErrorCallback errorCallback,
                     void *userRef, const uintN errorNumber, ...)
{
    va_list ap;

    va_start(ap, errorNumber);
    js_ReportErrorNumberVA(cx, JSREPORT_ERROR, errorCallback, userRef,
                           errorNumber, JS_TRUE, ap);
    va_end(ap);
}

JS_PUBLIC_API(void)
JS_ReportErrorNumberUC(JSContext *cx, JSErrorCallback errorCallback,
                     void *userRef, const uintN errorNumber, ...)
{
    va_list ap;

    va_start(ap, errorNumber);
    js_ReportErrorNumberVA(cx, JSREPORT_ERROR, errorCallback, userRef,
                           errorNumber, JS_FALSE, ap);
    va_end(ap);
}

JS_PUBLIC_API(JSBool)
JS_ReportWarning(JSContext *cx, const char *format, ...)
{
    va_list ap;
    JSBool ok;

    va_start(ap, format);
    ok = js_ReportErrorVA(cx, JSREPORT_WARNING, format, ap);
    va_end(ap);
    return ok;
}

JS_PUBLIC_API(JSBool)
JS_ReportErrorFlagsAndNumber(JSContext *cx, uintN flags,
                             JSErrorCallback errorCallback, void *userRef,
                             const uintN errorNumber, ...)
{
    va_list ap;
    JSBool ok;

    va_start(ap, errorNumber);
    ok = js_ReportErrorNumberVA(cx, flags, errorCallback, userRef,
                                errorNumber, JS_TRUE, ap);
    va_end(ap);
    return ok;
}

JS_PUBLIC_API(JSBool)
JS_ReportErrorFlagsAndNumberUC(JSContext *cx, uintN flags,
                               JSErrorCallback errorCallback, void *userRef,
                               const uintN errorNumber, ...)
{
    va_list ap;
    JSBool ok;

    va_start(ap, errorNumber);
    ok = js_ReportErrorNumberVA(cx, flags, errorCallback, userRef,
                                errorNumber, JS_FALSE, ap);
    va_end(ap);
    return ok;
}

JS_PUBLIC_API(void)
JS_ReportOutOfMemory(JSContext *cx)
{
    js_ReportOutOfMemory(cx);
}

JS_PUBLIC_API(void)
JS_ReportAllocationOverflow(JSContext *cx)
{
    js_ReportAllocationOverflow(cx);
}

JS_PUBLIC_API(JSErrorReporter)
JS_SetErrorReporter(JSContext *cx, JSErrorReporter er)
{
    JSErrorReporter older;

    older = cx->errorReporter;
    cx->errorReporter = er;
    return older;
}

/************************************************************************/

/*
 * Dates.
 */
JS_PUBLIC_API(JSObject *)
JS_NewDateObject(JSContext *cx, int year, int mon, int mday, int hour, int min, int sec)
{
    CHECK_REQUEST(cx);
    return js_NewDateObject(cx, year, mon, mday, hour, min, sec);
}

JS_PUBLIC_API(JSObject *)
JS_NewDateObjectMsec(JSContext *cx, jsdouble msec)
{
    CHECK_REQUEST(cx);
    return js_NewDateObjectMsec(cx, msec);
}

JS_PUBLIC_API(JSBool)
JS_ObjectIsDate(JSContext *cx, JSObject *obj)
{
    JS_ASSERT(obj);
    return obj->isDate();
}

/************************************************************************/

/*
 * Regular Expressions.
 */
JS_PUBLIC_API(JSObject *)
JS_NewRegExpObject(JSContext *cx, JSObject *obj, char *bytes, size_t length, uintN flags)
{
    CHECK_REQUEST(cx);
    jschar *chars = js_InflateString(cx, bytes, &length);
    if (!chars)
        return NULL;
    RegExpStatics *res = RegExpStatics::extractFrom(obj->asGlobal());
    JSObject *reobj = RegExp::createObject(cx, res, chars, length, flags);
    cx->free_(chars);
    return reobj;
}

JS_PUBLIC_API(JSObject *)
JS_NewUCRegExpObject(JSContext *cx, JSObject *obj, jschar *chars, size_t length, uintN flags)
{
    CHECK_REQUEST(cx);
    RegExpStatics *res = RegExpStatics::extractFrom(obj->asGlobal());
    return RegExp::createObject(cx, res, chars, length, flags);
}

JS_PUBLIC_API(void)
JS_SetRegExpInput(JSContext *cx, JSObject *obj, JSString *input, JSBool multiline)
{
    CHECK_REQUEST(cx);
    assertSameCompartment(cx, input);

    RegExpStatics::extractFrom(obj->asGlobal())->reset(input, !!multiline);
}

JS_PUBLIC_API(void)
JS_ClearRegExpStatics(JSContext *cx, JSObject *obj)
{
    CHECK_REQUEST(cx);
    JS_ASSERT(obj);

    RegExpStatics::extractFrom(obj->asGlobal())->clear();
}

JS_PUBLIC_API(JSBool)
JS_ExecuteRegExp(JSContext *cx, JSObject *obj, JSObject *reobj, jschar *chars, size_t length,
                 size_t *indexp, JSBool test, jsval *rval)
{
    CHECK_REQUEST(cx);

    RegExp *re = RegExp::extractFrom(reobj);
    if (!re)
        return false;

    JSString *str = js_NewStringCopyN(cx, chars, length);
    if (!str)
        return false;

    return re->execute(cx, RegExpStatics::extractFrom(obj->asGlobal()), str, indexp, test,
                       Valueify(rval));
}

JS_PUBLIC_API(JSObject *)
JS_NewRegExpObjectNoStatics(JSContext *cx, char *bytes, size_t length, uintN flags)
{
    CHECK_REQUEST(cx);
    jschar *chars = js_InflateString(cx, bytes, &length);
    if (!chars)
        return NULL;
    JSObject *obj = RegExp::createObjectNoStatics(cx, chars, length, flags);
    cx->free_(chars);
    return obj;
}

JS_PUBLIC_API(JSObject *)
JS_NewUCRegExpObjectNoStatics(JSContext *cx, jschar *chars, size_t length, uintN flags)
{
    CHECK_REQUEST(cx);
    return RegExp::createObjectNoStatics(cx, chars, length, flags);
}

JS_PUBLIC_API(JSBool)
JS_ExecuteRegExpNoStatics(JSContext *cx, JSObject *obj, jschar *chars, size_t length,
                          size_t *indexp, JSBool test, jsval *rval)
{
    CHECK_REQUEST(cx);

    RegExp *re = RegExp::extractFrom(obj);
    if (!re)
        return false;

    JSString *str = js_NewStringCopyN(cx, chars, length);
    if (!str)
        return false;

    return re->executeNoStatics(cx, str, indexp, test, Valueify(rval));
}

/************************************************************************/

JS_PUBLIC_API(void)
JS_SetLocaleCallbacks(JSContext *cx, JSLocaleCallbacks *callbacks)
{
    cx->localeCallbacks = callbacks;
}

JS_PUBLIC_API(JSLocaleCallbacks *)
JS_GetLocaleCallbacks(JSContext *cx)
{
    return cx->localeCallbacks;
}

/************************************************************************/

JS_PUBLIC_API(JSBool)
JS_IsExceptionPending(JSContext *cx)
{
    return (JSBool) cx->isExceptionPending();
}

JS_PUBLIC_API(JSBool)
JS_GetPendingException(JSContext *cx, jsval *vp)
{
    CHECK_REQUEST(cx);
    if (!cx->isExceptionPending())
        return JS_FALSE;
    Valueify(*vp) = cx->getPendingException();
    assertSameCompartment(cx, *vp);
    return JS_TRUE;
}

JS_PUBLIC_API(void)
JS_SetPendingException(JSContext *cx, jsval v)
{
    CHECK_REQUEST(cx);
    assertSameCompartment(cx, v);
    cx->setPendingException(Valueify(v));
}

JS_PUBLIC_API(void)
JS_ClearPendingException(JSContext *cx)
{
    cx->clearPendingException();
}

JS_PUBLIC_API(JSBool)
JS_ReportPendingException(JSContext *cx)
{
    JSBool ok;
    JSPackedBool save;

    CHECK_REQUEST(cx);

    /*
     * Set cx->generatingError to suppress the standard error-to-exception
     * conversion done by all {js,JS}_Report* functions except for OOM.  The
     * cx->generatingError flag was added to suppress recursive divergence
     * under js_ErrorToException, but it serves for our purposes here too.
     */
    save = cx->generatingError;
    cx->generatingError = JS_TRUE;
    ok = js_ReportUncaughtException(cx);
    cx->generatingError = save;
    return ok;
}

struct JSExceptionState {
    JSBool throwing;
    jsval  exception;
};

JS_PUBLIC_API(JSExceptionState *)
JS_SaveExceptionState(JSContext *cx)
{
    JSExceptionState *state;

    CHECK_REQUEST(cx);
    state = (JSExceptionState *) cx->malloc_(sizeof(JSExceptionState));
    if (state) {
        state->throwing = JS_GetPendingException(cx, &state->exception);
        if (state->throwing && JSVAL_IS_GCTHING(state->exception))
            js_AddRoot(cx, Valueify(&state->exception), "JSExceptionState.exception");
    }
    return state;
}

JS_PUBLIC_API(void)
JS_RestoreExceptionState(JSContext *cx, JSExceptionState *state)
{
    CHECK_REQUEST(cx);
    if (state) {
        if (state->throwing)
            JS_SetPendingException(cx, state->exception);
        else
            JS_ClearPendingException(cx);
        JS_DropExceptionState(cx, state);
    }
}

JS_PUBLIC_API(void)
JS_DropExceptionState(JSContext *cx, JSExceptionState *state)
{
    CHECK_REQUEST(cx);
    if (state) {
        if (state->throwing && JSVAL_IS_GCTHING(state->exception)) {
            assertSameCompartment(cx, state->exception);
            JS_RemoveValueRoot(cx, &state->exception);
        }
        cx->free_(state);
    }
}

JS_PUBLIC_API(JSErrorReport *)
JS_ErrorFromException(JSContext *cx, jsval v)
{
    CHECK_REQUEST(cx);
    assertSameCompartment(cx, v);
    return js_ErrorFromException(cx, v);
}

JS_PUBLIC_API(JSBool)
JS_ThrowReportedError(JSContext *cx, const char *message,
                      JSErrorReport *reportp)
{
    return JS_IsRunning(cx) &&
           js_ErrorToException(cx, message, reportp, NULL, NULL);
}

JS_PUBLIC_API(JSBool)
JS_ThrowStopIteration(JSContext *cx)
{
    return js_ThrowStopIteration(cx);
}

/*
 * Get the owning thread id of a context. Returns 0 if the context is not
 * owned by any thread.
 */
JS_PUBLIC_API(jsword)
JS_GetContextThread(JSContext *cx)
{
#ifdef JS_THREADSAFE
    return reinterpret_cast<jsword>(JS_THREAD_ID(cx));
#else
    return 0;
#endif
}

/*
 * Set the current thread as the owning thread of a context. Returns the
 * old owning thread id, or -1 if the operation failed.
 */
JS_PUBLIC_API(jsword)
JS_SetContextThread(JSContext *cx)
{
#ifdef JS_THREADSAFE
    JS_ASSERT(!cx->outstandingRequests);
    if (cx->thread()) {
        JS_ASSERT(CURRENT_THREAD_IS_ME(cx->thread()));
        return reinterpret_cast<jsword>(cx->thread()->id);
    }

    if (!js_InitContextThread(cx)) {
        js_ReportOutOfMemory(cx);
        return -1;
    }

    /* Here the GC lock is still held after js_InitContextThread took it. */
    JS_UNLOCK_GC(cx->runtime);
#endif
    return 0;
}

JS_PUBLIC_API(jsword)
JS_ClearContextThread(JSContext *cx)
{
#ifdef JS_THREADSAFE
    /*
     * cx must have exited all requests it entered and, if cx is associated
     * with a thread, this must be called only from that thread.  If not, this
     * is a harmless no-op.
     */
    JS_ASSERT(cx->outstandingRequests == 0);
    JSThread *t = cx->thread();
    if (!t)
        return 0;
    JS_ASSERT(CURRENT_THREAD_IS_ME(t));

    /*
     * We must not race with a GC that accesses cx->thread for all threads,
     * see bug 476934.
     */
    JSRuntime *rt = cx->runtime;
    AutoLockGC lock(rt);
    js_WaitForGC(rt);
    js_ClearContextThread(cx);
    JS_ASSERT_IF(JS_CLIST_IS_EMPTY(&t->contextList), !t->data.requestDepth);

    /*
     * We can access t->id as long as the GC lock is held and we cannot race
     * with the GC that may delete t.
     */
    return reinterpret_cast<jsword>(t->id);
#else
    return 0;
#endif
}

#ifdef JS_GC_ZEAL
JS_PUBLIC_API(void)
JS_SetGCZeal(JSContext *cx, uint8 zeal)
{
    cx->runtime->gcZeal = zeal;
}
#endif

/************************************************************************/

#if !defined(STATIC_EXPORTABLE_JS_API) && !defined(STATIC_JS_API) && defined(XP_WIN)

#include "jswin.h"

/*
 * Initialization routine for the JS DLL.
 */
BOOL WINAPI DllMain (HINSTANCE hDLL, DWORD dwReason, LPVOID lpReserved)
{
    return TRUE;
}

#endif<|MERGE_RESOLUTION|>--- conflicted
+++ resolved
@@ -4379,13 +4379,9 @@
             }
             obj = obj->getParent();
         }
-<<<<<<< HEAD
+
         Value v;
-        if (!obj->getProperty(cx, r.front().id, &v))
-=======
-
-        if (!obj->getProperty(cx, r.front().propid, clone->getFlatClosureUpvars() + i))
->>>>>>> d2adf0c8
+        if (!obj->getProperty(cx, r.front().propid, &v))
             return NULL;
         fun->script()->typeSetUpvar(cx, i, v);
         clone->getFlatClosureUpvars()[i] = v;
