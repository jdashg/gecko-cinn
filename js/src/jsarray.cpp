/* -*- Mode: C++; tab-width: 8; indent-tabs-mode: nil; c-basic-offset: 4 -*-
 * vim: set sw=4 ts=8 et tw=78:
 *
 * ***** BEGIN LICENSE BLOCK *****
 * Version: MPL 1.1/GPL 2.0/LGPL 2.1
 *
 * The contents of this file are subject to the Mozilla Public License Version
 * 1.1 (the "License"); you may not use this file except in compliance with
 * the License. You may obtain a copy of the License at
 * http://www.mozilla.org/MPL/
 *
 * Software distributed under the License is distributed on an "AS IS" basis,
 * WITHOUT WARRANTY OF ANY KIND, either express or implied. See the License
 * for the specific language governing rights and limitations under the
 * License.
 *
 * The Original Code is Mozilla Communicator client code, released
 * March 31, 1998.
 *
 * The Initial Developer of the Original Code is
 * Netscape Communications Corporation.
 * Portions created by the Initial Developer are Copyright (C) 1998
 * the Initial Developer. All Rights Reserved.
 *
 * Contributor(s):
 *
 * Alternatively, the contents of this file may be used under the terms of
 * either of the GNU General Public License Version 2 or later (the "GPL"),
 * or the GNU Lesser General Public License Version 2.1 or later (the "LGPL"),
 * in which case the provisions of the GPL or the LGPL are applicable instead
 * of those above. If you wish to allow use of your version of this file only
 * under the terms of either the GPL or the LGPL, and not to allow others to
 * use your version of this file under the terms of the MPL, indicate your
 * decision by deleting the provisions above and replace them with the notice
 * and other provisions required by the GPL or the LGPL. If you do not delete
 * the provisions above, a recipient may use your version of this file under
 * the terms of any one of the MPL, the GPL or the LGPL.
 *
 * ***** END LICENSE BLOCK ***** */

/*
 * JS array class.
 *
 * Array objects begin as "dense" arrays, optimized for index-only property
 * access over a vector of slots with high load factor.  Array methods
 * optimize for denseness by testing that the object's class is
 * &js_ArrayClass, and can then directly manipulate the slots for efficiency.
 *
 * We track these pieces of metadata for arrays in dense mode:
 *  - The array's length property as a uint32, accessible with
 *    getArrayLength(), setArrayLength().
 *  - The number of element slots (capacity), gettable with
 *    getDenseArrayCapacity().
 *  - The array's initialized length, accessible with
 *    getDenseArrayInitializedLength().
 *
 * In dense mode, holes in the array are represented by
 * MagicValue(JS_ARRAY_HOLE) invalid values.
 *
 * NB: the capacity and length of a dense array are entirely unrelated!  The
 * length may be greater than, less than, or equal to the capacity. The first
 * case may occur when the user writes "new Array(100), in which case the
 * length is 100 while the capacity remains 0 (indices below length and above
 * capacity must be treated as holes). See array_length_setter for another
 * explanation of how the first case may occur.
 *
 * The initialized length of a dense array specifies the number of elements
 * that have been initialized. All elements above the initialized length are
 * holes in the array, and the memory for all elements between the initialized
 * length and capacity is left uninitialized. When type inference is disabled,
 * the initialized length always equals the array's capacity. When inference is
 * enabled, the initialized length is some value less than or equal to both the
 * array's length and the array's capacity.
 *
 * With inference enabled, there is flexibility in exactly the value the
 * initialized length must hold, e.g. if an array has length 5, capacity 10,
 * completely empty, it is valid for the initialized length to be any value
 * between zero and 5, as long as the in memory values below the initialized
 * length have been initialized with a hole value. However, in such cases we
 * want to keep the initialized length as small as possible: if the array is
 * known to have no hole values below its initialized length, then it is a
 * "packed" array and can be accessed much faster by JIT code.
 *
 * Arrays are converted to use js_SlowArrayClass when any of these conditions
 * are met:
 *  - there are more than MIN_SPARSE_INDEX slots total and the load factor
 *    (COUNT / capacity) is less than 0.25
 *  - a property is set that is not indexed (and not "length")
 *  - a property is defined that has non-default property attributes.
 *
 * Dense arrays do not track property creation order, so unlike other native
 * objects and slow arrays, enumerating an array does not necessarily visit the
 * properties in the order they were created.  We could instead maintain the
 * scope to track property enumeration order, but still use the fast slot
 * access.  That would have the same memory cost as just using a
 * js_SlowArrayClass, but have the same performance characteristics as a dense
 * array for slot accesses, at some cost in code complexity.
 */
#include <stdlib.h>
#include <string.h>
#include "jstypes.h"
#include "jsstdint.h"
#include "jsutil.h"

#include "jsapi.h"
#include "jsarray.h"
#include "jsatom.h"
#include "jsbit.h"
#include "jsbool.h"
#include "jsbuiltins.h"
#include "jscntxt.h"
#include "jsversion.h"
#include "jsfun.h"
#include "jsgc.h"
#include "jsgcmark.h"
#include "jsinterp.h"
#include "jsiter.h"
#include "jslock.h"
#include "jsnum.h"
#include "jsobj.h"
#include "jsscope.h"
#include "jsstr.h"
#include "jsstaticcheck.h"
#include "jstracer.h"
#include "jsvector.h"
#include "jswrapper.h"
#include "methodjit/StubCalls.h"
#include "methodjit/StubCalls-inl.h"

#include "vm/ArgumentsObject.h"

#include "jsarrayinlines.h"
#include "jsatominlines.h"
#include "jscntxtinlines.h"
#include "jsinterpinlines.h"
#include "jsobjinlines.h"
#include "jsscopeinlines.h"
#include "jscntxtinlines.h"
#include "jsstrinlines.h"

#include "vm/ArgumentsObject-inl.h"
#include "vm/Stack-inl.h"

using namespace js;
using namespace js::gc;
using namespace js::types;

/* 2^32 - 1 as a number and a string */
#define MAXINDEX 4294967295u
#define MAXSTR   "4294967295"

static inline bool
ENSURE_SLOW_ARRAY(JSContext *cx, JSObject *obj)
{
    return obj->getClass() == &js_SlowArrayClass ||
           obj->makeDenseArraySlow(cx);
}

/*
 * Determine if the id represents an array index or an XML property index.
 *
 * An id is an array index according to ECMA by (15.4):
 *
 * "Array objects give special treatment to a certain class of property names.
 * A property name P (in the form of a string value) is an array index if and
 * only if ToString(ToUint32(P)) is equal to P and ToUint32(P) is not equal
 * to 2^32-1."
 *
 * In our implementation, it would be sufficient to check for JSVAL_IS_INT(id)
 * except that by using signed 31-bit integers we miss the top half of the
 * valid range. This function checks the string representation itself; note
 * that calling a standard conversion routine might allow strings such as
 * "08" or "4.0" as array indices, which they are not.
 *
 * 'id' is passed as a jsboxedword since the given id need not necessarily hold
 * an atomized string.
 */
bool
js_StringIsIndex(JSLinearString *str, jsuint *indexp)
{
    const jschar *cp = str->chars();
    if (JS7_ISDEC(*cp) && str->length() < sizeof(MAXSTR)) {
        jsuint index = JS7_UNDEC(*cp++);
        jsuint oldIndex = 0;
        jsuint c = 0;
        if (index != 0) {
            while (JS7_ISDEC(*cp)) {
                oldIndex = index;
                c = JS7_UNDEC(*cp);
                index = 10*index + c;
                cp++;
            }
        }

        /* Ensure that all characters were consumed and we didn't overflow. */
        if (*cp == 0 &&
             (oldIndex < (MAXINDEX / 10) ||
              (oldIndex == (MAXINDEX / 10) && c < (MAXINDEX % 10))))
        {
            *indexp = index;
            return true;
        }
    }
    return false;
}

JSBool
js_GetLengthProperty(JSContext *cx, JSObject *obj, jsuint *lengthp)
{
    if (obj->isArray()) {
        *lengthp = obj->getArrayLength();
        return true;
    }

    if (obj->isArguments()) {
        ArgumentsObject *argsobj = obj->asArguments();
        if (!argsobj->hasOverriddenLength()) {
            *lengthp = argsobj->initialLength();
            return true;
        }
    }

    AutoValueRooter tvr(cx);
    if (!obj->getProperty(cx, ATOM_TO_JSID(cx->runtime->atomState.lengthAtom), tvr.addr()))
        return false;

    if (tvr.value().isInt32()) {
        *lengthp = jsuint(jsint(tvr.value().toInt32())); /* jsuint cast does ToUint32 */
        return true;
    }

    JS_STATIC_ASSERT(sizeof(jsuint) == sizeof(uint32_t));
    return ValueToECMAUint32(cx, tvr.value(), (uint32_t *)lengthp);
}

static JSBool
BigIndexToId(JSContext *cx, JSObject *obj, jsuint index, JSBool createAtom,
             jsid *idp)
{
    jschar buf[10], *start;
    Class *clasp;
    JSAtom *atom;
    JS_STATIC_ASSERT((jsuint)-1 == 4294967295U);

    JS_ASSERT(index > JSID_INT_MAX);

    start = JS_ARRAY_END(buf);
    do {
        --start;
        *start = (jschar)('0' + index % 10);
        index /= 10;
    } while (index != 0);

    /*
     * Skip the atomization if the class is known to store atoms corresponding
     * to big indexes together with elements. In such case we know that the
     * array does not have an element at the given index if its atom does not
     * exist.  Fast arrays (clasp == &js_ArrayClass) don't use atoms for
     * any indexes, though it would be rare to see them have a big index
     * in any case.
     */
    if (!createAtom &&
        ((clasp = obj->getClass()) == &js_SlowArrayClass ||
         obj->isArguments() ||
         clasp == &js_ObjectClass)) {
        atom = js_GetExistingStringAtom(cx, start, JS_ARRAY_END(buf) - start);
        if (!atom) {
            *idp = JSID_VOID;
            return JS_TRUE;
        }
    } else {
        atom = js_AtomizeChars(cx, start, JS_ARRAY_END(buf) - start);
        if (!atom)
            return JS_FALSE;
    }

    *idp = ATOM_TO_JSID(atom);
    return JS_TRUE;
}

bool
JSObject::willBeSparseDenseArray(uintN requiredCapacity, uintN newElementsHint)
{
    JS_ASSERT(isDenseArray());
    JS_ASSERT(requiredCapacity > MIN_SPARSE_INDEX);

    uintN cap = numSlots();
    JS_ASSERT(requiredCapacity >= cap);

    if (requiredCapacity >= JSObject::NSLOTS_LIMIT)
        return true;

    uintN minimalDenseCount = requiredCapacity / 4;
    if (newElementsHint >= minimalDenseCount)
        return false;
    minimalDenseCount -= newElementsHint;

    if (minimalDenseCount > cap)
        return true;

    uintN len = getDenseArrayInitializedLength();
    Value *elems = getDenseArrayElements();
    for (uintN i = 0; i < len; i++) {
        if (!elems[i].isMagic(JS_ARRAY_HOLE) && !--minimalDenseCount)
            return false;
    }
    return true;
}

static bool
ReallyBigIndexToId(JSContext* cx, jsdouble index, jsid* idp)
{
    return js_ValueToStringId(cx, DoubleValue(index), idp);
}

static bool
IndexToId(JSContext* cx, JSObject* obj, jsdouble index, JSBool* hole, jsid* idp,
          JSBool createAtom = JS_FALSE)
{
    if (index <= JSID_INT_MAX) {
        *idp = INT_TO_JSID(int(index));
        return JS_TRUE;
    }

    if (index <= jsuint(-1)) {
        if (!BigIndexToId(cx, obj, jsuint(index), createAtom, idp))
            return JS_FALSE;
        if (hole && JSID_IS_VOID(*idp))
            *hole = JS_TRUE;
        return JS_TRUE;
    }

    return ReallyBigIndexToId(cx, index, idp);
}

/*
 * If the property at the given index exists, get its value into location
 * pointed by vp and set *hole to false. Otherwise set *hole to true and *vp
 * to JSVAL_VOID. This function assumes that the location pointed by vp is
 * properly rooted and can be used as GC-protected storage for temporaries.
 */
static JSBool
GetElement(JSContext *cx, JSObject *obj, jsdouble index, JSBool *hole, Value *vp)
{
    JS_ASSERT(index >= 0);
    if (obj->isDenseArray() && index < obj->getDenseArrayInitializedLength() &&
        !(*vp = obj->getDenseArrayElement(uint32(index))).isMagic(JS_ARRAY_HOLE)) {
        *hole = JS_FALSE;
        return JS_TRUE;
    }
    if (obj->isArguments()) {
        if (obj->asArguments()->getElement(uint32(index), vp)) {
            *hole = JS_FALSE;
            return true;
        }
    }

    AutoIdRooter idr(cx);

    *hole = JS_FALSE;
    if (!IndexToId(cx, obj, index, hole, idr.addr()))
        return JS_FALSE;
    if (*hole) {
        vp->setUndefined();
        return JS_TRUE;
    }

    JSObject *obj2;
    JSProperty *prop;
    if (!obj->lookupProperty(cx, idr.id(), &obj2, &prop))
        return JS_FALSE;
    if (!prop) {
        *hole = JS_TRUE;
        vp->setUndefined();
    } else {
        if (!obj->getProperty(cx, idr.id(), vp))
            return JS_FALSE;
        *hole = JS_FALSE;
    }
    return JS_TRUE;
}

namespace js {

static bool
GetElementsSlow(JSContext *cx, JSObject *aobj, uint32 length, Value *vp)
{
    for (uint32 i = 0; i < length; i++) {
        if (!aobj->getProperty(cx, INT_TO_JSID(jsint(i)), &vp[i]))
            return false;
    }

    return true;
}

bool
GetElements(JSContext *cx, JSObject *aobj, jsuint length, Value *vp)
{
    if (aobj->isDenseArray() && length <= aobj->getDenseArrayInitializedLength() &&
        !js_PrototypeHasIndexedProperties(cx, aobj)) {
        /* The prototype does not have indexed properties so hole = undefined */
        Value *srcbeg = aobj->getDenseArrayElements();
        Value *srcend = srcbeg + length;
        for (Value *dst = vp, *src = srcbeg; src < srcend; ++dst, ++src)
            *dst = src->isMagic(JS_ARRAY_HOLE) ? UndefinedValue() : *src;
        return true;
    }

    if (aobj->isArguments()) {
        ArgumentsObject *argsobj = aobj->asArguments();
        if (!argsobj->hasOverriddenLength()) {
            if (argsobj->getElements(0, length, vp))
                return true;
        }
    }

    return GetElementsSlow(cx, aobj, length, vp);
}

}

/*
 * Set the value of the property at the given index to v assuming v is rooted.
 */
static JSBool
SetArrayElement(JSContext *cx, JSObject *obj, jsdouble index, const Value &v)
{
    JS_ASSERT(index >= 0);

    if (obj->isDenseArray()) {
        /* Predicted/prefetched code should favor the remains-dense case. */
        JSObject::EnsureDenseResult result = JSObject::ED_SPARSE;
        do {
            if (index > jsuint(-1))
                break;
            jsuint idx = jsuint(index);
            result = obj->ensureDenseArrayElements(cx, idx, 1);
            if (result != JSObject::ED_OK)
                break;
            if (idx >= obj->getArrayLength())
                obj->setDenseArrayLength(idx + 1);
            obj->setDenseArrayElementWithType(cx, idx, v);
            return true;
        } while (false);

        if (result == JSObject::ED_FAILED)
            return false;
        JS_ASSERT(result == JSObject::ED_SPARSE);
        if (!obj->makeDenseArraySlow(cx))
            return JS_FALSE;
    }

    AutoIdRooter idr(cx);

    if (!IndexToId(cx, obj, index, NULL, idr.addr(), JS_TRUE))
        return JS_FALSE;
    JS_ASSERT(!JSID_IS_VOID(idr.id()));

    Value tmp = v;
    return obj->setProperty(cx, idr.id(), &tmp, true);
}

#ifdef JS_TRACER
JSBool JS_FASTCALL
js_EnsureDenseArrayCapacity(JSContext *cx, JSObject *obj, jsint i)
{
#ifdef DEBUG
    Class *origObjClasp = obj->clasp;
#endif
    jsuint u = jsuint(i);
    JSBool ret = (obj->ensureDenseArrayElements(cx, u, 1) == JSObject::ED_OK);

    /* Partially check the CallInfo's storeAccSet is correct. */
    JS_ASSERT(obj->clasp == origObjClasp);
    return ret;
}
/* This function and its callees do not touch any object's .clasp field. */
JS_DEFINE_CALLINFO_3(extern, BOOL, js_EnsureDenseArrayCapacity, CONTEXT, OBJECT, INT32,
                     0, nanojit::ACCSET_STORE_ANY & ~tjit::ACCSET_OBJ_CLASP)
#endif

/*
 * Delete the element |index| from |obj|. If |strict|, do a strict
 * deletion: throw if the property is not configurable.
 *
 * - Return 1 if the deletion succeeds (that is, ES5's [[Delete]] would
 *   return true)
 *
 * - Return 0 if the deletion fails because the property is not
 *   configurable (that is, [[Delete]] would return false). Note that if
 *   |strict| is true we will throw, not return zero.
 *
 * - Return -1 if an exception occurs (that is, [[Delete]] would throw).
 */
static int
DeleteArrayElement(JSContext *cx, JSObject *obj, jsdouble index, bool strict)
{
    JS_ASSERT(index >= 0);
    if (obj->isDenseArray()) {
        if (index <= jsuint(-1)) {
            jsuint idx = jsuint(index);
            if (idx < obj->getDenseArrayInitializedLength()) {
                obj->markDenseArrayNotPacked(cx);
                obj->setDenseArrayElement(idx, MagicValue(JS_ARRAY_HOLE));
                if (!js_SuppressDeletedIndexProperties(cx, obj, idx, idx+1))
                    return -1;
            }
        }
        return 1;
    }

    AutoIdRooter idr(cx);

    if (!IndexToId(cx, obj, index, NULL, idr.addr()))
        return -1;
    if (JSID_IS_VOID(idr.id()))
        return 1;

    Value v;
    if (!obj->deleteProperty(cx, idr.id(), &v, strict))
        return -1;
    return v.isTrue() ? 1 : 0;
}

/*
 * When hole is true, delete the property at the given index. Otherwise set
 * its value to v assuming v is rooted.
 */
static JSBool
SetOrDeleteArrayElement(JSContext *cx, JSObject *obj, jsdouble index,
                        JSBool hole, const Value &v)
{
    if (hole) {
        JS_ASSERT(v.isUndefined());
        return DeleteArrayElement(cx, obj, index, true) >= 0;
    }
    return SetArrayElement(cx, obj, index, v);
}

JSBool
js_SetLengthProperty(JSContext *cx, JSObject *obj, jsdouble length)
{
    Value v;
    jsid id;

    v.setNumber(length);
    id = ATOM_TO_JSID(cx->runtime->atomState.lengthAtom);
    /* We don't support read-only array length yet. */
    return obj->setProperty(cx, id, &v, false);
}

/*
 * Since SpiderMonkey supports cross-class prototype-based delegation, we have
 * to be careful about the length getter and setter being called on an object
 * not of Array class. For the getter, we search obj's prototype chain for the
 * array that caused this getter to be invoked. In the setter case to overcome
 * the JSPROP_SHARED attribute, we must define a shadowing length property.
 */
static JSBool
array_length_getter(JSContext *cx, JSObject *obj, jsid id, Value *vp)
{
    do {
        if (obj->isArray()) {
            vp->setNumber(obj->getArrayLength());
            return JS_TRUE;
        }
    } while ((obj = obj->getProto()) != NULL);
    return JS_TRUE;
}

static JSBool
array_length_setter(JSContext *cx, JSObject *obj, jsid id, JSBool strict, Value *vp)
{
    if (!obj->isArray()) {
        jsid lengthId = ATOM_TO_JSID(cx->runtime->atomState.lengthAtom);

        return obj->defineProperty(cx, lengthId, *vp, NULL, NULL, JSPROP_ENUMERATE);
    }

    uint32 newlen;
    if (!ValueToECMAUint32(cx, *vp, &newlen))
        return false;

    jsdouble d;
    if (!ValueToNumber(cx, *vp, &d))
        return false;

    if (d != newlen) {
        JS_ReportErrorNumber(cx, js_GetErrorMessage, NULL, JSMSG_BAD_ARRAY_LENGTH);
        return false;
    }

    uint32 oldlen = obj->getArrayLength();
    if (oldlen == newlen)
        return true;

    vp->setNumber(newlen);
    if (oldlen < newlen) {
        obj->setArrayLength(cx, newlen);
        return true;
    }

    if (obj->isDenseArray()) {
        /*
         * Don't reallocate if we're not actually shrinking our slots. If we do
         * shrink slots here, shrink the initialized length too.  This permits us
         * us to disregard length when reading from arrays as long we are within
         * the initialized capacity.
         */
        jsuint oldcap = obj->getDenseArrayCapacity();
        if (oldcap > newlen)
            obj->shrinkDenseArrayElements(cx, newlen);
        jsuint oldinit = obj->getDenseArrayInitializedLength();
        if (oldinit > newlen) {
            obj->setDenseArrayInitializedLength(newlen);
            if (!cx->typeInferenceEnabled())
                obj->backfillDenseArrayHoles(cx);
        }
    } else if (oldlen - newlen < (1 << 24)) {
        do {
            --oldlen;
            if (!JS_CHECK_OPERATION_LIMIT(cx)) {
                obj->setArrayLength(cx, oldlen + 1);
                return false;
            }
            int deletion = DeleteArrayElement(cx, obj, oldlen, strict);
            if (deletion <= 0) {
                obj->setArrayLength(cx, oldlen + 1);
                return deletion >= 0;
            }
        } while (oldlen != newlen);
    } else {
        /*
         * We are going to remove a lot of indexes in a presumably sparse
         * array. So instead of looping through indexes between newlen and
         * oldlen, we iterate through all properties and remove those that
         * correspond to indexes in the half-open range [newlen, oldlen).  See
         * bug 322135.
         */
        JSObject *iter = JS_NewPropertyIterator(cx, obj);
        if (!iter)
            return false;

        /* Protect iter against GC under JSObject::deleteProperty. */
        AutoObjectRooter tvr(cx, iter);

        jsuint gap = oldlen - newlen;
        for (;;) {
            if (!JS_CHECK_OPERATION_LIMIT(cx) || !JS_NextProperty(cx, iter, &id))
                return false;
            if (JSID_IS_VOID(id))
                break;
            jsuint index;
            Value junk;
            if (js_IdIsIndex(id, &index) && index - newlen < gap &&
                !obj->deleteProperty(cx, id, &junk, false)) {
                return false;
            }
        }
    }

    obj->setArrayLength(cx, newlen);
    return true;
}

/*
 * We have only indexed properties up to initialized length, plus the
 * length property. For all else, we delegate to the prototype.
 */
static inline bool
IsDenseArrayId(JSContext *cx, JSObject *obj, jsid id)
{
    JS_ASSERT(obj->isDenseArray());

    uint32 i;
    return JSID_IS_ATOM(id, cx->runtime->atomState.lengthAtom) ||
           (js_IdIsIndex(id, &i) && i < obj->getDenseArrayInitializedLength() &&
            !obj->getDenseArrayElement(i).isMagic(JS_ARRAY_HOLE));
}

static JSBool
array_lookupProperty(JSContext *cx, JSObject *obj, jsid id, JSObject **objp,
                     JSProperty **propp)
{
    if (!obj->isDenseArray())
        return js_LookupProperty(cx, obj, id, objp, propp);

    if (IsDenseArrayId(cx, obj, id)) {
        *propp = (JSProperty *) 1;  /* non-null to indicate found */
        *objp = obj;
        return JS_TRUE;
    }

    JSObject *proto = obj->getProto();
    if (!proto) {
        *objp = NULL;
        *propp = NULL;
        return JS_TRUE;
    }
    return proto->lookupProperty(cx, id, objp, propp);
}

JSBool
js_GetDenseArrayElementValue(JSContext *cx, JSObject *obj, jsid id, Value *vp)
{
    JS_ASSERT(obj->isDenseArray());

    uint32 i;
    if (!js_IdIsIndex(id, &i)) {
        JS_ASSERT(JSID_IS_ATOM(id, cx->runtime->atomState.lengthAtom));
        vp->setNumber(obj->getArrayLength());
        return JS_TRUE;
    }
    *vp = obj->getDenseArrayElement(i);
    return JS_TRUE;
}

static JSBool
array_getProperty(JSContext *cx, JSObject *obj, JSObject *receiver, jsid id, Value *vp)
{
    uint32 i;

    if (JSID_IS_ATOM(id, cx->runtime->atomState.lengthAtom)) {
        vp->setNumber(obj->getArrayLength());
        return JS_TRUE;
    }

    if (JSID_IS_ATOM(id, cx->runtime->atomState.protoAtom)) {
        vp->setObjectOrNull(obj->getProto());
        return JS_TRUE;
    }

    if (!obj->isDenseArray())
        return js_GetProperty(cx, obj, id, vp);

    if (!js_IdIsIndex(id, &i) || i >= obj->getDenseArrayInitializedLength() ||
        obj->getDenseArrayElement(i).isMagic(JS_ARRAY_HOLE)) {
        JSObject *obj2;
        JSProperty *prop;
        const Shape *shape;

        JSObject *proto = obj->getProto();
        if (!proto) {
            vp->setUndefined();
            return JS_TRUE;
        }

        vp->setUndefined();
        if (!LookupPropertyWithFlags(cx, proto, id, cx->resolveFlags, &obj2, &prop))
            return JS_FALSE;

        if (prop && obj2->isNative()) {
            shape = (const Shape *) prop;
            if (!js_NativeGet(cx, obj, obj2, shape, JSGET_METHOD_BARRIER, vp))
                return JS_FALSE;
        }
        return JS_TRUE;
    }

    *vp = obj->getDenseArrayElement(i);
    return JS_TRUE;
}

static JSBool
slowarray_addProperty(JSContext *cx, JSObject *obj, jsid id, Value *vp)
{
    jsuint index, length;

    if (!js_IdIsIndex(id, &index))
        return JS_TRUE;
    length = obj->getArrayLength();
    if (index >= length)
        obj->setArrayLength(cx, index + 1);
    return JS_TRUE;
}

static JSType
array_typeOf(JSContext *cx, JSObject *obj)
{
    return JSTYPE_OBJECT;
}

static JSBool
array_setProperty(JSContext *cx, JSObject *obj, jsid id, Value *vp, JSBool strict)
{
    uint32 i;

    if (JSID_IS_ATOM(id, cx->runtime->atomState.lengthAtom))
        return array_length_setter(cx, obj, id, strict, vp);

    if (!obj->isDenseArray())
        return js_SetProperty(cx, obj, id, vp, strict);

    do {
        if (!js_IdIsIndex(id, &i))
            break;
        if (js_PrototypeHasIndexedProperties(cx, obj))
            break;

        JSObject::EnsureDenseResult result = obj->ensureDenseArrayElements(cx, i, 1);
        if (result != JSObject::ED_OK) {
            if (result == JSObject::ED_FAILED)
                return false;
            JS_ASSERT(result == JSObject::ED_SPARSE);
            break;
        }

        if (i >= obj->getArrayLength())
            obj->setDenseArrayLength(i + 1);
        obj->setDenseArrayElementWithType(cx, i, *vp);
        return true;
    } while (false);

    if (!obj->makeDenseArraySlow(cx))
        return false;
    return js_SetProperty(cx, obj, id, vp, strict);
}

JSBool
js_PrototypeHasIndexedProperties(JSContext *cx, JSObject *obj)
{
    /*
     * Walk up the prototype chain and see if this indexed element already
     * exists. If we hit the end of the prototype chain, it's safe to set the
     * element on the original object.
     */
    while ((obj = obj->getProto()) != NULL) {
        /*
         * If the prototype is a non-native object (possibly a dense array), or
         * a native object (possibly a slow array) that has indexed properties,
         * return true.
         */
        if (!obj->isNative())
            return JS_TRUE;
        if (obj->isIndexed())
            return JS_TRUE;
    }
    return JS_FALSE;
}

namespace js {

JSBool
array_defineProperty(JSContext *cx, JSObject *obj, jsid id, const Value *value,
                     PropertyOp getter, StrictPropertyOp setter, uintN attrs)
{
    if (JSID_IS_ATOM(id, cx->runtime->atomState.lengthAtom))
        return JS_TRUE;

    if (!obj->isDenseArray())
        return js_DefineProperty(cx, obj, id, value, getter, setter, attrs);

    do {
        uint32 i = 0;       // init to shut GCC up
        bool isIndex = js_IdIsIndex(id, &i);
        if (!isIndex || attrs != JSPROP_ENUMERATE)
            break;

        JSObject::EnsureDenseResult result = obj->ensureDenseArrayElements(cx, i, 1);
        if (result != JSObject::ED_OK) {
            if (result == JSObject::ED_FAILED)
                return false;
            JS_ASSERT(result == JSObject::ED_SPARSE);
            break;
        }

        if (i >= obj->getArrayLength())
            obj->setDenseArrayLength(i + 1);
        obj->setDenseArrayElementWithType(cx, i, *value);
        return true;
    } while (false);

    if (!obj->makeDenseArraySlow(cx))
        return false;
    return js_DefineProperty(cx, obj, id, value, getter, setter, attrs);
}

} // namespace js

static JSBool
array_getAttributes(JSContext *cx, JSObject *obj, jsid id, uintN *attrsp)
{
    *attrsp = JSID_IS_ATOM(id, cx->runtime->atomState.lengthAtom)
        ? JSPROP_PERMANENT : JSPROP_ENUMERATE;
    return JS_TRUE;
}

static JSBool
array_setAttributes(JSContext *cx, JSObject *obj, jsid id, uintN *attrsp)
{
    JS_ReportErrorNumber(cx, js_GetErrorMessage, NULL,
                         JSMSG_CANT_SET_ARRAY_ATTRS);
    return JS_FALSE;
}

namespace js {

JSBool
array_deleteProperty(JSContext *cx, JSObject *obj, jsid id, Value *rval, JSBool strict)
{
    uint32 i;

    if (!obj->isDenseArray())
        return js_DeleteProperty(cx, obj, id, rval, strict);

    if (JSID_IS_ATOM(id, cx->runtime->atomState.lengthAtom)) {
        rval->setBoolean(false);
        return JS_TRUE;
    }

    if (js_IdIsIndex(id, &i) && i < obj->getDenseArrayInitializedLength()) {
        obj->markDenseArrayNotPacked(cx);
        obj->setDenseArrayElement(i, MagicValue(JS_ARRAY_HOLE));
    }

    if (!js_SuppressDeletedProperty(cx, obj, id))
        return false;

    rval->setBoolean(true);
    return JS_TRUE;
}

} // namespace js

static void
array_trace(JSTracer *trc, JSObject *obj)
{
    JS_ASSERT(obj->isDenseArray());

    uint32 initLength = obj->getDenseArrayInitializedLength();
    MarkValueRange(trc, initLength, obj->getDenseArrayElements(), "element");
}

static JSBool
array_fix(JSContext *cx, JSObject *obj, bool *success, AutoIdVector *props)
{
    JS_ASSERT(obj->isDenseArray());

    /*
     * We must slowify dense arrays; otherwise, we'd need to detect assignments to holes,
     * since that is effectively adding a new property to the array.
     */
    if (!obj->makeDenseArraySlow(cx) ||
        !GetPropertyNames(cx, obj, JSITER_HIDDEN | JSITER_OWNONLY, props))
        return false;

    *success = true;
    return true;
}

Class js_ArrayClass = {
    "Array",
    Class::NON_NATIVE |
    JSCLASS_HAS_PRIVATE |
    JSCLASS_HAS_CACHED_PROTO(JSProto_Array),
    PropertyStub,         /* addProperty */
    PropertyStub,         /* delProperty */
    PropertyStub,         /* getProperty */
    StrictPropertyStub,   /* setProperty */
    EnumerateStub,
    ResolveStub,
    ConvertStub,
    NULL,
    NULL,           /* reserved0   */
    NULL,           /* checkAccess */
    NULL,           /* call        */
    NULL,           /* construct   */
    NULL,           /* xdrObject   */
    NULL,           /* hasInstance */
    array_trace,    /* trace       */
    JS_NULL_CLASS_EXT,
    {
        array_lookupProperty,
        array_defineProperty,
        array_getProperty,
        array_setProperty,
        array_getAttributes,
        array_setAttributes,
        array_deleteProperty,
        NULL,       /* enumerate      */
        array_typeOf,
        array_fix,
        NULL,       /* thisObject     */
        NULL,       /* clear          */
    }
};

Class js_SlowArrayClass = {
    "Array",
    JSCLASS_HAS_PRIVATE |
    JSCLASS_HAS_CACHED_PROTO(JSProto_Array),
    slowarray_addProperty,
    PropertyStub,         /* delProperty */
    PropertyStub,         /* getProperty */
    StrictPropertyStub,   /* setProperty */
    EnumerateStub,
    ResolveStub,
    ConvertStub
};

static bool
AddLengthProperty(JSContext *cx, JSObject *obj)
{
    const jsid lengthId = ATOM_TO_JSID(cx->runtime->atomState.lengthAtom);
    JS_ASSERT(!obj->nativeLookup(lengthId));

    return obj->addProperty(cx, lengthId, array_length_getter, array_length_setter,
                            SHAPE_INVALID_SLOT, JSPROP_PERMANENT | JSPROP_SHARED, 0, 0);
}

/*
 * Convert an array object from fast-and-dense to slow-and-flexible.
 */
JSBool
JSObject::makeDenseArraySlow(JSContext *cx)
{
    JS_ASSERT(isDenseArray());

    MarkTypeObjectFlags(cx, getType(),
                            OBJECT_FLAG_NON_PACKED_ARRAY |
                            OBJECT_FLAG_NON_DENSE_ARRAY);
    markDenseArrayNotPacked(cx);

    /*
     * Save old map now, before calling InitScopeForObject. We'll have to undo
     * on error. This is gross, but a better way is not obvious. Note: the
     * exact contents of the array are not preserved on error.
     */
    js::Shape *oldMap = lastProp;

    /* Create a native scope. */
    js::gc::FinalizeKind kind = js::gc::FinalizeKind(arenaHeader()->getThingKind());
    if (!InitScopeForObject(cx, this, &js_SlowArrayClass, getType(), kind))
        return false;

    backfillDenseArrayHoles(cx);

    uint32 arrayCapacity = getDenseArrayCapacity();
    uint32 arrayInitialized = getDenseArrayInitializedLength();

    /*
     * Adjust the slots to account for the different layout between dense
     * arrays and other objects. The slots must be dynamic, and the fixed slots
     * are now available for newly added properties.
     */
    if (denseArrayHasInlineSlots()) {
        if (!allocSlots(cx, numSlots())) {
            setMap(oldMap);
            return false;
        }
        JS_ASSERT(!denseArrayHasInlineSlots());
    }
    capacity = numFixedSlots() + arrayCapacity;
    clasp = &js_SlowArrayClass;

    /*
     * Root all values in the array during conversion, as SlowArrayClass only
     * protects up to its slot span.
     */
    AutoValueArray autoArray(cx, slots, arrayInitialized);

    /* The initialized length is used iff this is a dense array. */
    initializedLength = 0;
    JS_ASSERT(newType == NULL);

    /*
     * Begin with the length property to share more of the property tree.
     * The getter/setter here will directly access the object's private value.
     */
    if (!AddLengthProperty(cx, this)) {
        setMap(oldMap);
        capacity = arrayCapacity;
        initializedLength = arrayInitialized;
        clasp = &js_ArrayClass;
        return false;
    }

    /*
     * Create new properties pointing to existing elements. Pack the array to
     * remove holes, so that shapes use successive slots (as for other objects).
     */
    uint32 next = 0;
    for (uint32 i = 0; i < arrayCapacity; i++) {
        /* Dense array indexes can always fit in a jsid. */
        jsid id;
        JS_ALWAYS_TRUE(ValueToId(cx, Int32Value(i), &id));

        if (slots[i].isMagic(JS_ARRAY_HOLE))
            continue;

        setSlot(next, slots[i]);

        if (!addDataProperty(cx, id, next, JSPROP_ENUMERATE)) {
            setMap(oldMap);
            capacity = arrayCapacity;
            initializedLength = arrayInitialized;
            clasp = &js_ArrayClass;
            return false;
        }

        next++;
    }

    clearSlotRange(next, capacity - next);

    /*
     * Finally, update class. If |this| is Array.prototype, then js_InitClass
     * will create an emptyShape whose class is &js_SlowArrayClass, to ensure
     * that delegating instances can share shapes in the tree rooted at the
     * proto's empty shape.
     */
    return true;
}

#if JS_HAS_TOSOURCE
class ArraySharpDetector
{
    JSContext *cx;
    jschar *chars;
    JSHashEntry *he;
    bool sharp;

  public:
    ArraySharpDetector(JSContext *cx)
      : cx(cx),
        chars(NULL),
        he(NULL),
        sharp(false)
    {}

    bool init(JSObject *obj) {
        he = js_EnterSharpObject(cx, obj, NULL, &chars);
        if (!he)
            return false;
        sharp = IS_SHARP(he);
        return true;
    }

    bool initiallySharp() const {
        JS_ASSERT_IF(sharp, hasSharpChars());
        return sharp;
    }

    void makeSharp() {
        MAKE_SHARP(he);
    }

    bool hasSharpChars() const {
        return chars != NULL;
    }

    jschar *takeSharpChars() {
        jschar *ret = chars;
        chars = NULL;
        return ret;
    }

    ~ArraySharpDetector() {
        if (chars)
            cx->free_(chars);
        if (he && !sharp)
            js_LeaveSharpObject(cx, NULL);
    }
};

static JSBool
array_toSource(JSContext *cx, uintN argc, Value *vp)
{
    JS_CHECK_RECURSION(cx, return false);

    JSObject *obj = ToObject(cx, &vp[1]);
    if (!obj)
        return false;
    if (!obj->isArray()) {
        ReportIncompatibleMethod(cx, vp, &js_ArrayClass);
        return false;
    }

    ArraySharpDetector detector(cx);
    if (!detector.init(obj))
        return false;

    StringBuffer sb(cx);

#if JS_HAS_SHARP_VARS
    if (detector.initiallySharp()) {
        jschar *chars = detector.takeSharpChars();
        sb.replaceRawBuffer(chars, js_strlen(chars));
        goto make_string;
    } else if (detector.hasSharpChars()) {
        detector.makeSharp();
        jschar *chars = detector.takeSharpChars();
        sb.replaceRawBuffer(chars, js_strlen(chars));
    }
#else
    if (detector.initiallySharp()) {
        if (!sb.append("[]"))
            return false;
        goto make_string;
    }
#endif

    if (!sb.append('['))
        return false;

    jsuint length;
    if (!js_GetLengthProperty(cx, obj, &length))
        return false;

    for (jsuint index = 0; index < length; index++) {
        JSBool hole;
        Value tmp;
        if (!JS_CHECK_OPERATION_LIMIT(cx) ||
            !GetElement(cx, obj, index, &hole, &tmp)) {
            return false;
        }

        /* Get element's character string. */
        JSString *str;
        if (hole) {
            str = cx->runtime->emptyString;
        } else {
            str = js_ValueToSource(cx, tmp);
            if (!str)
                return false;
        }

        /* Append element to buffer. */
        if (!sb.append(str))
            return false;
        if (index + 1 != length) {
            if (!sb.append(", "))
                return false;
        } else if (hole) {
            if (!sb.append(','))
                return false;
        }
    }

    /* Finalize the buffer. */
    if (!sb.append(']'))
        return false;

  make_string:
    JSString *str = sb.finishString();
    if (!str)
        return false;

    JS_SET_RVAL(cx, vp, StringValue(str));
    return true;
}
#endif

class AutoArrayCycleDetector
{
    JSContext *cx;
    JSObject *obj;
    uint32 genBefore;
    BusyArraysSet::AddPtr hashPointer;
    bool cycle;
    JS_DECL_USE_GUARD_OBJECT_NOTIFIER

  public:
    AutoArrayCycleDetector(JSContext *cx, JSObject *obj JS_GUARD_OBJECT_NOTIFIER_PARAM)
      : cx(cx),
        obj(obj),
        cycle(true)
    {
        JS_GUARD_OBJECT_NOTIFIER_INIT;
    }

    bool init()
    {
        BusyArraysSet &set = cx->busyArrays;
        hashPointer = set.lookupForAdd(obj);
        if (!hashPointer) {
            if (!set.add(hashPointer, obj))
                return false;
            cycle = false;
            genBefore = set.generation();
        }
        return true;
    }

    ~AutoArrayCycleDetector()
    {
        if (!cycle) {
            if (genBefore == cx->busyArrays.generation())
                cx->busyArrays.remove(hashPointer);
            else
                cx->busyArrays.remove(obj);
        }
    }

    bool foundCycle() { return cycle; }

  protected:
};

static JSBool
array_toString_sub(JSContext *cx, JSObject *obj, JSBool locale,
                   JSString *sepstr, Value *rval)
{
    static const jschar comma = ',';
    const jschar *sep;
    size_t seplen;
    if (sepstr) {
        seplen = sepstr->length();
        sep = sepstr->getChars(cx);
        if (!sep)
            return false;
    } else {
        sep = &comma;
        seplen = 1;
    }

    AutoArrayCycleDetector detector(cx, obj);
    if (!detector.init())
        return false;

    if (detector.foundCycle()) {
        rval->setString(cx->runtime->atomState.emptyAtom);
        return true;
    }

    jsuint length;
    if (!js_GetLengthProperty(cx, obj, &length))
        return false;

    StringBuffer sb(cx);

    if (!locale && !seplen && obj->isDenseArray() && !js_PrototypeHasIndexedProperties(cx, obj)) {
        /* Elements beyond the initialized length are 'undefined' and thus can be ignored. */
        Value *beg = obj->getDenseArrayElements();
        Value *end = beg + Min(length, obj->getDenseArrayInitializedLength());
        for (Value *vp = beg; vp != end; ++vp) {
            if (!JS_CHECK_OPERATION_LIMIT(cx))
                return false;

            if (!vp->isMagic(JS_ARRAY_HOLE) && !vp->isNullOrUndefined()) {
                if (!ValueToStringBuffer(cx, *vp, sb))
                    return false;
            }
        }
    } else {
        for (jsuint index = 0; index < length; index++) {
            if (!JS_CHECK_OPERATION_LIMIT(cx))
                return false;

            JSBool hole;
            if (!GetElement(cx, obj, index, &hole, rval))
                return false;

            if (!hole && !rval->isNullOrUndefined()) {
                if (locale) {
                    JSObject *robj = ToObject(cx, rval);
                    if (!robj)
                        return false;
                    jsid id = ATOM_TO_JSID(cx->runtime->atomState.toLocaleStringAtom);
                    if (!robj->callMethod(cx, id, 0, NULL, rval))
                        return false;
                }
                if (!ValueToStringBuffer(cx, *rval, sb))
                    return false;
            }

            if (index + 1 != length) {
                if (!sb.append(sep, seplen))
                    return false;
            }
        }
    }

    JSString *str = sb.finishString();
    if (!str)
        return false;
    rval->setString(str);
    return true;
}

/* ES5 15.4.4.2. NB: The algorithm here differs from the one in ES3. */
static JSBool
array_toString(JSContext *cx, uintN argc, Value *vp)
{
    JS_CHECK_RECURSION(cx, return false);

    JSObject *obj = ToObject(cx, &vp[1]);
    if (!obj)
        return false;

    Value &join = vp[0];
    if (!obj->getProperty(cx, ATOM_TO_JSID(cx->runtime->atomState.joinAtom), &join))
        return false;

    if (!js_IsCallable(join)) {
        JSString *str = obj_toStringHelper(cx, obj);
        if (!str)
            return false;
        vp->setString(str);
        return true;
    }

    LeaveTrace(cx);
    InvokeArgsGuard args;
    if (!cx->stack.pushInvokeArgs(cx, 0, &args))
        return false;

    args.calleev() = join;
    args.thisv().setObject(*obj);

    /* Do the call. */
    if (!Invoke(cx, args))
        return false;
    *vp = args.rval();
    return true;
}

static JSBool
array_toLocaleString(JSContext *cx, uintN argc, Value *vp)
{
    JS_CHECK_RECURSION(cx, return false);

    JSObject *obj = ToObject(cx, &vp[1]);
    if (!obj)
        return false;

    /*
     *  Passing comma here as the separator. Need a way to get a
     *  locale-specific version.
     */
    return array_toString_sub(cx, obj, JS_TRUE, NULL, vp);
}

static inline bool
InitArrayTypes(JSContext *cx, TypeObject *type, const Value *vector, unsigned count)
{
    if (cx->typeInferenceEnabled() && !type->unknownProperties()) {
        AutoEnterTypeInference enter(cx);

        TypeSet *types = type->getProperty(cx, JSID_VOID, true);
        if (!types)
            return false;

        for (unsigned i = 0; i < count; i++) {
            if (vector[i].isMagic(JS_ARRAY_HOLE))
                continue;
            jstype valtype = GetValueType(cx, vector[i]);
            types->addType(cx, valtype);
        }
    }
    return true;
}

static JSBool
InitArrayElements(JSContext *cx, JSObject *obj, jsuint start, jsuint count, Value *vector, bool updateTypes)
{
    JS_ASSERT(count < MAXINDEX);

    if (count == 0)
        return JS_TRUE;

    if (updateTypes && !InitArrayTypes(cx, obj->getType(), vector, count))
        return JS_FALSE;

    /*
     * Optimize for dense arrays so long as adding the given set of elements
     * wouldn't otherwise make the array slow.
     */
    do {
        if (!obj->isDenseArray())
            break;
        if (js_PrototypeHasIndexedProperties(cx, obj))
            break;

        JSObject::EnsureDenseResult result = obj->ensureDenseArrayElements(cx, start, count);
        if (result != JSObject::ED_OK) {
            if (result == JSObject::ED_FAILED)
                return false;
            JS_ASSERT(result == JSObject::ED_SPARSE);
            break;
        }
        jsuint newlen = start + count;
        if (newlen > obj->getArrayLength())
            obj->setDenseArrayLength(newlen);

        JS_ASSERT(count < uint32(-1) / sizeof(Value));
        memcpy(obj->getDenseArrayElements() + start, vector, sizeof(jsval) * count);
        JS_ASSERT_IF(count != 0, !obj->getDenseArrayElement(newlen - 1).isMagic(JS_ARRAY_HOLE));
        return true;
    } while (false);

    Value* end = vector + count;
    while (vector != end && start < MAXINDEX) {
        if (!JS_CHECK_OPERATION_LIMIT(cx) ||
            !SetArrayElement(cx, obj, start++, *vector++)) {
            return JS_FALSE;
        }
    }

    if (vector == end)
        return JS_TRUE;

    /* Finish out any remaining elements past the max array index. */
    if (obj->isDenseArray() && !ENSURE_SLOW_ARRAY(cx, obj))
        return JS_FALSE;

    JS_ASSERT(start == MAXINDEX);
    AutoValueRooter tvr(cx);
    AutoIdRooter idr(cx);
    Value idval = DoubleValue(MAXINDEX);
    do {
        *tvr.addr() = *vector++;
        if (!js_ValueToStringId(cx, idval, idr.addr()) ||
            !obj->setProperty(cx, idr.id(), tvr.addr(), true)) {
            return JS_FALSE;
        }
        idval.getDoubleRef() += 1;
    } while (vector != end);

    return JS_TRUE;
}

static JSBool
InitArrayObject(JSContext *cx, JSObject *obj, jsuint length, const Value *vector)
{
    JS_ASSERT(obj->isArray());

    JS_ASSERT(obj->isDenseArray());
    obj->setArrayLength(cx, length);
    if (!vector || !length)
        return true;

    if (!InitArrayTypes(cx, obj->getType(), vector, length))
        return false;

    /* Avoid ensureDenseArrayElements to skip sparse array checks there. */
    if (!obj->ensureSlots(cx, length))
        return false;

    if (cx->typeInferenceEnabled())
        obj->setDenseArrayInitializedLength(length);
    else
        obj->backfillDenseArrayHoles(cx);

    bool hole = false;
    for (jsuint i = 0; i < length; i++) {
        obj->setDenseArrayElement(i, vector[i]);
        hole |= vector[i].isMagic(JS_ARRAY_HOLE);
    }
    if (hole)
        obj->markDenseArrayNotPacked(cx);

    return true;
}

/*
 * Perl-inspired join, reverse, and sort.
 */
static JSBool
array_join(JSContext *cx, uintN argc, Value *vp)
{
    JS_CHECK_RECURSION(cx, return false);

    JSString *str;
    if (argc == 0 || vp[2].isUndefined()) {
        str = NULL;
    } else {
        str = js_ValueToString(cx, vp[2]);
        if (!str)
            return JS_FALSE;
        vp[2].setString(str);
    }
    JSObject *obj = ToObject(cx, &vp[1]);
    if (!obj)
        return false;
    return array_toString_sub(cx, obj, JS_FALSE, str, vp);
}

static JSBool
array_reverse(JSContext *cx, uintN argc, Value *vp)
{
    JSObject *obj = ToObject(cx, &vp[1]);
    if (!obj)
        return false;

    jsuint len;
    if (!js_GetLengthProperty(cx, obj, &len))
        return false;
    vp->setObject(*obj);

    do {
        if (!obj->isDenseArray())
            break;
        if (js_PrototypeHasIndexedProperties(cx, obj))
            break;

        /* An empty array or an array with no elements is already reversed. */
        if (len == 0 || obj->getDenseArrayCapacity() == 0)
            return true;

        /*
         * It's actually surprisingly complicated to reverse an array due to the
         * orthogonality of array length and array capacity while handling
         * leading and trailing holes correctly.  Reversing seems less likely to
         * be a common operation than other array mass-mutation methods, so for
         * now just take a probably-small memory hit (in the absence of too many
         * holes in the array at its start) and ensure that the capacity is
         * sufficient to hold all the elements in the array if it were full.
         */
        JSObject::EnsureDenseResult result = obj->ensureDenseArrayElements(cx, len, 0);
        if (result != JSObject::ED_OK) {
            if (result == JSObject::ED_FAILED)
                return false;
            JS_ASSERT(result == JSObject::ED_SPARSE);
            break;
        }

        /* Fill out the array's initialized length to its proper length. */
        obj->ensureDenseArrayInitializedLength(cx, len, 0);

        uint32 lo = 0, hi = len - 1;
        for (; lo < hi; lo++, hi--) {
            Value origlo = obj->getDenseArrayElement(lo);
            Value orighi = obj->getDenseArrayElement(hi);
            obj->setDenseArrayElement(lo, orighi);
            if (orighi.isMagic(JS_ARRAY_HOLE) &&
                !js_SuppressDeletedProperty(cx, obj, INT_TO_JSID(lo))) {
                return false;
            }
            obj->setDenseArrayElement(hi, origlo);
            if (origlo.isMagic(JS_ARRAY_HOLE) &&
                !js_SuppressDeletedProperty(cx, obj, INT_TO_JSID(hi))) {
                return false;
            }
        }

        /*
         * Per ECMA-262, don't update the length of the array, even if the new
         * array has trailing holes (and thus the original array began with
         * holes).
         */
        return true;
    } while (false);

    AutoValueRooter tvr(cx);
    for (jsuint i = 0, half = len / 2; i < half; i++) {
        JSBool hole, hole2;
        if (!JS_CHECK_OPERATION_LIMIT(cx) ||
            !GetElement(cx, obj, i, &hole, tvr.addr()) ||
            !GetElement(cx, obj, len - i - 1, &hole2, vp) ||
            !SetOrDeleteArrayElement(cx, obj, len - i - 1, hole, tvr.value()) ||
            !SetOrDeleteArrayElement(cx, obj, i, hole2, *vp)) {
            return false;
        }
    }
    vp->setObject(*obj);
    return true;
}

typedef struct MSortArgs {
    size_t       elsize;
    JSComparator cmp;
    void         *arg;
    JSBool       isValue;
} MSortArgs;

/* Helper function for js_MergeSort. */
static JSBool
MergeArrays(MSortArgs *msa, void *src, void *dest, size_t run1, size_t run2)
{
    void *arg, *a, *b, *c;
    size_t elsize, runtotal;
    int cmp_result;
    JSComparator cmp;
    JSBool isValue;

    runtotal = run1 + run2;

    elsize = msa->elsize;
    cmp = msa->cmp;
    arg = msa->arg;
    isValue = msa->isValue;

#define CALL_CMP(a, b) \
    if (!cmp(arg, (a), (b), &cmp_result)) return JS_FALSE;

    /* Copy runs already in sorted order. */
    b = (char *)src + run1 * elsize;
    a = (char *)b - elsize;
    CALL_CMP(a, b);
    if (cmp_result <= 0) {
        memcpy(dest, src, runtotal * elsize);
        return JS_TRUE;
    }

#define COPY_ONE(p,q,n) \
    (isValue ? (void)(*(Value*)p = *(Value*)q) : (void)memcpy(p, q, n))

    a = src;
    c = dest;
    for (; runtotal != 0; runtotal--) {
        JSBool from_a = run2 == 0;
        if (!from_a && run1 != 0) {
            CALL_CMP(a,b);
            from_a = cmp_result <= 0;
        }

        if (from_a) {
            COPY_ONE(c, a, elsize);
            run1--;
            a = (char *)a + elsize;
        } else {
            COPY_ONE(c, b, elsize);
            run2--;
            b = (char *)b + elsize;
        }
        c = (char *)c + elsize;
    }
#undef COPY_ONE
#undef CALL_CMP

    return JS_TRUE;
}

/*
 * This sort is stable, i.e. sequence of equal elements is preserved.
 * See also bug #224128.
 */
bool
js_MergeSort(void *src, size_t nel, size_t elsize,
             JSComparator cmp, void *arg, void *tmp,
             JSMergeSortElemType elemType)
{
    void *swap, *vec1, *vec2;
    MSortArgs msa;
    size_t i, j, lo, hi, run;
    int cmp_result;

    JS_ASSERT_IF(JS_SORTING_VALUES, elsize == sizeof(Value));
    bool isValue = elemType == JS_SORTING_VALUES;

    /* Avoid memcpy overhead for word-sized and word-aligned elements. */
#define COPY_ONE(p,q,n) \
    (isValue ? (void)(*(Value*)p = *(Value*)q) : (void)memcpy(p, q, n))
#define CALL_CMP(a, b) \
    if (!cmp(arg, (a), (b), &cmp_result)) return JS_FALSE;
#define INS_SORT_INT 4

    /*
     * Apply insertion sort to small chunks to reduce the number of merge
     * passes needed.
     */
    for (lo = 0; lo < nel; lo += INS_SORT_INT) {
        hi = lo + INS_SORT_INT;
        if (hi >= nel)
            hi = nel;
        for (i = lo + 1; i < hi; i++) {
            vec1 = (char *)src + i * elsize;
            vec2 = (char *)vec1 - elsize;
            for (j = i; j > lo; j--) {
                CALL_CMP(vec2, vec1);
                /* "<=" instead of "<" insures the sort is stable */
                if (cmp_result <= 0) {
                    break;
                }

                /* Swap elements, using "tmp" as tmp storage */
                COPY_ONE(tmp, vec2, elsize);
                COPY_ONE(vec2, vec1, elsize);
                COPY_ONE(vec1, tmp, elsize);
                vec1 = vec2;
                vec2 = (char *)vec1 - elsize;
            }
        }
    }
#undef CALL_CMP
#undef COPY_ONE

    msa.elsize = elsize;
    msa.cmp = cmp;
    msa.arg = arg;
    msa.isValue = isValue;

    vec1 = src;
    vec2 = tmp;
    for (run = INS_SORT_INT; run < nel; run *= 2) {
        for (lo = 0; lo < nel; lo += 2 * run) {
            hi = lo + run;
            if (hi >= nel) {
                memcpy((char *)vec2 + lo * elsize, (char *)vec1 + lo * elsize,
                       (nel - lo) * elsize);
                break;
            }
            if (!MergeArrays(&msa, (char *)vec1 + lo * elsize,
                             (char *)vec2 + lo * elsize, run,
                             hi + run > nel ? nel - hi : run)) {
                return JS_FALSE;
            }
        }
        swap = vec1;
        vec1 = vec2;
        vec2 = swap;
    }
    if (src != vec1)
        memcpy(src, tmp, nel * elsize);

    return JS_TRUE;
}

struct CompareArgs
{
    JSContext          *context;
    InvokeSessionGuard session;

    CompareArgs(JSContext *cx)
      : context(cx)
    {}
};

static JS_REQUIRES_STACK JSBool
sort_compare(void *arg, const void *a, const void *b, int *result)
{
    const Value *av = (const Value *)a, *bv = (const Value *)b;
    CompareArgs *ca = (CompareArgs *) arg;
    JSContext *cx = ca->context;

    /*
     * array_sort deals with holes and undefs on its own and they should not
     * come here.
     */
    JS_ASSERT(!av->isMagic() && !av->isUndefined());
    JS_ASSERT(!av->isMagic() && !bv->isUndefined());

    if (!JS_CHECK_OPERATION_LIMIT(cx))
        return JS_FALSE;

    InvokeSessionGuard &session = ca->session;
    session[0] = *av;
    session[1] = *bv;

    if (!session.invoke(cx))
        return JS_FALSE;

    jsdouble cmp;
    if (!ValueToNumber(cx, session.rval(), &cmp))
        return JS_FALSE;

    /* Clamp cmp to -1, 0, 1. */
    *result = 0;
    if (!JSDOUBLE_IS_NaN(cmp) && cmp != 0)
        *result = cmp > 0 ? 1 : -1;

    /*
     * XXX else report some kind of error here?  ECMA talks about 'consistent
     * compare functions' that don't return NaN, but is silent about what the
     * result should be.  So we currently ignore it.
     */

    return JS_TRUE;
}

typedef JSBool (JS_REQUIRES_STACK *JSRedComparator)(void*, const void*,
                                                    const void*, int *);

static inline JS_IGNORE_STACK JSComparator
comparator_stack_cast(JSRedComparator func)
{
    return func;
}

static int
sort_compare_strings(void *arg, const void *a, const void *b, int *result)
{
    JSContext *cx = (JSContext *)arg;
    JSString *astr = ((const Value *)a)->toString();
    JSString *bstr = ((const Value *)b)->toString();
    return JS_CHECK_OPERATION_LIMIT(cx) && CompareStrings(cx, astr, bstr, result);
}

JSBool
js::array_sort(JSContext *cx, uintN argc, Value *vp)
{
    jsuint len, newlen, i, undefs;
    size_t elemsize;
    JSString *str;

    Value *argv = JS_ARGV(cx, vp);
    Value fval;
    if (argc > 0 && !argv[0].isUndefined()) {
        if (argv[0].isPrimitive()) {
            JS_ReportErrorNumber(cx, js_GetErrorMessage, NULL, JSMSG_BAD_SORT_ARG);
            return false;
        }
        fval = argv[0];     /* non-default compare function */
    } else {
        fval.setNull();
    }

    JSObject *obj = ToObject(cx, &vp[1]);
    if (!obj)
        return false;
    if (!js_GetLengthProperty(cx, obj, &len))
        return false;
    if (len == 0) {
        vp->setObject(*obj);
        return true;
    }

    /*
     * We need a temporary array of 2 * len Value to hold the array elements
     * and the scratch space for merge sort. Check that its size does not
     * overflow size_t, which would allow for indexing beyond the end of the
     * malloc'd vector.
     */
#if JS_BITS_PER_WORD == 32
    if (size_t(len) > size_t(-1) / (2 * sizeof(Value))) {
        js_ReportAllocationOverflow(cx);
        return false;
    }
#endif

    /*
     * Initialize vec as a root. We will clear elements of vec one by
     * one while increasing the rooted amount of vec when we know that the
     * property at the corresponding index exists and its value must be rooted.
     *
     * In this way when sorting a huge mostly sparse array we will not
     * access the tail of vec corresponding to properties that do not
     * exist, allowing OS to avoiding committing RAM. See bug 330812.
     */
    {
        Value *vec = (Value *) cx->malloc_(2 * size_t(len) * sizeof(Value));
        if (!vec)
            return false;

        DEFINE_LOCAL_CLASS_OF_STATIC_FUNCTION(AutoFreeVector) {
            JSContext *const cx;
            Value *&vec;
           public:
            AutoFreeVector(JSContext *cx, Value *&vec) : cx(cx), vec(vec) { }
            ~AutoFreeVector() {
                cx->free_(vec);
            }
        } free_(cx, vec);

        AutoArrayRooter tvr(cx, 0, vec);

        /*
         * By ECMA 262, 15.4.4.11, a property that does not exist (which we
         * call a "hole") is always greater than an existing property with
         * value undefined and that is always greater than any other property.
         * Thus to sort holes and undefs we simply count them, sort the rest
         * of elements, append undefs after them and then make holes after
         * undefs.
         */
        undefs = 0;
        newlen = 0;
        bool allStrings = true;
        for (i = 0; i < len; i++) {
            if (!JS_CHECK_OPERATION_LIMIT(cx))
                return false;

            /* Clear vec[newlen] before including it in the rooted set. */
            JSBool hole;
            vec[newlen].setNull();
            tvr.changeLength(newlen + 1);
            if (!GetElement(cx, obj, i, &hole, &vec[newlen]))
                return false;

            if (hole)
                continue;

            if (vec[newlen].isUndefined()) {
                ++undefs;
                continue;
            }

            allStrings = allStrings && vec[newlen].isString();

            ++newlen;
        }

        if (newlen == 0) {
            vp->setObject(*obj);
            return true; /* The array has only holes and undefs. */
        }

        /*
         * The first newlen elements of vec are copied from the array object
         * (above). The remaining newlen positions are used as GC-rooted scratch
         * space for mergesort. We must clear the space before including it to
         * the root set covered by tvr.count.
         */
        Value *mergesort_tmp = vec + newlen;
        MakeRangeGCSafe(mergesort_tmp, newlen);
        tvr.changeLength(newlen * 2);

        /* Here len == 2 * (newlen + undefs + number_of_holes). */
        if (fval.isNull()) {
            /*
             * Sort using the default comparator converting all elements to
             * strings.
             */
            if (allStrings) {
                elemsize = sizeof(Value);
            } else {
                /*
                 * To avoid string conversion on each compare we do it only once
                 * prior to sorting. But we also need the space for the original
                 * values to recover the sorting result. To reuse
                 * sort_compare_strings we move the original values to the odd
                 * indexes in vec, put the string conversion results in the even
                 * indexes and pass 2 * sizeof(Value) as an element size to the
                 * sorting function. In this way sort_compare_strings will only
                 * see the string values when it casts the compare arguments as
                 * pointers to Value.
                 *
                 * This requires doubling the temporary storage including the
                 * scratch space for the merge sort. Since vec already contains
                 * the rooted scratch space for newlen elements at the tail, we
                 * can use it to rearrange and convert to strings first and try
                 * realloc only when we know that we successfully converted all
                 * the elements.
                 */
#if JS_BITS_PER_WORD == 32
                if (size_t(newlen) > size_t(-1) / (4 * sizeof(Value))) {
                    js_ReportAllocationOverflow(cx);
                    return false;
                }
#endif

                /*
                 * Rearrange and string-convert the elements of the vector from
                 * the tail here and, after sorting, move the results back
                 * starting from the start to prevent overwrite the existing
                 * elements.
                 */
                i = newlen;
                do {
                    --i;
                    if (!JS_CHECK_OPERATION_LIMIT(cx))
                        return false;
                    const Value &v = vec[i];
                    str = js_ValueToString(cx, v);
                    if (!str)
                        return false;
                    // Copying v must come first, because the following line overwrites v
                    // when i == 0.
                    vec[2 * i + 1] = v;
                    vec[2 * i].setString(str);
                } while (i != 0);

                JS_ASSERT(tvr.array == vec);
                vec = (Value *) cx->realloc_(vec, 4 * size_t(newlen) * sizeof(Value));
                if (!vec) {
                    vec = tvr.array;  /* N.B. AutoFreeVector */
                    return false;
                }
                mergesort_tmp = vec + 2 * newlen;
                MakeRangeGCSafe(mergesort_tmp, 2 * newlen);
                tvr.changeArray(vec, newlen * 4);
                elemsize = 2 * sizeof(Value);
            }
            if (!js_MergeSort(vec, size_t(newlen), elemsize,
                              sort_compare_strings, cx, mergesort_tmp,
                              JS_SORTING_GENERIC)) {
                return false;
            }
            if (!allStrings) {
                /*
                 * We want to make the following loop fast and to unroot the
                 * cached results of toString invocations before the operation
                 * callback has a chance to run the GC. For this reason we do
                 * not call JS_CHECK_OPERATION_LIMIT in the loop.
                 */
                i = 0;
                do {
                    vec[i] = vec[2 * i + 1];
                } while (++i != newlen);
            }
        } else {
            CompareArgs ca(cx);
            if (!ca.session.start(cx, fval, UndefinedValue(), 2))
                return false;

            if (!js_MergeSort(vec, size_t(newlen), sizeof(Value),
                              comparator_stack_cast(sort_compare),
                              &ca, mergesort_tmp,
                              JS_SORTING_VALUES)) {
                return false;
            }
        }

        /*
         * We no longer need to root the scratch space for the merge sort, so
         * unroot it now to make the job of a potential GC under
         * InitArrayElements easier.
         */
        tvr.changeLength(newlen);
        if (!InitArrayElements(cx, obj, 0, newlen, vec, false))
            return false;
    }

    /* Set undefs that sorted after the rest of elements. */
    while (undefs != 0) {
        --undefs;
        if (!JS_CHECK_OPERATION_LIMIT(cx) ||
            !SetArrayElement(cx, obj, newlen++, UndefinedValue())) {
            return false;
        }
    }

    /* Re-create any holes that sorted to the end of the array. */
    while (len > newlen) {
        if (!JS_CHECK_OPERATION_LIMIT(cx) || DeleteArrayElement(cx, obj, --len, true) < 0)
            return false;
    }
    vp->setObject(*obj);
    return true;
}

/*
 * Perl-inspired push, pop, shift, unshift, and splice methods.
 */
static JSBool
array_push_slowly(JSContext *cx, JSObject *obj, uintN argc, Value *argv, Value *rval)
{
    jsuint length;

    if (!js_GetLengthProperty(cx, obj, &length))
        return JS_FALSE;
    if (!InitArrayElements(cx, obj, length, argc, argv, true))
        return JS_FALSE;

    /* Per ECMA-262, return the new array length. */
    jsdouble newlength = length + jsdouble(argc);
    rval->setNumber(newlength);
    return js_SetLengthProperty(cx, obj, newlength);
}

static JSBool
array_push1_dense(JSContext* cx, JSObject* obj, const Value &v, Value *rval)
{
    uint32 length = obj->getArrayLength();
    do {
        JSObject::EnsureDenseResult result = obj->ensureDenseArrayElements(cx, length, 1);
        if (result != JSObject::ED_OK) {
            if (result == JSObject::ED_FAILED)
                return false;
            JS_ASSERT(result == JSObject::ED_SPARSE);
            break;
        }

        obj->setDenseArrayLength(length + 1);
        obj->setDenseArrayElementWithType(cx, length, v);
        rval->setNumber(obj->getArrayLength());
        return true;
    } while (false);

    if (!obj->makeDenseArraySlow(cx))
        return false;
    Value tmp = v;
    return array_push_slowly(cx, obj, 1, &tmp, rval);
}

JS_ALWAYS_INLINE JSBool
NewbornArrayPushImpl(JSContext *cx, JSObject *obj, const Value &v)
{
    JS_ASSERT(!v.isMagic());

    uint32 length = obj->getArrayLength();
    if (obj->isSlowArray()) {
        /* This can happen in one evil case. See bug 630377. */
        jsid id;
        return IndexToId(cx, length, &id) &&
               js_DefineProperty(cx, obj, id, &v, NULL, NULL, JSPROP_ENUMERATE);
    }

    JS_ASSERT(obj->isDenseArray());
    JS_ASSERT(length <= obj->getDenseArrayCapacity());

    if (length == obj->getDenseArrayCapacity() && !obj->ensureSlots(cx, length + 1))
        return false;

<<<<<<< HEAD
        /*
         * An array comprehension cannot add holes to the array. So we can use
         * ensureSlots instead of ensureDenseArrayElements.
         */
        if (!obj->ensureSlots(cx, length + 1))
            return false;
    }

    if (cx->typeInferenceEnabled())
        obj->setDenseArrayInitializedLength(length + 1);
    obj->setDenseArrayLength(length + 1);
    obj->setDenseArrayElementWithType(cx, length, v);
=======
    obj->setArrayLength(length + 1);
    obj->setDenseArrayElement(length, v);
>>>>>>> 1b7d180f
    return true;
}

JSBool
js_NewbornArrayPush(JSContext *cx, JSObject *obj, const Value &vp)
{
    return NewbornArrayPushImpl(cx, obj, vp);
}

#ifdef JS_TRACER
JSBool JS_FASTCALL
js_NewbornArrayPush_tn(JSContext *cx, JSObject *obj, ValueArgType v)
{
    TraceMonitor *tm = JS_TRACE_MONITOR_ON_TRACE(cx);

    if (!NewbornArrayPushImpl(cx, obj, ValueArgToConstRef(v))) {
        SetBuiltinError(tm);
        return JS_FALSE;
    }

    return WasBuiltinSuccessful(tm);
}
JS_DEFINE_CALLINFO_3(extern, BOOL_FAIL, js_NewbornArrayPush_tn, CONTEXT, OBJECT,
                     VALUE, 0, nanojit::ACCSET_STORE_ANY)
#endif

JSBool
js::array_push(JSContext *cx, uintN argc, Value *vp)
{
    JSObject *obj = ToObject(cx, &vp[1]);
    if (!obj)
        return false;

    /* Insist on one argument and obj of the expected class. */
    if (argc != 1 || !obj->isDenseArray())
        return array_push_slowly(cx, obj, argc, vp + 2, vp);

    return array_push1_dense(cx, obj, vp[2], vp);
}

static JSBool
array_pop_slowly(JSContext *cx, JSObject* obj, Value *vp)
{
    jsuint index;
    JSBool hole;

    if (!js_GetLengthProperty(cx, obj, &index))
        return JS_FALSE;
    if (index == 0) {
        vp->setUndefined();
    } else {
        index--;

        /* Get the to-be-deleted property's value into vp. */
        if (!GetElement(cx, obj, index, &hole, vp))
            return JS_FALSE;
        if (!hole && DeleteArrayElement(cx, obj, index, true) < 0)
            return JS_FALSE;
    }
    return js_SetLengthProperty(cx, obj, index);
}

static JSBool
array_pop_dense(JSContext *cx, JSObject* obj, Value *vp)
{
    jsuint index;
    JSBool hole;

    index = obj->getArrayLength();
    if (index == 0) {
        vp->setUndefined();
        return JS_TRUE;
    }
    index--;
    if (!GetElement(cx, obj, index, &hole, vp))
        return JS_FALSE;
    if (!hole && DeleteArrayElement(cx, obj, index, true) < 0)
        return JS_FALSE;

    if (cx->typeInferenceEnabled() && obj->getDenseArrayInitializedLength() > index)
        obj->setDenseArrayInitializedLength(index);
    obj->setArrayLength(cx, index);
    return JS_TRUE;
}

JSBool
js::array_pop(JSContext *cx, uintN argc, Value *vp)
{
    JSObject *obj = ToObject(cx, &vp[1]);
    if (!obj)
        return false;
    if (obj->isDenseArray())
        return array_pop_dense(cx, obj, vp);
    return array_pop_slowly(cx, obj, vp);
}

static JSBool
array_shift(JSContext *cx, uintN argc, Value *vp)
{
    JSObject *obj = ToObject(cx, &vp[1]);
    if (!obj)
        return JS_FALSE;

    jsuint length;
    if (!js_GetLengthProperty(cx, obj, &length))
        return JS_FALSE;

    if (length == 0) {
        vp->setUndefined();
    } else {
        length--;

        if (obj->isDenseArray() && !js_PrototypeHasIndexedProperties(cx, obj) &&
            length < obj->getDenseArrayCapacity() &&
            0 < obj->getDenseArrayInitializedLength()) {
            *vp = obj->getDenseArrayElement(0);
            if (vp->isMagic(JS_ARRAY_HOLE))
                vp->setUndefined();
            Value *elems = obj->getDenseArrayElements();
            memmove(elems, elems + 1, length * sizeof(jsval));
            if (cx->typeInferenceEnabled())
                obj->setDenseArrayInitializedLength(obj->getDenseArrayInitializedLength() - 1);
            else
                obj->setDenseArrayElement(length, MagicValue(JS_ARRAY_HOLE));
            obj->setArrayLength(cx, length);
            if (!js_SuppressDeletedIndexProperties(cx, obj, length, length + 1))
                return JS_FALSE;
            return JS_TRUE;
        }

        /* Get the to-be-deleted property's value into vp ASAP. */
        JSBool hole;
        if (!GetElement(cx, obj, 0, &hole, vp))
            return JS_FALSE;

        /* Slide down the array above the first element. */
        AutoValueRooter tvr(cx);
        for (jsuint i = 0; i < length; i++) {
            if (!JS_CHECK_OPERATION_LIMIT(cx) ||
                !GetElement(cx, obj, i + 1, &hole, tvr.addr()) ||
                !SetOrDeleteArrayElement(cx, obj, i, hole, tvr.value())) {
                return JS_FALSE;
            }
        }

        /* Delete the only or last element when it exists. */
        if (!hole && DeleteArrayElement(cx, obj, length, true) < 0)
            return JS_FALSE;
    }
    return js_SetLengthProperty(cx, obj, length);
}

static JSBool
array_unshift(JSContext *cx, uintN argc, Value *vp)
{
    Value *argv;
    JSBool hole;
    jsdouble last, newlen;

    JSObject *obj = ToObject(cx, &vp[1]);
    if (!obj)
        return false;

    jsuint length;
    if (!js_GetLengthProperty(cx, obj, &length))
        return JS_FALSE;

    newlen = length;
    if (argc > 0) {
        /* Slide up the array to make room for argc at the bottom. */
        argv = JS_ARGV(cx, vp);
        if (length > 0) {
            bool optimized = false;
            do {
                if (!obj->isDenseArray())
                    break;
                if (js_PrototypeHasIndexedProperties(cx, obj))
                    break;
                JSObject::EnsureDenseResult result = obj->ensureDenseArrayElements(cx, length, argc);
                if (result != JSObject::ED_OK) {
                    if (result == JSObject::ED_FAILED)
                        return false;
                    JS_ASSERT(result == JSObject::ED_SPARSE);
                    break;
                }
                Value *elems = obj->getDenseArrayElements();
                memmove(elems + argc, elems, length * sizeof(jsval));
                ClearValueRange(obj->getDenseArrayElements(), argc, false);
                optimized = true;
            } while (false);

            if (!optimized) {
                last = length;
                jsdouble upperIndex = last + argc;
                AutoValueRooter tvr(cx);
                do {
                    --last, --upperIndex;
                    if (!JS_CHECK_OPERATION_LIMIT(cx) ||
                        !GetElement(cx, obj, last, &hole, tvr.addr()) ||
                        !SetOrDeleteArrayElement(cx, obj, upperIndex, hole, tvr.value())) {
                        return JS_FALSE;
                    }
                } while (last != 0);
            }
        }

        /* Copy from argv to the bottom of the array. */
        if (!InitArrayElements(cx, obj, 0, argc, argv, true))
            return JS_FALSE;

        newlen += argc;
    }
    if (!js_SetLengthProperty(cx, obj, newlen))
        return JS_FALSE;

    /* Follow Perl by returning the new array length. */
    vp->setNumber(newlen);
    return JS_TRUE;
}

static JSBool
array_splice(JSContext *cx, uintN argc, Value *vp)
{
    JSObject *obj = ToObject(cx, &vp[1]);
    if (!obj)
        return false;

    jsuint length, begin, end, count, delta, last;
    JSBool hole;

    /*
     * Get the type of the result object: the original type when splicing an
     * array, a generic array type otherwise.
     */
    TypeObject *type;
    if (obj->isArray()) {
        type = obj->getType();
    } else {
        type = GetTypeNewObject(cx, JSProto_Array);
        if (!type)
            return false;
    }

    /* Create a new array value to return. */
    JSObject *obj2 = NewDenseEmptyArray(cx);
    if (!obj2)
        return JS_FALSE;
    obj2->setType(type);
    vp->setObject(*obj2);

    /* Nothing to do if no args.  Otherwise get length. */
    if (argc == 0)
        return JS_TRUE;
    Value *argv = JS_ARGV(cx, vp);
    if (!js_GetLengthProperty(cx, obj, &length))
        return JS_FALSE;
    jsuint origlength = length;

    /* Convert the first argument into a starting index. */
    jsdouble d;
    if (!ToInteger(cx, *argv, &d))
        return JS_FALSE;
    if (d < 0) {
        d += length;
        if (d < 0)
            d = 0;
    } else if (d > length) {
        d = length;
    }
    begin = (jsuint)d; /* d has been clamped to uint32 */
    argc--;
    argv++;

    /* Convert the second argument from a count into a fencepost index. */
    delta = length - begin;
    if (argc == 0) {
        count = delta;
        end = length;
    } else {
        if (!ToInteger(cx, *argv, &d))
            return false;
        if (d < 0)
            d = 0;
        else if (d > delta)
            d = delta;
        count = (jsuint)d;
        end = begin + count;
        argc--;
        argv++;
    }

    AutoValueRooter tvr(cx);

    /* If there are elements to remove, put them into the return value. */
    if (count > 0) {
        if (obj->isDenseArray() && !js_PrototypeHasIndexedProperties(cx, obj) &&
            end <= obj->getDenseArrayInitializedLength()) {
            if (!InitArrayObject(cx, obj2, count, obj->getDenseArrayElements() + begin))
                return JS_FALSE;
        } else {
            for (last = begin; last < end; last++) {
                if (!JS_CHECK_OPERATION_LIMIT(cx) ||
                    !GetElement(cx, obj, last, &hole, tvr.addr())) {
                    return JS_FALSE;
                }

                /* Copy tvr.value() to the new array unless it's a hole. */
                if (!hole && !SetArrayElement(cx, obj2, last - begin, tvr.value()))
                    return JS_FALSE;
            }

            if (!js_SetLengthProperty(cx, obj2, count))
                return JS_FALSE;
        }
    }

    /* Find the direction (up or down) to copy and make way for argv. */
    if (argc > count) {
        delta = (jsuint)argc - count;
        last = length;
        bool optimized = false;
        do {
            if (!obj->isDenseArray())
                break;
            if (js_PrototypeHasIndexedProperties(cx, obj))
                break;
            if (length > obj->getDenseArrayInitializedLength())
                break;
            if (length != 0 && obj->getDenseArrayElement(length - 1).isMagic(JS_ARRAY_HOLE))
                break;
            JSObject::EnsureDenseResult result = obj->ensureDenseArrayElements(cx, length, delta);
            if (result != JSObject::ED_OK) {
                if (result == JSObject::ED_FAILED)
                    return false;
                JS_ASSERT(result == JSObject::ED_SPARSE);
                break;
            }
            Value *arraybeg = obj->getDenseArrayElements();
            Value *srcbeg = arraybeg + last - 1;
            Value *srcend = arraybeg + end - 1;
            Value *dstbeg = srcbeg + delta;
            for (Value *src = srcbeg, *dst = dstbeg; src > srcend; --src, --dst)
                *dst = *src;

            obj->setArrayLength(cx, obj->getArrayLength() + delta);
            optimized = true;
        } while (false);

        if (!optimized) {
            /* (uint) end could be 0, so we can't use a vanilla >= test. */
            while (last-- > end) {
                if (!JS_CHECK_OPERATION_LIMIT(cx) ||
                    !GetElement(cx, obj, last, &hole, tvr.addr()) ||
                    !SetOrDeleteArrayElement(cx, obj, last + delta, hole, tvr.value())) {
                    return JS_FALSE;
                }
            }
        }
        length += delta;
    } else if (argc < count) {
        delta = count - (jsuint)argc;
        if (obj->isDenseArray() && !js_PrototypeHasIndexedProperties(cx, obj) &&
            length <= obj->getDenseArrayInitializedLength()) {

            Value *arraybeg = obj->getDenseArrayElements();
            Value *srcbeg = arraybeg + end;
            Value *srcend = arraybeg + length;
            Value *dstbeg = srcbeg - delta;
            for (Value *src = srcbeg, *dst = dstbeg; src < srcend; ++src, ++dst)
                *dst = *src;
        } else {
            for (last = end; last < length; last++) {
                if (!JS_CHECK_OPERATION_LIMIT(cx) ||
                    !GetElement(cx, obj, last, &hole, tvr.addr()) ||
                    !SetOrDeleteArrayElement(cx, obj, last - delta, hole, tvr.value())) {
                    return JS_FALSE;
                }
            }
        }
        length -= delta;
    }

    if (length < origlength && !js_SuppressDeletedIndexProperties(cx, obj, length, origlength))
        return JS_FALSE;

    /*
     * Copy from argv into the hole to complete the splice, and update length in
     * case we deleted elements from the end.
     */
    return InitArrayElements(cx, obj, begin, argc, argv, true) &&
           js_SetLengthProperty(cx, obj, length);
}

/*
 * Python-esque sequence operations.
 */
static JSBool
array_concat(JSContext *cx, uintN argc, Value *vp)
{
    /* Treat our |this| object as the first argument; see ECMA 15.4.4.4. */
    Value *p = JS_ARGV(cx, vp) - 1;

    /* Create a new Array object and root it using *vp. */
    JSObject *aobj = ToObject(cx, &vp[1]);
    if (!aobj)
        return false;

    JSObject *nobj;
    jsuint length;
    if (aobj->isDenseArray()) {
        length = aobj->getArrayLength();
        Value *vector = aobj->getDenseArrayElements();
        jsuint initlen = aobj->getDenseArrayInitializedLength();
        nobj = NewDenseCopiedArray(cx, initlen, vector);
        if (!nobj)
            return JS_FALSE;
        if (nobj->getProto() == aobj->getProto())
            nobj->setType(aobj->getType());
        nobj->setType(aobj->getType());
        nobj->setArrayLength(cx, length);
        if (!aobj->isPackedDenseArray())
            nobj->markDenseArrayNotPacked(cx);
        vp->setObject(*nobj);
        if (argc == 0)
            return JS_TRUE;
        argc--;
        p++;
    } else {
        nobj = NewDenseEmptyArray(cx);
        if (!nobj)
            return JS_FALSE;
        vp->setObject(*nobj);
        length = 0;
    }

    /* Loop over [0, argc] to concat args into nobj, expanding all Arrays. */
    for (uintN i = 0; i <= argc; i++) {
        if (!JS_CHECK_OPERATION_LIMIT(cx))
            return false;
        const Value &v = p[i];
        if (v.isObject()) {
            aobj = &v.toObject();
            if (aobj->isArray() || (aobj->isWrapper() && aobj->unwrap()->isArray())) {
                jsuint alength;
                if (!js_GetLengthProperty(cx, aobj, &alength))
                    return false;
                for (uint32 slot = 0; slot < alength; slot++) {
                    JSBool hole;
                    Value tmp;
                    if (!JS_CHECK_OPERATION_LIMIT(cx) || !GetElement(cx, aobj, slot, &hole, &tmp))
                        return false;

                    /*
                     * Per ECMA 262, 15.4.4.4, step 9, ignore nonexistent
                     * properties.
                     */
                    if (!hole && !SetArrayElement(cx, nobj, length + slot, tmp))
                        return false;
                }
                length += alength;
                continue;
            }
        }

        if (!SetArrayElement(cx, nobj, length, v))
            return false;
        length++;
    }

    return js_SetLengthProperty(cx, nobj, length);
}

static JSBool
array_slice(JSContext *cx, uintN argc, Value *vp)
{
    Value *argv;
    JSObject *nobj;
    jsuint length, begin, end, slot;
    JSBool hole;

    argv = JS_ARGV(cx, vp);

    JSObject *obj = ToObject(cx, &vp[1]);
    if (!obj)
        return false;

    if (!js_GetLengthProperty(cx, obj, &length))
        return JS_FALSE;
    begin = 0;
    end = length;

    if (argc > 0) {
        jsdouble d;
        if (!ToInteger(cx, argv[0], &d))
            return false;
        if (d < 0) {
            d += length;
            if (d < 0)
                d = 0;
        } else if (d > length) {
            d = length;
        }
        begin = (jsuint)d;

        if (argc > 1 && !argv[1].isUndefined()) {
            if (!ToInteger(cx, argv[1], &d))
                return false;
            if (d < 0) {
                d += length;
                if (d < 0)
                    d = 0;
            } else if (d > length) {
                d = length;
            }
            end = (jsuint)d;
        }
    }

    if (begin > end)
        begin = end;

    /* Get the type object for the returned array, as for array_splice. */
    TypeObject *type;
    if (obj->isArray()) {
        type = obj->getType();
    } else {
        type = GetTypeNewObject(cx, JSProto_Array);
        if (!type)
            return false;
    }

    if (obj->isDenseArray() && end <= obj->getDenseArrayInitializedLength() &&
        !js_PrototypeHasIndexedProperties(cx, obj)) {
        nobj = NewDenseCopiedArray(cx, end - begin, obj->getDenseArrayElements() + begin);
        if (!nobj)
            return JS_FALSE;
        nobj->setType(type);
        if (!obj->isPackedDenseArray())
            nobj->markDenseArrayNotPacked(cx);
        vp->setObject(*nobj);
        return JS_TRUE;
    }

    /* Create a new Array object and root it using *vp. */
    nobj = NewDenseAllocatedArray(cx, end - begin);
    if (!nobj)
        return JS_FALSE;
    nobj->setType(type);
    vp->setObject(*nobj);

    AutoValueRooter tvr(cx);
    for (slot = begin; slot < end; slot++) {
        if (!JS_CHECK_OPERATION_LIMIT(cx) ||
            !GetElement(cx, obj, slot, &hole, tvr.addr())) {
            return JS_FALSE;
        }
        if (!hole && !SetArrayElement(cx, nobj, slot - begin, tvr.value()))
            return JS_FALSE;
    }

    return JS_TRUE;
}

#if JS_HAS_ARRAY_EXTRAS

static JSBool
array_indexOfHelper(JSContext *cx, JSBool isLast, uintN argc, Value *vp)
{
    jsuint length, i, stop;
    Value tosearch;
    jsint direction;
    JSBool hole;

    JSObject *obj = ToObject(cx, &vp[1]);
    if (!obj)
        return false;
    if (!js_GetLengthProperty(cx, obj, &length))
        return JS_FALSE;
    if (length == 0)
        goto not_found;

    if (argc <= 1) {
        i = isLast ? length - 1 : 0;
        tosearch = (argc != 0) ? vp[2] : UndefinedValue();
    } else {
        jsdouble start;

        tosearch = vp[2];
        if (!ToInteger(cx, vp[3], &start))
            return false;
        if (start < 0) {
            start += length;
            if (start < 0) {
                if (isLast)
                    goto not_found;
                i = 0;
            } else {
                i = (jsuint)start;
            }
        } else if (start >= length) {
            if (!isLast)
                goto not_found;
            i = length - 1;
        } else {
            i = (jsuint)start;
        }
    }

    if (isLast) {
        stop = 0;
        direction = -1;
    } else {
        stop = length - 1;
        direction = 1;
    }

    for (;;) {
        if (!JS_CHECK_OPERATION_LIMIT(cx) ||
            !GetElement(cx, obj, (jsuint)i, &hole, vp)) {
            return JS_FALSE;
        }
        if (!hole) {
            JSBool equal;
            if (!StrictlyEqual(cx, *vp, tosearch, &equal))
                return JS_FALSE;
            if (equal) {
                vp->setNumber(i);
                return JS_TRUE;
            }
        }
        if (i == stop)
            goto not_found;
        i += direction;
    }

  not_found:
    vp->setInt32(-1);
    return JS_TRUE;
}

static JSBool
array_indexOf(JSContext *cx, uintN argc, Value *vp)
{
    return array_indexOfHelper(cx, JS_FALSE, argc, vp);
}

static JSBool
array_lastIndexOf(JSContext *cx, uintN argc, Value *vp)
{
    return array_indexOfHelper(cx, JS_TRUE, argc, vp);
}

/* Order is important; extras that take a predicate funarg must follow MAP. */
typedef enum ArrayExtraMode {
    FOREACH,
    REDUCE,
    REDUCE_RIGHT,
    MAP,
    FILTER,
    SOME,
    EVERY
} ArrayExtraMode;

#define REDUCE_MODE(mode) ((mode) == REDUCE || (mode) == REDUCE_RIGHT)

static JSBool
array_extra(JSContext *cx, ArrayExtraMode mode, uintN argc, Value *vp)
{
    JSObject *obj = ToObject(cx, &vp[1]);
    if (!obj)
        return false;

    jsuint length;
    if (!js_GetLengthProperty(cx, obj, &length))
        return JS_FALSE;

    /*
     * First, get or compute our callee, so that we error out consistently
     * when passed a non-callable object.
     */
    if (argc == 0) {
        js_ReportMissingArg(cx, *vp, 0);
        return JS_FALSE;
    }
    Value *argv = vp + 2;
    JSObject *callable = js_ValueToCallableObject(cx, &argv[0], JSV2F_SEARCH_STACK);
    if (!callable)
        return JS_FALSE;

    /*
     * Set our initial return condition, used for zero-length array cases
     * (and pre-size our map return to match our known length, for all cases).
     */
    jsuint newlen;
    JSObject *newarr;
    TypeObject *newtype = NULL;
#ifdef __GNUC__ /* quell GCC overwarning */
    newlen = 0;
    newarr = NULL;
#endif
    jsuint start = 0, end = length;
    jsint step = 1;

    switch (mode) {
      case REDUCE_RIGHT:
        start = length - 1, end = -1, step = -1;
        /* FALL THROUGH */
      case REDUCE:
        if (length == 0 && argc == 1) {
            JS_ReportErrorNumber(cx, js_GetErrorMessage, NULL,
                                 JSMSG_EMPTY_ARRAY_REDUCE);
            return JS_FALSE;
        }
        if (argc >= 2) {
            *vp = argv[1];
        } else {
            JSBool hole;
            do {
                if (!GetElement(cx, obj, start, &hole, vp))
                    return JS_FALSE;
                start += step;
            } while (hole && start != end);

            if (hole && start == end) {
                JS_ReportErrorNumber(cx, js_GetErrorMessage, NULL,
                                     JSMSG_EMPTY_ARRAY_REDUCE);
                return JS_FALSE;
            }
        }
        break;
      case MAP:
      case FILTER:
        newlen = (mode == MAP) ? length : 0;
        newarr = NewDenseAllocatedArray(cx, newlen);
        if (!newarr)
            return JS_FALSE;
        newtype = GetTypeCallerInitObject(cx, JSProto_Array);
        if (!newtype)
            return JS_FALSE;
        newarr->setType(newtype);
        vp->setObject(*newarr);
        break;
      case SOME:
        vp->setBoolean(false);
        break;
      case EVERY:
        vp->setBoolean(true);
        break;
      case FOREACH:
        vp->setUndefined();
        break;
    }

    if (length == 0)
        return JS_TRUE;

    Value thisv = (argc > 1 && !REDUCE_MODE(mode)) ? argv[1] : UndefinedValue();

    /*
     * For all but REDUCE, we call with 3 args (value, index, array). REDUCE
     * requires 4 args (accum, value, index, array).
     */
    argc = 3 + REDUCE_MODE(mode);

    InvokeSessionGuard session;
    if (!session.start(cx, ObjectValue(*callable), thisv, argc))
        return JS_FALSE;

    MUST_FLOW_THROUGH("out");
    JSBool ok = JS_TRUE;
    JSBool cond;

    Value objv = ObjectValue(*obj);
    AutoValueRooter tvr(cx);
    for (jsuint i = start; i != end; i += step) {
        JSBool hole;
        ok = JS_CHECK_OPERATION_LIMIT(cx) &&
             GetElement(cx, obj, i, &hole, tvr.addr());
        if (!ok)
            goto out;
        if (hole)
            continue;

        /*
         * Push callable and 'this', then args. We must do this for every
         * iteration around the loop since Invoke clobbers its arguments.
         */
        uintN argi = 0;
        if (REDUCE_MODE(mode))
            session[argi++] = *vp;
        session[argi++] = tvr.value();
        session[argi++] = Int32Value(i);
        session[argi]   = objv;

        /* Do the call. */
        ok = session.invoke(cx);
        if (!ok)
            break;

        const Value &rval = session.rval();

        if (mode > MAP)
            cond = js_ValueToBoolean(rval);
#ifdef __GNUC__ /* quell GCC overwarning */
        else
            cond = JS_FALSE;
#endif

        switch (mode) {
          case FOREACH:
            break;
          case REDUCE:
          case REDUCE_RIGHT:
            *vp = rval;
            break;
          case MAP:
            if (!ok)
                goto out;
            ok = SetArrayElement(cx, newarr, i, rval);
            if (!ok)
                goto out;
            break;
          case FILTER:
            if (!cond)
                break;
            /* The element passed the filter, so push it onto our result. */
            if (!ok)
                goto out;
            ok = SetArrayElement(cx, newarr, newlen++, tvr.value());
            if (!ok)
                goto out;
            break;
          case SOME:
            if (cond) {
                vp->setBoolean(true);
                goto out;
            }
            break;
          case EVERY:
            if (!cond) {
                vp->setBoolean(false);
                goto out;
            }
            break;
        }
    }

  out:
    if (ok && mode == FILTER)
        ok = js_SetLengthProperty(cx, newarr, newlen);
    return ok;
}

static JSBool
array_forEach(JSContext *cx, uintN argc, Value *vp)
{
    return array_extra(cx, FOREACH, argc, vp);
}

static JSBool
array_map(JSContext *cx, uintN argc, Value *vp)
{
    return array_extra(cx, MAP, argc, vp);
}

static JSBool
array_reduce(JSContext *cx, uintN argc, Value *vp)
{
    return array_extra(cx, REDUCE, argc, vp);
}

static JSBool
array_reduceRight(JSContext *cx, uintN argc, Value *vp)
{
    return array_extra(cx, REDUCE_RIGHT, argc, vp);
}

static JSBool
array_filter(JSContext *cx, uintN argc, Value *vp)
{
    return array_extra(cx, FILTER, argc, vp);
}

static JSBool
array_some(JSContext *cx, uintN argc, Value *vp)
{
    return array_extra(cx, SOME, argc, vp);
}

static JSBool
array_every(JSContext *cx, uintN argc, Value *vp)
{
    return array_extra(cx, EVERY, argc, vp);
}
#endif

static JSBool
array_isArray(JSContext *cx, uintN argc, Value *vp)
{
    JSObject *obj;
    vp->setBoolean(argc > 0 &&
                   vp[2].isObject() &&
                   ((obj = &vp[2].toObject())->isArray() ||
                    (obj->isWrapper() && obj->unwrap()->isArray())));
    return true;
}

#define GENERIC JSFUN_GENERIC_NATIVE

static JSFunctionSpec array_methods[] = {
#if JS_HAS_TOSOURCE
    JS_FN(js_toSource_str,      array_toSource,     0,0),
#endif
    JS_FN(js_toString_str,      array_toString,     0,0),
    JS_FN(js_toLocaleString_str,array_toLocaleString,0,0),

    /* Perl-ish methods. */
    JS_FN("join",               array_join,         1,JSFUN_GENERIC_NATIVE),
    JS_FN("reverse",            array_reverse,      0,JSFUN_GENERIC_NATIVE),
    JS_FN("sort",               array_sort,         1,JSFUN_GENERIC_NATIVE),
    JS_FN("push",               array_push,         1,JSFUN_GENERIC_NATIVE),
    JS_FN("pop",                array_pop,          0,JSFUN_GENERIC_NATIVE),
    JS_FN("shift",              array_shift,        0,JSFUN_GENERIC_NATIVE),
    JS_FN("unshift",            array_unshift,      1,JSFUN_GENERIC_NATIVE),
    JS_FN("splice",             array_splice,       2,JSFUN_GENERIC_NATIVE),

    /* Pythonic sequence methods. */
    JS_FN("concat",             array_concat,       1,JSFUN_GENERIC_NATIVE),
    JS_FN("slice",              array_slice,        2,JSFUN_GENERIC_NATIVE),

#if JS_HAS_ARRAY_EXTRAS
    JS_FN("indexOf",            array_indexOf,      1,JSFUN_GENERIC_NATIVE),
    JS_FN("lastIndexOf",        array_lastIndexOf,  1,JSFUN_GENERIC_NATIVE),
    JS_FN("forEach",            array_forEach,      1,JSFUN_GENERIC_NATIVE),
    JS_FN("map",                array_map,          1,JSFUN_GENERIC_NATIVE),
    JS_FN("reduce",             array_reduce,       1,JSFUN_GENERIC_NATIVE),
    JS_FN("reduceRight",        array_reduceRight,  1,JSFUN_GENERIC_NATIVE),
    JS_FN("filter",             array_filter,       1,JSFUN_GENERIC_NATIVE),
    JS_FN("some",               array_some,         1,JSFUN_GENERIC_NATIVE),
    JS_FN("every",              array_every,        1,JSFUN_GENERIC_NATIVE),
#endif

    JS_FS_END
};

static JSFunctionSpec array_static_methods[] = {
    JS_FN("isArray",            array_isArray,      1,0),
    JS_FS_END
};

/* ES5 15.4.2 */
JSBool
js_Array(JSContext *cx, uintN argc, Value *vp)
{
    if (argc != 1 || !vp[2].isNumber()) {
        JSObject *obj = (argc == 0)
                        ? NewDenseEmptyArray(cx)
                        : NewDenseCopiedArray(cx, argc, vp + 2);
        if (!obj)
            return false;
        vp->setObject(*obj);
        return true;
    }

<<<<<<< HEAD
    TypeObject *type = GetTypeCallerInitObject(cx, JSProto_Array);
    if (!type)
        return JS_FALSE;

    if (argc == 0) {
        obj = NewDenseEmptyArray(cx);
    } else if (argc > 1) {
        if (!InitArrayTypes(cx, type, vp + 2, argc))
            return false;
        obj = NewDenseCopiedArray(cx, argc, vp + 2);
    } else if (!vp[2].isNumber()) {
        AddTypePropertyId(cx, type, JSID_VOID, vp[2]);
        obj = NewDenseCopiedArray(cx, 1, vp + 2);
=======
    uint32 length;
    if (vp[2].isInt32()) {
        int32_t i = vp[2].toInt32();
        if (i < 0) {
            JS_ReportErrorNumber(cx, js_GetErrorMessage, NULL, JSMSG_BAD_ARRAY_LENGTH);
            return false;
        }
        length = uint32(i);
>>>>>>> 1b7d180f
    } else {
        jsdouble d = vp[2].toDouble();
        length = js_DoubleToECMAUint32(d);
        if (d != jsdouble(length)) {
            JS_ReportErrorNumber(cx, js_GetErrorMessage, NULL, JSMSG_BAD_ARRAY_LENGTH);
            return false;
        }
    }

    JSObject *obj = NewDenseUnallocatedArray(cx, length);
    if (!obj)
<<<<<<< HEAD
        return JS_FALSE;

    obj->setType(type);

    /* If the length calculation overflowed, make sure that is marked for the new type. */
    if (obj->getArrayLength() > INT32_MAX)
        obj->setArrayLength(cx, obj->getArrayLength());

    vp->setObject(*obj);
    return JS_TRUE;
=======
        return false;
    vp->setObject(*obj);
    return true;
>>>>>>> 1b7d180f
}

JSObject *
js_InitArrayClass(JSContext *cx, JSObject *obj)
{
    JSObject *proto = js_InitClass(cx, obj, NULL, &js_ArrayClass, js_Array, 1,
                                   NULL, array_methods, NULL, array_static_methods);
    if (!proto)
        return NULL;

    /*
     * Add the length property for all arrays with this prototype. Arrays whose
     * length overflows to a uint32 will be caught by setArrayLength.
     */
    jsid lengthId = ATOM_TO_JSID(cx->runtime->atomState.lengthAtom);
    AddTypePropertyId(cx, proto->getType(), lengthId, TYPE_INT32);

    proto->setArrayLength(cx, 0);

    /* The default 'new' object for Array.prototype has unknown properties. */
    TypeObject *newType = proto->getNewType(cx);
    if (!newType)
        return NULL;
    MarkTypeObjectUnknownProperties(cx, newType);

    return proto;
}

/*
 * Array allocation functions.
 */
namespace js {

template<bool allocateCapacity>
static JS_ALWAYS_INLINE JSObject *
NewArray(JSContext *cx, jsuint length, JSObject *proto)
{
    JS_ASSERT_IF(proto, proto->isArray());

    gc::FinalizeKind kind = GuessObjectGCKind(length, true);
    JSObject *obj = detail::NewObject<WithProto::Class, false>(cx, &js_ArrayClass, proto, NULL, kind);
    if (!obj)
        return NULL;

    obj->setArrayLength(cx, length);

    if (!cx->typeInferenceEnabled()) {
        obj->markDenseArrayNotPacked(cx);
        obj->backfillDenseArrayHoles(cx);
    }

    if (allocateCapacity && !obj->ensureSlots(cx, length))
        return NULL;

    return obj;
}

JSObject * JS_FASTCALL
NewDenseEmptyArray(JSContext *cx, JSObject *proto)
{
    return NewArray<false>(cx, 0, proto);
}

JSObject * JS_FASTCALL
NewDenseAllocatedArray(JSContext *cx, uint32 length, JSObject *proto)
{
    return NewArray<true>(cx, length, proto);
}

JSObject * JS_FASTCALL
NewDenseAllocatedEmptyArray(JSContext *cx, uint length, JSObject *proto)
{
    return NewArray<true>(cx, length, proto);
}

JSObject * JS_FASTCALL
NewDenseUnallocatedArray(JSContext *cx, uint32 length, JSObject *proto)
{
    return NewArray<false>(cx, length, proto);
}

#ifdef JS_METHODJIT
JSObject * JS_FASTCALL
mjit::stubs::NewDenseUnallocatedArray(VMFrame &f, uint32 length)
{
    JSObject *proto = (JSObject *) f.scratch;
    JSObject *obj = NewArray<false>(f.cx, length, proto);
    if (!obj) {
        js_ReportOutOfMemory(f.cx);
        THROWV(NULL);
    }
    return obj;
}
#endif

JSObject *
NewDenseCopiedArray(JSContext *cx, uintN length, Value *vp, JSObject *proto)
{
    JSObject* obj = NewArray<true>(cx, length, proto);
    if (!obj)
        return NULL;

    JS_ASSERT(obj->getDenseArrayCapacity() >= length);

    if (cx->typeInferenceEnabled()) {
        if (vp) {
            memcpy(obj->getDenseArrayElements(), vp, length * sizeof(Value));
            obj->setDenseArrayInitializedLength(length);
        } else {
            obj->setDenseArrayInitializedLength(0);
        }
    } else if (vp) {
        memcpy(obj->getDenseArrayElements(), vp, length * sizeof(Value));
    }

    return obj;
}

#ifdef JS_TRACER
JS_DEFINE_CALLINFO_2(extern, OBJECT, NewDenseEmptyArray, CONTEXT, OBJECT, 0,
                     nanojit::ACCSET_STORE_ANY)
JS_DEFINE_CALLINFO_3(extern, OBJECT, NewDenseAllocatedArray, CONTEXT, UINT32, OBJECT, 0,
                     nanojit::ACCSET_STORE_ANY)
JS_DEFINE_CALLINFO_3(extern, OBJECT, NewDenseAllocatedEmptyArray, CONTEXT, UINT32, OBJECT, 0,
                     nanojit::ACCSET_STORE_ANY)
JS_DEFINE_CALLINFO_3(extern, OBJECT, NewDenseUnallocatedArray, CONTEXT, UINT32, OBJECT, 0,
                     nanojit::ACCSET_STORE_ANY)
#endif



JSObject *
NewSlowEmptyArray(JSContext *cx)
{
    JSObject *obj = NewNonFunction<WithProto::Class>(cx, &js_SlowArrayClass, NULL, NULL);
    if (!obj || !AddLengthProperty(cx, obj))
        return NULL;

    obj->setArrayLength(cx, 0);
    return obj;
}

}


#ifdef DEBUG
JSBool
js_ArrayInfo(JSContext *cx, uintN argc, jsval *vp)
{
    uintN i;
    JSObject *array;

    for (i = 0; i < argc; i++) {
        Value arg = Valueify(JS_ARGV(cx, vp)[i]);

        char *bytes = DecompileValueGenerator(cx, JSDVG_SEARCH_STACK, arg, NULL);
        if (!bytes)
            return JS_FALSE;
        if (arg.isPrimitive() ||
            !(array = arg.toObjectOrNull())->isArray()) {
            fprintf(stderr, "%s: not array\n", bytes);
            cx->free_(bytes);
            continue;
        }
        fprintf(stderr, "%s: %s (len %u", bytes,
                array->isDenseArray() ? "dense" : "sparse",
                array->getArrayLength());
        if (array->isDenseArray()) {
            fprintf(stderr, ", capacity %u",
                    array->getDenseArrayCapacity());
        }
        fputs(")\n", stderr);
        cx->free_(bytes);
    }

    JS_SET_RVAL(cx, vp, JSVAL_VOID);
    return true;
}
<<<<<<< HEAD
#endif

JS_FRIEND_API(JSBool)
js_CoerceArrayToCanvasImageData(JSObject *obj, jsuint offset, jsuint count,
                                JSUint8 *dest)
{
    uint32 length;

    if (!obj || !obj->isDenseArray())
        return JS_FALSE;

    length = obj->getArrayLength();
    if (length < offset + count)
        return JS_FALSE;

    JSUint8 *dp = dest;
    for (uintN i = offset; i < offset+count; i++) {
        const Value &v = obj->getDenseArrayElement(i);
        if (v.isInt32()) {
            jsint vi = v.toInt32();
            if (jsuint(vi) > 255)
                vi = (vi < 0) ? 0 : 255;
            *dp++ = JSUint8(vi);
        } else if (v.isDouble()) {
            jsdouble vd = v.toDouble();
            if (!(vd >= 0)) /* Not < so that NaN coerces to 0 */
                *dp++ = 0;
            else if (vd > 255)
                *dp++ = 255;
            else {
                jsdouble toTruncate = vd + 0.5;
                JSUint8 val = JSUint8(toTruncate);

                /*
                 * now val is rounded to nearest, ties rounded up.  We want
                 * rounded to nearest ties to even, so check whether we had a
                 * tie.
                 */
                if (val == toTruncate) {
                  /*
                   * It was a tie (since adding 0.5 gave us the exact integer
                   * we want).  Since we rounded up, we either already have an
                   * even number or we have an odd number but the number we
                   * want is one less.  So just unconditionally masking out the
                   * ones bit should do the trick to get us the value we
                   * want.
                   */
                  *dp++ = (val & ~1);
                } else {
                  *dp++ = val;
                }
            }
        } else {
            return JS_FALSE;
        }
    }

    return JS_TRUE;
}

JS_FRIEND_API(JSBool)
js_IsDensePrimitiveArray(JSObject *obj)
{
    if (!obj || !obj->isDenseArray())
        return JS_FALSE;

    jsuint capacity = obj->getDenseArrayCapacity();
    for (jsuint i = 0; i < capacity; i++) {
        if (obj->getDenseArrayElement(i).isObject())
            return JS_FALSE;
    }

    return JS_TRUE;
}

JS_FRIEND_API(JSBool)
js_CloneDensePrimitiveArray(JSContext *cx, JSObject *obj, JSObject **clone)
{
    JS_ASSERT(obj);
    if (!obj->isDenseArray()) {
        /*
         * This wasn't a dense array. Return JS_TRUE but a NULL clone to signal
         * that no exception was encountered.
         */
        *clone = NULL;
        return JS_TRUE;
    }

    jsuint length = obj->getArrayLength();
    jsuint initlen = obj->getDenseArrayInitializedLength();

    AutoValueVector vector(cx);
    if (!vector.reserve(initlen))
        return JS_FALSE;

    for (jsuint i = 0; i < initlen; i++) {
        const Value &val = obj->getDenseArrayElement(i);

        if (val.isString()) {
            // Strings must be made immutable before being copied to a clone.
            if (!val.toString()->ensureFixed(cx))
                return JS_FALSE;
        } else if (val.isObject()) {
            /*
             * This wasn't an array of primitives. Return JS_TRUE but a null
             * clone to signal that no exception was encountered.
             */
            *clone = NULL;
            return JS_TRUE;
        }

        vector.infallibleAppend(val);
    }

    *clone = NewDenseCopiedArray(cx, initlen, vector.begin());
    if (!*clone)
        return JS_FALSE;

    if (!obj->isPackedDenseArray())
        (*clone)->markDenseArrayNotPacked(cx);

    /* The length will be set to the initlen, above, but length might be larger. */
    (*clone)->setArrayLength(cx, length);

    return JS_TRUE;
}
=======
#endif
>>>>>>> 1b7d180f
<|MERGE_RESOLUTION|>--- conflicted
+++ resolved
@@ -2182,23 +2182,10 @@
     if (length == obj->getDenseArrayCapacity() && !obj->ensureSlots(cx, length + 1))
         return false;
 
-<<<<<<< HEAD
-        /*
-         * An array comprehension cannot add holes to the array. So we can use
-         * ensureSlots instead of ensureDenseArrayElements.
-         */
-        if (!obj->ensureSlots(cx, length + 1))
-            return false;
-    }
-
     if (cx->typeInferenceEnabled())
         obj->setDenseArrayInitializedLength(length + 1);
     obj->setDenseArrayLength(length + 1);
     obj->setDenseArrayElementWithType(cx, length, v);
-=======
-    obj->setArrayLength(length + 1);
-    obj->setDenseArrayElement(length, v);
->>>>>>> 1b7d180f
     return true;
 }
 
@@ -3153,31 +3140,23 @@
 JSBool
 js_Array(JSContext *cx, uintN argc, Value *vp)
 {
+    TypeObject *type = GetTypeCallerInitObject(cx, JSProto_Array);
+    if (!type)
+        return JS_FALSE;
+
     if (argc != 1 || !vp[2].isNumber()) {
+        if (!InitArrayTypes(cx, type, vp + 2, argc))
+            return false;
         JSObject *obj = (argc == 0)
                         ? NewDenseEmptyArray(cx)
                         : NewDenseCopiedArray(cx, argc, vp + 2);
         if (!obj)
             return false;
+        obj->setType(type);
         vp->setObject(*obj);
         return true;
     }
 
-<<<<<<< HEAD
-    TypeObject *type = GetTypeCallerInitObject(cx, JSProto_Array);
-    if (!type)
-        return JS_FALSE;
-
-    if (argc == 0) {
-        obj = NewDenseEmptyArray(cx);
-    } else if (argc > 1) {
-        if (!InitArrayTypes(cx, type, vp + 2, argc))
-            return false;
-        obj = NewDenseCopiedArray(cx, argc, vp + 2);
-    } else if (!vp[2].isNumber()) {
-        AddTypePropertyId(cx, type, JSID_VOID, vp[2]);
-        obj = NewDenseCopiedArray(cx, 1, vp + 2);
-=======
     uint32 length;
     if (vp[2].isInt32()) {
         int32_t i = vp[2].toInt32();
@@ -3186,7 +3165,6 @@
             return false;
         }
         length = uint32(i);
->>>>>>> 1b7d180f
     } else {
         jsdouble d = vp[2].toDouble();
         length = js_DoubleToECMAUint32(d);
@@ -3198,8 +3176,7 @@
 
     JSObject *obj = NewDenseUnallocatedArray(cx, length);
     if (!obj)
-<<<<<<< HEAD
-        return JS_FALSE;
+        return false;
 
     obj->setType(type);
 
@@ -3208,12 +3185,7 @@
         obj->setArrayLength(cx, obj->getArrayLength());
 
     vp->setObject(*obj);
-    return JS_TRUE;
-=======
-        return false;
-    vp->setObject(*obj);
     return true;
->>>>>>> 1b7d180f
 }
 
 JSObject *
@@ -3392,133 +3364,4 @@
     JS_SET_RVAL(cx, vp, JSVAL_VOID);
     return true;
 }
-<<<<<<< HEAD
-#endif
-
-JS_FRIEND_API(JSBool)
-js_CoerceArrayToCanvasImageData(JSObject *obj, jsuint offset, jsuint count,
-                                JSUint8 *dest)
-{
-    uint32 length;
-
-    if (!obj || !obj->isDenseArray())
-        return JS_FALSE;
-
-    length = obj->getArrayLength();
-    if (length < offset + count)
-        return JS_FALSE;
-
-    JSUint8 *dp = dest;
-    for (uintN i = offset; i < offset+count; i++) {
-        const Value &v = obj->getDenseArrayElement(i);
-        if (v.isInt32()) {
-            jsint vi = v.toInt32();
-            if (jsuint(vi) > 255)
-                vi = (vi < 0) ? 0 : 255;
-            *dp++ = JSUint8(vi);
-        } else if (v.isDouble()) {
-            jsdouble vd = v.toDouble();
-            if (!(vd >= 0)) /* Not < so that NaN coerces to 0 */
-                *dp++ = 0;
-            else if (vd > 255)
-                *dp++ = 255;
-            else {
-                jsdouble toTruncate = vd + 0.5;
-                JSUint8 val = JSUint8(toTruncate);
-
-                /*
-                 * now val is rounded to nearest, ties rounded up.  We want
-                 * rounded to nearest ties to even, so check whether we had a
-                 * tie.
-                 */
-                if (val == toTruncate) {
-                  /*
-                   * It was a tie (since adding 0.5 gave us the exact integer
-                   * we want).  Since we rounded up, we either already have an
-                   * even number or we have an odd number but the number we
-                   * want is one less.  So just unconditionally masking out the
-                   * ones bit should do the trick to get us the value we
-                   * want.
-                   */
-                  *dp++ = (val & ~1);
-                } else {
-                  *dp++ = val;
-                }
-            }
-        } else {
-            return JS_FALSE;
-        }
-    }
-
-    return JS_TRUE;
-}
-
-JS_FRIEND_API(JSBool)
-js_IsDensePrimitiveArray(JSObject *obj)
-{
-    if (!obj || !obj->isDenseArray())
-        return JS_FALSE;
-
-    jsuint capacity = obj->getDenseArrayCapacity();
-    for (jsuint i = 0; i < capacity; i++) {
-        if (obj->getDenseArrayElement(i).isObject())
-            return JS_FALSE;
-    }
-
-    return JS_TRUE;
-}
-
-JS_FRIEND_API(JSBool)
-js_CloneDensePrimitiveArray(JSContext *cx, JSObject *obj, JSObject **clone)
-{
-    JS_ASSERT(obj);
-    if (!obj->isDenseArray()) {
-        /*
-         * This wasn't a dense array. Return JS_TRUE but a NULL clone to signal
-         * that no exception was encountered.
-         */
-        *clone = NULL;
-        return JS_TRUE;
-    }
-
-    jsuint length = obj->getArrayLength();
-    jsuint initlen = obj->getDenseArrayInitializedLength();
-
-    AutoValueVector vector(cx);
-    if (!vector.reserve(initlen))
-        return JS_FALSE;
-
-    for (jsuint i = 0; i < initlen; i++) {
-        const Value &val = obj->getDenseArrayElement(i);
-
-        if (val.isString()) {
-            // Strings must be made immutable before being copied to a clone.
-            if (!val.toString()->ensureFixed(cx))
-                return JS_FALSE;
-        } else if (val.isObject()) {
-            /*
-             * This wasn't an array of primitives. Return JS_TRUE but a null
-             * clone to signal that no exception was encountered.
-             */
-            *clone = NULL;
-            return JS_TRUE;
-        }
-
-        vector.infallibleAppend(val);
-    }
-
-    *clone = NewDenseCopiedArray(cx, initlen, vector.begin());
-    if (!*clone)
-        return JS_FALSE;
-
-    if (!obj->isPackedDenseArray())
-        (*clone)->markDenseArrayNotPacked(cx);
-
-    /* The length will be set to the initlen, above, but length might be larger. */
-    (*clone)->setArrayLength(cx, length);
-
-    return JS_TRUE;
-}
-=======
-#endif
->>>>>>> 1b7d180f
+#endif