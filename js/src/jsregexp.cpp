--- conflicted
+++ resolved
@@ -56,13 +56,9 @@
 #include "jsscan.h"
 #include "jsstr.h"
 #include "jsvector.h"
-
-<<<<<<< HEAD
+#include "vm/GlobalObject.h"
+
 #include "jsinferinlines.h"
-=======
-#include "vm/GlobalObject.h"
-
->>>>>>> 0572cb9f
 #include "jsobjinlines.h"
 #include "jsregexpinlines.h"
 
@@ -828,13 +824,8 @@
 
     GlobalObject *global = obj->asGlobal();
 
-<<<<<<< HEAD
-    JSObject *proto = NewObject<WithProto::Class>(cx, &js_RegExpClass, objectProto, global);
-    if (!proto || !proto->setSingletonType(cx))
-=======
     JSObject *proto = global->createBlankPrototype(cx, &js_RegExpClass);
     if (!proto)
->>>>>>> 0572cb9f
         return NULL;
 
     AlreadyIncRefed<RegExp> re = RegExp::create(cx, cx->runtime->emptyString, 0, NULL);
@@ -854,26 +845,13 @@
 
     if (!DefinePropertiesAndBrand(cx, proto, NULL, regexp_methods))
         return NULL;
-<<<<<<< HEAD
-    if (!cx->typeInferenceEnabled())
-        proto->brand(cx);
-=======
->>>>>>> 0572cb9f
 
     JSFunction *ctor = global->createConstructor(cx, regexp_construct, &js_RegExpClass,
                                                  CLASS_ATOM(cx, RegExp), 2);
     if (!ctor)
         return NULL;
 
-<<<<<<< HEAD
-    /* RegExp creates regular expressions. */
-    FUN_CLASP(ctor) = &js_RegExpClass;
-
-    /* Define RegExp.prototype and RegExp.prototype.constructor. */
-    if (!js_SetClassPrototype(cx, ctor, proto, JSPROP_PERMANENT | JSPROP_READONLY))
-=======
     if (!LinkConstructorAndPrototype(cx, ctor, proto))
->>>>>>> 0572cb9f
         return NULL;
 
     /* Add static properties to the RegExp constructor. */
@@ -887,25 +865,22 @@
         return NULL;
     }
 
-<<<<<<< HEAD
-    types::TypeObject *type = proto->getNewType(cx);
+    /*
+     * Capture properties added to each RegExp object. These are normal data
+     * properties with fixed type (modulo sets from script, which barriers
+     * and analysis will capture), so avoid the need to update the types each
+     * time a RegExp object is initialized.
+     */
+    TypeObject *type = proto->getNewType(cx);
     if (!type)
         return NULL;
-
-    /*
-     * Make sure proto's emptyShape is available to be shared by objects of
-     * this class.  JSObject::emptyShape is a one-slot cache. If we omit this,
-     * some other class could snap it up. (The risk is particularly great for
-     * Object.prototype.)
-     *
-     * All callers of JSObject::initSharingEmptyShape depend on this.
-     */
-    if (!type->getEmptyShape(cx, &js_RegExpClass, FINALIZE_OBJECT0))
-        return NULL;
-
-    /* Install the fully-constructed RegExp and RegExp.prototype in global. */
-=======
->>>>>>> 0572cb9f
+    AddTypeProperty(cx, type, "source", Type::StringType());
+    AddTypeProperty(cx, type, "global", Type::BooleanType());
+    AddTypeProperty(cx, type, "ignoreCase", Type::BooleanType());
+    AddTypeProperty(cx, type, "multiline", Type::BooleanType());
+    AddTypeProperty(cx, type, "sticky", Type::BooleanType());
+    AddTypeProperty(cx, type, "lastIndex", Type::Int32Type());
+
     if (!DefineConstructorAndPrototype(cx, global, JSProto_RegExp, ctor, proto))
         return NULL;
 
