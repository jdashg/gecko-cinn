--- conflicted
+++ resolved
@@ -1,22 +1,6 @@
 [slotted-parsing.html]
-<<<<<<< HEAD
-  type: testharness
   disabled:
     if not stylo: Shadow DOM is stylo-only
-=======
-  [Should be a valid selector: '::slotted(*)']
-    expected: FAIL
-
-  [Should be a valid selector: '::slotted(div)']
-    expected: FAIL
-
-  [Should be a valid selector: '::slotted([attr\]:hover)']
-    expected: FAIL
-
-  [Should be a valid selector: '::slotted(:not(.a))']
-    expected: FAIL
-
->>>>>>> f5d3f116
   [Should be a valid selector: '::slotted(*)::before']
     expected: FAIL
 
