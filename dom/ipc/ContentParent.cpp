/* -*- Mode: C++; tab-width: 8; indent-tabs-mode: nil; c-basic-offset: 4 -*- */
/* vim: set sw=4 ts=8 et tw=80 : */
/* ***** BEGIN LICENSE BLOCK *****
 * Version: MPL 1.1/GPL 2.0/LGPL 2.1
 *
 * The contents of this file are subject to the Mozilla Public License Version
 * 1.1 (the "License"); you may not use this file except in compliance with
 * the License. You may obtain a copy of the License at
 * http://www.mozilla.org/MPL/
 *
 * Software distributed under the License is distributed on an "AS IS" basis,
 * WITHOUT WARRANTY OF ANY KIND, either express or implied. See the License
 * for the specific language governing rights and limitations under the
 * License.
 *
 * The Original Code is Mozilla Content App.
 *
 * The Initial Developer of the Original Code is
 *   The Mozilla Foundation.
 * Portions created by the Initial Developer are Copyright (C) 2009
 * the Initial Developer. All Rights Reserved.
 *
 * Contributor(s):
 *   Frederic Plourde <frederic.plourde@collabora.co.uk>
 *
 * Alternatively, the contents of this file may be used under the terms of
 * either the GNU General Public License Version 2 or later (the "GPL"), or
 * the GNU Lesser General Public License Version 2.1 or later (the "LGPL"),
 * in which case the provisions of the GPL or the LGPL are applicable instead
 * of those above. If you wish to allow use of your version of this file only
 * under the terms of either the GPL or the LGPL, and not to allow others to
 * use your version of this file under the terms of the MPL, indicate your
 * decision by deleting the provisions above and replace them with the notice
 * and other provisions required by the GPL or the LGPL. If you do not delete
 * the provisions above, a recipient may use your version of this file under
 * the terms of any one of the MPL, the GPL or the LGPL.
 *
 * ***** END LICENSE BLOCK ***** */

#include "ContentParent.h"

#include "TabParent.h"
#include "CrashReporterParent.h"
#include "History.h"
#include "mozilla/ipc/TestShellParent.h"
#include "mozilla/net/NeckoParent.h"
#include "nsHashPropertyBag.h"
#include "nsIFilePicker.h"
#include "nsIWindowWatcher.h"
#include "nsIDOMWindow.h"
#include "nsIPrefBranch.h"
#include "nsIPrefBranch2.h"
#include "nsIPrefService.h"
#include "nsIPrefLocalizedString.h"
#include "nsIObserverService.h"
#include "nsContentUtils.h"
#include "nsAutoPtr.h"
#include "nsCOMPtr.h"
#include "nsServiceManagerUtils.h"
#include "nsThreadUtils.h"
#include "nsChromeRegistryChrome.h"
#include "nsExternalHelperAppService.h"
#include "nsCExternalHandlerService.h"
#include "nsFrameMessageManager.h"
#include "nsIAlertsService.h"
#include "nsToolkitCompsCID.h"
#include "nsIDOMGeoGeolocation.h"
#include "nsIConsoleService.h"
#include "nsIScriptError.h"
#include "nsConsoleMessage.h"
#include "nsAppDirectoryServiceDefs.h"
#include "IDBFactory.h"
#if defined(MOZ_SYDNEYAUDIO)
#include "AudioParent.h"
#endif

#if defined(ANDROID) || defined(LINUX)
#include <sys/time.h>
#include <sys/resource.h>
#include "nsSystemInfo.h"
#endif

#ifdef MOZ_PERMISSIONS
#include "nsPermissionManager.h"
#endif

#ifdef MOZ_CRASHREPORTER
#include "nsICrashReporter.h"
#include "nsExceptionHandler.h"
#endif

#include "mozilla/dom/ExternalHelperAppParent.h"
#include "mozilla/dom/StorageParent.h"
#include "mozilla/Services.h"
#include "mozilla/unused.h"
#include "nsAccelerometer.h"

#include "nsIMemoryReporter.h"
#include "nsMemoryReporterManager.h"
#include "mozilla/dom/PMemoryReportRequestParent.h"

#ifdef ANDROID
#include "gfxAndroidPlatform.h"
#include "AndroidBridge.h"
#endif

#include "nsIClipboard.h"
#include "nsWidgetsCID.h"
#include "nsISupportsPrimitives.h"
static NS_DEFINE_CID(kCClipboardCID, NS_CLIPBOARD_CID);
static const char* sClipboardTextFlavors[] = { kUnicodeMime };

using namespace mozilla::ipc;
using namespace mozilla::net;
using namespace mozilla::places;
using mozilla::unused; // heh
using base::KillProcess;

namespace mozilla {
namespace dom {

#define NS_IPC_IOSERVICE_SET_OFFLINE_TOPIC "ipc:network:set-offline"

class MemoryReportRequestParent : public PMemoryReportRequestParent
{
public:
    MemoryReportRequestParent();
    virtual ~MemoryReportRequestParent();

    virtual bool    Recv__delete__(const InfallibleTArray<MemoryReport>& report);
private:
    ContentParent* Owner()
    {
        return static_cast<ContentParent*>(Manager());
    }
};
    

MemoryReportRequestParent::MemoryReportRequestParent()
{
    MOZ_COUNT_CTOR(MemoryReportRequestParent);
}

bool
MemoryReportRequestParent::Recv__delete__(const InfallibleTArray<MemoryReport>& report)
{
    Owner()->SetChildMemoryReporters(report);
    return true;
}

MemoryReportRequestParent::~MemoryReportRequestParent()
{
    MOZ_COUNT_DTOR(MemoryReportRequestParent);
}

ContentParent* ContentParent::gSingleton;

ContentParent*
ContentParent::GetSingleton(PRBool aForceNew)
{
    if (gSingleton && !gSingleton->IsAlive())
        gSingleton = nsnull;
    
    if (!gSingleton && aForceNew) {
        nsRefPtr<ContentParent> parent = new ContentParent();
        gSingleton = parent;
        parent->Init();
    }

    return gSingleton;
}

void
ContentParent::Init()
{
    nsCOMPtr<nsIObserverService> obs = mozilla::services::GetObserverService();
    if (obs) {
        obs->AddObserver(this, "xpcom-shutdown", PR_FALSE);
        obs->AddObserver(this, NS_IPC_IOSERVICE_SET_OFFLINE_TOPIC, PR_FALSE);
        obs->AddObserver(this, "child-memory-reporter-request", PR_FALSE);
        obs->AddObserver(this, "memory-pressure", PR_FALSE);
    }
    nsCOMPtr<nsIPrefBranch2> prefs(do_GetService(NS_PREFSERVICE_CONTRACTID));
    if (prefs) {
        prefs->AddObserver("", this, PR_FALSE);
    }
    nsCOMPtr<nsIThreadInternal>
            threadInt(do_QueryInterface(NS_GetCurrentThread()));
    if (threadInt) {
        threadInt->GetObserver(getter_AddRefs(mOldObserver));
        threadInt->SetObserver(this);
    }
    if (obs) {
        obs->NotifyObservers(nsnull, "ipc:content-created", nsnull);
    }
}

void
ContentParent::OnChannelConnected(int32 pid)
{
    ProcessHandle handle;
    if (!base::OpenPrivilegedProcessHandle(pid, &handle)) {
        NS_WARNING("Can't open handle to child process.");
    }
    else {
        SetOtherProcess(handle);

#if defined(ANDROID) || defined(LINUX)
        EnsurePrefService();
        nsCOMPtr<nsIPrefBranch> branch;
        branch = do_QueryInterface(mPrefService);

        // Check nice preference
        PRInt32 nice = 0;
        branch->GetIntPref("dom.ipc.content.nice", &nice);

        // Environment variable overrides preference
        char* relativeNicenessStr = getenv("MOZ_CHILD_PROCESS_RELATIVE_NICENESS");
        if (relativeNicenessStr) {
            nice = atoi(relativeNicenessStr);
        }

<<<<<<< HEAD
        if (nice != 0) {
           setpriority(PRIO_PROCESS, pid, getpriority(PRIO_PROCESS, pid) + nice);
=======
       /* make the GUI thread have higher priority on single-cpu devices */
        nsCOMPtr<nsIPropertyBag2> infoService = do_GetService(NS_SYSTEMINFO_CONTRACTID);
        if (infoService) {
            PRInt32 cpus;
            nsresult rv = infoService->GetPropertyAsInt32(NS_LITERAL_STRING("cpucount"), &cpus);
            if (NS_FAILED(rv)) {
                cpus = 1;
            }
            if (nice != 0 && cpus == 1) {
                setpriority(PRIO_PROCESS, pid, getpriority(PRIO_PROCESS, pid) + nice);
            }
>>>>>>> a04fcadd
        }
#endif
    }
}

namespace {
void
DelayedDeleteSubprocess(GeckoChildProcessHost* aSubprocess)
{
    XRE_GetIOMessageLoop()
        ->PostTask(FROM_HERE,
                   new DeleteTask<GeckoChildProcessHost>(aSubprocess));
}
}

void
ContentParent::ActorDestroy(ActorDestroyReason why)
{
    nsCOMPtr<nsIThreadObserver>
        kungFuDeathGrip(static_cast<nsIThreadObserver*>(this));
    nsCOMPtr<nsIObserverService> obs = mozilla::services::GetObserverService();
    if (obs) {
        obs->RemoveObserver(static_cast<nsIObserver*>(this), "xpcom-shutdown");
        obs->RemoveObserver(static_cast<nsIObserver*>(this), "memory-pressure");
        obs->RemoveObserver(static_cast<nsIObserver*>(this), "child-memory-reporter-request");
        obs->RemoveObserver(static_cast<nsIObserver*>(this), NS_IPC_IOSERVICE_SET_OFFLINE_TOPIC);
    }

    // clear the child memory reporters
    InfallibleTArray<MemoryReport> empty;
    SetChildMemoryReporters(empty);

    // remove the global remote preferences observers
    nsCOMPtr<nsIPrefBranch2> prefs 
            (do_GetService(NS_PREFSERVICE_CONTRACTID));
    if (prefs) { 
        prefs->RemoveObserver("", this);
    }

    RecvRemoveGeolocationListener();
    RecvRemoveAccelerometerListener();

    nsCOMPtr<nsIThreadInternal>
        threadInt(do_QueryInterface(NS_GetCurrentThread()));
    if (threadInt)
        threadInt->SetObserver(mOldObserver);
    if (mRunToCompletionDepth)
        mRunToCompletionDepth = 0;

    mIsAlive = false;

    if (obs) {
        nsRefPtr<nsHashPropertyBag> props = new nsHashPropertyBag();
        props->Init();

        if (AbnormalShutdown == why) {
            props->SetPropertyAsBool(NS_LITERAL_STRING("abnormal"), PR_TRUE);

#ifdef MOZ_CRASHREPORTER
            nsAutoString dumpID;

            nsCOMPtr<nsILocalFile> crashDump;
            TakeMinidump(getter_AddRefs(crashDump)) &&
                CrashReporter::GetIDFromMinidump(crashDump, dumpID);

            props->SetPropertyAsAString(NS_LITERAL_STRING("dumpID"), dumpID);

            if (!dumpID.IsEmpty()) {
                CrashReporter::AnnotationTable notes;
                notes.Init();
                notes.Put(NS_LITERAL_CSTRING("ProcessType"), NS_LITERAL_CSTRING("content"));

                char startTime[32];
                sprintf(startTime, "%lld", static_cast<PRInt64>(mProcessStartTime));
                notes.Put(NS_LITERAL_CSTRING("StartupTime"),
                          nsDependentCString(startTime));

                // TODO: Additional per-process annotations.
                CrashReporter::AppendExtraData(dumpID, notes);
            }
#endif

            obs->NotifyObservers((nsIPropertyBag2*) props, "ipc:content-shutdown", nsnull);
        }
    }

    MessageLoop::current()->
        PostTask(FROM_HERE,
                 NewRunnableFunction(DelayedDeleteSubprocess, mSubprocess));
    mSubprocess = NULL;
}

TabParent*
ContentParent::CreateTab(PRUint32 aChromeFlags)
{
  return static_cast<TabParent*>(SendPBrowserConstructor(aChromeFlags));
}

TestShellParent*
ContentParent::CreateTestShell()
{
  return static_cast<TestShellParent*>(SendPTestShellConstructor());
}

bool
ContentParent::DestroyTestShell(TestShellParent* aTestShell)
{
    return PTestShellParent::Send__delete__(aTestShell);
}

ContentParent::ContentParent()
    : mGeolocationWatchID(-1)
    , mRunToCompletionDepth(0)
    , mShouldCallUnblockChild(false)
    , mIsAlive(true)
    , mProcessStartTime(time(NULL))
{
    NS_ASSERTION(NS_IsMainThread(), "Wrong thread!");
    mSubprocess = new GeckoChildProcessHost(GeckoProcessType_Content);
    mSubprocess->AsyncLaunch();
    Open(mSubprocess->GetChannel(), mSubprocess->GetChildProcessHandle());

    nsCOMPtr<nsIChromeRegistry> registrySvc = nsChromeRegistry::GetService();
    nsChromeRegistryChrome* chromeRegistry =
        static_cast<nsChromeRegistryChrome*>(registrySvc.get());
    chromeRegistry->SendRegisteredChrome(this);
}

ContentParent::~ContentParent()
{
    if (OtherProcess())
        base::CloseProcessHandle(OtherProcess());

    NS_ASSERTION(NS_IsMainThread(), "Wrong thread!");
    //If the previous content process has died, a new one could have
    //been started since.
    if (gSingleton == this)
        gSingleton = nsnull;
}

bool
ContentParent::IsAlive()
{
    return mIsAlive;
}

bool
ContentParent::RecvReadPrefsArray(InfallibleTArray<PrefTuple> *prefs)
{
    EnsurePrefService();
    mPrefService->MirrorPreferences(prefs);
    return true;
}

bool
ContentParent::RecvReadFontList(InfallibleTArray<FontListEntry>* retValue)
{
#ifdef ANDROID
    gfxAndroidPlatform::GetPlatform()->GetFontList(retValue);
#endif
    return true;
}


void
ContentParent::EnsurePrefService()
{
    nsresult rv;
    if (!mPrefService) {
        mPrefService = do_GetService(NS_PREFSERVICE_CONTRACTID, &rv);
        NS_ASSERTION(NS_SUCCEEDED(rv), 
                     "We lost prefService in the Chrome process !");
    }
}

bool
ContentParent::RecvReadPermissions(InfallibleTArray<IPC::Permission>* aPermissions)
{
#ifdef MOZ_PERMISSIONS
    nsRefPtr<nsPermissionManager> permissionManager =
        nsPermissionManager::GetSingleton();
    NS_ABORT_IF_FALSE(permissionManager,
                 "We have no permissionManager in the Chrome process !");

    nsCOMPtr<nsISimpleEnumerator> enumerator;
    nsresult rv = permissionManager->GetEnumerator(getter_AddRefs(enumerator));
    NS_ABORT_IF_FALSE(NS_SUCCEEDED(rv), "Could not get enumerator!");
    while(1) {
        PRBool hasMore;
        enumerator->HasMoreElements(&hasMore);
        if (!hasMore)
            break;

        nsCOMPtr<nsISupports> supp;
        enumerator->GetNext(getter_AddRefs(supp));
        nsCOMPtr<nsIPermission> perm = do_QueryInterface(supp);

        nsCString host;
        perm->GetHost(host);
        nsCString type;
        perm->GetType(type);
        PRUint32 capability;
        perm->GetCapability(&capability);
        PRUint32 expireType;
        perm->GetExpireType(&expireType);
        PRInt64 expireTime;
        perm->GetExpireTime(&expireTime);

        aPermissions->AppendElement(IPC::Permission(host, type, capability,
                                                    expireType, expireTime));
    }

    // Ask for future changes
    permissionManager->ChildRequestPermissions();
#endif

    return true;
}

bool
ContentParent::RecvGetIndexedDBDirectory(nsString* aDirectory)
{
    indexedDB::IDBFactory::NoteUsedByProcessType(GeckoProcessType_Content);

    nsCOMPtr<nsIFile> dbDirectory;
    nsresult rv = indexedDB::IDBFactory::GetDirectory(getter_AddRefs(dbDirectory));

    if (NS_FAILED(rv)) {
        NS_ERROR("Failed to get IndexedDB directory");
        return true;
    }

    dbDirectory->GetPath(*aDirectory);

    return true;
}

bool
ContentParent::RecvSetClipboardText(const nsString& text, const PRInt32& whichClipboard)
{
    nsresult rv;
    nsCOMPtr<nsIClipboard> clipboard(do_GetService(kCClipboardCID, &rv));
    NS_ENSURE_SUCCESS(rv, true);

    nsCOMPtr<nsISupportsString> dataWrapper =
        do_CreateInstance(NS_SUPPORTS_STRING_CONTRACTID, &rv);
    NS_ENSURE_SUCCESS(rv, true);
    
    rv = dataWrapper->SetData(text);
    NS_ENSURE_SUCCESS(rv, true);
    
    nsCOMPtr<nsITransferable> trans = do_CreateInstance("@mozilla.org/widget/transferable;1", &rv);
    NS_ENSURE_SUCCESS(rv, true);
    
    // If our data flavor has already been added, this will fail. But we don't care
    trans->AddDataFlavor(kUnicodeMime);
    
    nsCOMPtr<nsISupports> nsisupportsDataWrapper =
        do_QueryInterface(dataWrapper);
    
    rv = trans->SetTransferData(kUnicodeMime, nsisupportsDataWrapper,
                                text.Length() * sizeof(PRUnichar));
    NS_ENSURE_SUCCESS(rv, true);
    
    clipboard->SetData(trans, NULL, whichClipboard);
    return true;
}

bool
ContentParent::RecvGetClipboardText(const PRInt32& whichClipboard, nsString* text)
{
    nsresult rv;
    nsCOMPtr<nsIClipboard> clipboard(do_GetService(kCClipboardCID, &rv));
    NS_ENSURE_SUCCESS(rv, true);

    nsCOMPtr<nsITransferable> trans = do_CreateInstance("@mozilla.org/widget/transferable;1", &rv);
    NS_ENSURE_SUCCESS(rv, true);
    
    clipboard->GetData(trans, whichClipboard);
    nsCOMPtr<nsISupports> tmp;
    PRUint32 len;
    rv  = trans->GetTransferData(kUnicodeMime, getter_AddRefs(tmp), &len);
    NS_ENSURE_SUCCESS(rv, rv);

    nsCOMPtr<nsISupportsString> supportsString = do_QueryInterface(tmp);
    // No support for non-text data
    NS_ENSURE_TRUE(supportsString, NS_ERROR_NOT_IMPLEMENTED);
    supportsString->GetData(*text);
    return true;
}

bool
ContentParent::RecvEmptyClipboard()
{
    nsresult rv;
    nsCOMPtr<nsIClipboard> clipboard(do_GetService(kCClipboardCID, &rv));
    NS_ENSURE_SUCCESS(rv, true);

    clipboard->EmptyClipboard(nsIClipboard::kGlobalClipboard);

    return true;
}

bool
ContentParent::RecvClipboardHasText(PRBool* hasText)
{
    nsresult rv;
    nsCOMPtr<nsIClipboard> clipboard(do_GetService(kCClipboardCID, &rv));
    NS_ENSURE_SUCCESS(rv, true);

    clipboard->HasDataMatchingFlavors(sClipboardTextFlavors, 1, 
                                      nsIClipboard::kGlobalClipboard, hasText);
    return true;
}

bool
ContentParent::RecvGetSystemColors(const PRUint32& colorsCount, InfallibleTArray<PRUint32>* colors)
{
#ifdef ANDROID
    if (!AndroidBridge::Bridge())
        return false;

    colors->AppendElements(colorsCount);

    // The array elements correspond to the members of AndroidSystemColors structure,
    // so just pass the pointer to the elements buffer
    AndroidBridge::Bridge()->GetSystemColors((AndroidSystemColors*)colors->Elements());
#endif
    return true;
}

NS_IMPL_THREADSAFE_ISUPPORTS3(ContentParent,
                              nsIObserver,
                              nsIThreadObserver,
                              nsIDOMGeoPositionCallback)

NS_IMETHODIMP
ContentParent::Observe(nsISupports* aSubject,
                       const char* aTopic,
                       const PRUnichar* aData)
{
    if (!strcmp(aTopic, "xpcom-shutdown") && mSubprocess) {
        Close();
        NS_ASSERTION(!mSubprocess, "Close should have nulled mSubprocess");
    }

    if (!mIsAlive || !mSubprocess)
        return NS_OK;

    // listening for memory pressure event
    if (!strcmp(aTopic, "memory-pressure")) {
        unused << SendFlushMemory(nsDependentString(aData));
    }
    // listening for remotePrefs...
    else if (!strcmp(aTopic, "nsPref:changed")) {
        // We know prefs are ASCII here.
        NS_LossyConvertUTF16toASCII strData(aData);

        nsCOMPtr<nsIPrefServiceInternal> prefService =
          do_GetService("@mozilla.org/preferences-service;1");

        PRBool prefNeedUpdate;
        prefService->PrefHasUserValue(strData, &prefNeedUpdate);

        // If the pref does not have a user value, check if it exist on the
        // default branch or not
        if (!prefNeedUpdate) {
          nsCOMPtr<nsIPrefBranch> defaultBranch;
          nsCOMPtr<nsIPrefService> prefsService = do_QueryInterface(prefService);
          prefsService->GetDefaultBranch(nsnull, getter_AddRefs(defaultBranch));

          PRInt32 prefType = nsIPrefBranch::PREF_INVALID;
          defaultBranch->GetPrefType(strData.get(), &prefType);
          prefNeedUpdate = (prefType != nsIPrefBranch::PREF_INVALID);
        }

        if (prefNeedUpdate) {
          // Pref was created, or previously existed and its value
          // changed.
          PrefTuple pref;
#ifdef DEBUG
          nsresult rv =
#endif
          prefService->MirrorPreference(strData, &pref);
          NS_ASSERTION(NS_SUCCEEDED(rv), "Pref has value but can't mirror?");
          if (!SendPreferenceUpdate(pref)) {
              return NS_ERROR_NOT_AVAILABLE;
          }
        } else {
          // Pref wasn't found.  It was probably removed.
          if (!SendClearUserPreference(strData)) {
              return NS_ERROR_NOT_AVAILABLE;
          }
        }
    }
    else if (!strcmp(aTopic, NS_IPC_IOSERVICE_SET_OFFLINE_TOPIC)) {
      NS_ConvertUTF16toUTF8 dataStr(aData);
      const char *offline = dataStr.get();
      if (!SendSetOffline(!strcmp(offline, "true") ? true : false))
          return NS_ERROR_NOT_AVAILABLE;
    }
    // listening for alert notifications
    else if (!strcmp(aTopic, "alertfinished") ||
             !strcmp(aTopic, "alertclickcallback") ) {
        if (!SendNotifyAlertsObserver(nsDependentCString(aTopic),
                                      nsDependentString(aData)))
            return NS_ERROR_NOT_AVAILABLE;
    }
    else if (!strcmp(aTopic, "child-memory-reporter-request")) {
        SendPMemoryReportRequestConstructor();
    }

    return NS_OK;
}

PBrowserParent*
ContentParent::AllocPBrowser(const PRUint32& aChromeFlags)
{
  TabParent* parent = new TabParent();
  if (parent){
    NS_ADDREF(parent);
  }
  return parent;
}

bool
ContentParent::DeallocPBrowser(PBrowserParent* frame)
{
  TabParent* parent = static_cast<TabParent*>(frame);
  NS_RELEASE(parent);
  return true;
}

PCrashReporterParent*
ContentParent::AllocPCrashReporter()
{
  return new CrashReporterParent();
}

bool
ContentParent::DeallocPCrashReporter(PCrashReporterParent* crashreporter)
{
  delete crashreporter;
  return true;
}

PMemoryReportRequestParent*
ContentParent::AllocPMemoryReportRequest()
{
  MemoryReportRequestParent* parent = new MemoryReportRequestParent();
  return parent;
}

bool
ContentParent::DeallocPMemoryReportRequest(PMemoryReportRequestParent* actor)
{
  delete actor;
  return true;
}

void
ContentParent::SetChildMemoryReporters(const InfallibleTArray<MemoryReport>& report)
{
    nsCOMPtr<nsIMemoryReporterManager> mgr = do_GetService("@mozilla.org/memory-reporter-manager;1");
    for (PRInt32 i = 0; i < mMemoryReporters.Count(); i++)
        mgr->UnregisterReporter(mMemoryReporters[i]);

    for (PRUint32 i = 0; i < report.Length(); i++) {

        nsCString process  = report[i].process();
        nsCString path     = report[i].path();
        PRInt32   kind     = report[i].kind();
        nsCString desc     = report[i].desc();
        PRInt64 memoryUsed = report[i].memoryUsed();
        
        nsRefPtr<nsMemoryReporter> r = new nsMemoryReporter(process,
                                                            path,
                                                            kind,
                                                            desc,
                                                            memoryUsed);
      mMemoryReporters.AppendObject(r);
      mgr->RegisterReporter(r);
    }

    nsCOMPtr<nsIObserverService> obs =
        do_GetService("@mozilla.org/observer-service;1");
    if (obs)
        obs->NotifyObservers(nsnull, "child-memory-reporter-update", nsnull);
}

PTestShellParent*
ContentParent::AllocPTestShell()
{
  return new TestShellParent();
}

bool
ContentParent::DeallocPTestShell(PTestShellParent* shell)
{
  delete shell;
  return true;
}
 
PAudioParent*
ContentParent::AllocPAudio(const PRInt32& numChannels,
                           const PRInt32& rate,
                           const PRInt32& format)
{
#if defined(MOZ_SYDNEYAUDIO)
    AudioParent *parent = new AudioParent(numChannels, rate, format);
    NS_ADDREF(parent);
    return parent;
#else
    return nsnull;
#endif
}

bool
ContentParent::DeallocPAudio(PAudioParent* doomed)
{
#if defined(MOZ_SYDNEYAUDIO)
    AudioParent *parent = static_cast<AudioParent*>(doomed);
    NS_RELEASE(parent);
#endif
    return true;
}

PNeckoParent* 
ContentParent::AllocPNecko()
{
    return new NeckoParent();
}

bool 
ContentParent::DeallocPNecko(PNeckoParent* necko)
{
    delete necko;
    return true;
}

PExternalHelperAppParent*
ContentParent::AllocPExternalHelperApp(const IPC::URI& uri,
                                       const nsCString& aMimeContentType,
                                       const nsCString& aContentDisposition,
                                       const bool& aForceSave,
                                       const PRInt64& aContentLength,
                                       const IPC::URI& aReferrer)
{
    ExternalHelperAppParent *parent = new ExternalHelperAppParent(uri, aContentLength);
    parent->AddRef();
    parent->Init(this, aMimeContentType, aContentDisposition, aForceSave, aReferrer);
    return parent;
}

bool
ContentParent::DeallocPExternalHelperApp(PExternalHelperAppParent* aService)
{
    ExternalHelperAppParent *parent = static_cast<ExternalHelperAppParent *>(aService);
    parent->Release();
    return true;
}

PStorageParent*
ContentParent::AllocPStorage(const StorageConstructData& aData)
{
    return new StorageParent(aData);
}

bool
ContentParent::DeallocPStorage(PStorageParent* aActor)
{
    delete aActor;
    return true;
}

void
ContentParent::ReportChildAlreadyBlocked()
{
    if (!mRunToCompletionDepth) {
#ifdef DEBUG
        printf("Running to completion...\n");
#endif
        mRunToCompletionDepth = 1;
        mShouldCallUnblockChild = false;
    }
}
    
bool
ContentParent::RequestRunToCompletion()
{
    if (!mRunToCompletionDepth &&
        BlockChild()) {
#ifdef DEBUG
        printf("Running to completion...\n");
#endif
        mRunToCompletionDepth = 1;
        mShouldCallUnblockChild = true;
    }
    return !!mRunToCompletionDepth;
}

bool
ContentParent::RecvStartVisitedQuery(const IPC::URI& aURI)
{
    nsCOMPtr<nsIURI> newURI(aURI);
    nsCOMPtr<IHistory> history = services::GetHistoryService();
    NS_ABORT_IF_FALSE(history, "History must exist at this point.");
    if (history) {
      history->RegisterVisitedCallback(newURI, nsnull);
    }
    return true;
}


bool
ContentParent::RecvVisitURI(const IPC::URI& uri,
                                   const IPC::URI& referrer,
                                   const PRUint32& flags)
{
    nsCOMPtr<nsIURI> ourURI(uri);
    nsCOMPtr<nsIURI> ourReferrer(referrer);
    nsCOMPtr<IHistory> history = services::GetHistoryService();
    NS_ABORT_IF_FALSE(history, "History must exist at this point");
    if (history) {
      history->VisitURI(ourURI, ourReferrer, flags);
    }
    return true;
}


bool
ContentParent::RecvSetURITitle(const IPC::URI& uri,
                                      const nsString& title)
{
    nsCOMPtr<nsIURI> ourURI(uri);
    nsCOMPtr<IHistory> history = services::GetHistoryService();
    NS_ABORT_IF_FALSE(history, "History must exist at this point");
    if (history) {
      history->SetURITitle(ourURI, title);
    }
    return true;
}

bool
ContentParent::RecvShowFilePicker(const PRInt16& mode,
                                  const PRInt16& selectedType,
                                  const PRBool& addToRecentDocs,
                                  const nsString& title,
                                  const nsString& defaultFile,
                                  const nsString& defaultExtension,
                                  const InfallibleTArray<nsString>& filters,
                                  const InfallibleTArray<nsString>& filterNames,
                                  InfallibleTArray<nsString>* files,
                                  PRInt16* retValue,
                                  nsresult* result)
{
    nsCOMPtr<nsIFilePicker> filePicker = do_CreateInstance("@mozilla.org/filepicker;1");
    if (!filePicker) {
        *result = NS_ERROR_NOT_AVAILABLE;
        return true;
    }

    // as the parent given to the content process would be meaningless in this
    // process, always use active window as the parent
    nsCOMPtr<nsIWindowWatcher> ww = do_GetService(NS_WINDOWWATCHER_CONTRACTID);
    nsCOMPtr<nsIDOMWindow> window;
    ww->GetActiveWindow(getter_AddRefs(window));

    // initialize the "real" picker with all data given
    *result = filePicker->Init(window, title, mode);
    if (NS_FAILED(*result))
        return true;

    filePicker->SetAddToRecentDocs(addToRecentDocs);

    PRUint32 count = filters.Length();
    for (PRUint32 i = 0; i < count; ++i) {
        filePicker->AppendFilter(filterNames[i], filters[i]);
    }

    filePicker->SetDefaultString(defaultFile);
    filePicker->SetDefaultExtension(defaultExtension);
    filePicker->SetFilterIndex(selectedType);

    // and finally open the dialog
    *result = filePicker->Show(retValue);
    if (NS_FAILED(*result))
        return true;

    if (mode == nsIFilePicker::modeOpenMultiple) {
        nsCOMPtr<nsISimpleEnumerator> fileIter;
        *result = filePicker->GetFiles(getter_AddRefs(fileIter));

        nsCOMPtr<nsILocalFile> singleFile;
        PRBool loop = PR_TRUE;
        while (NS_SUCCEEDED(fileIter->HasMoreElements(&loop)) && loop) {
            fileIter->GetNext(getter_AddRefs(singleFile));
            if (singleFile) {
                nsAutoString filePath;
                singleFile->GetPath(filePath);
                files->AppendElement(filePath);
            }
        }
        return true;
    }
    nsCOMPtr<nsILocalFile> file;
    filePicker->GetFile(getter_AddRefs(file));

    // even with NS_OK file can be null if nothing was selected 
    if (file) {                                 
        nsAutoString filePath;
        file->GetPath(filePath);
        files->AppendElement(filePath);
    }

    return true;
}

bool
ContentParent::RecvLoadURIExternal(const IPC::URI& uri)
{
    nsCOMPtr<nsIExternalProtocolService> extProtService(do_GetService(NS_EXTERNALPROTOCOLSERVICE_CONTRACTID));
    if (!extProtService)
        return true;
    nsCOMPtr<nsIURI> ourURI(uri);
    extProtService->LoadURI(ourURI, nsnull);
    return true;
}

/* void onDispatchedEvent (in nsIThreadInternal thread); */
NS_IMETHODIMP
ContentParent::OnDispatchedEvent(nsIThreadInternal *thread)
{
    if (mOldObserver)
        return mOldObserver->OnDispatchedEvent(thread);

    return NS_OK;
}

/* void onProcessNextEvent (in nsIThreadInternal thread, in boolean mayWait, in unsigned long recursionDepth); */
NS_IMETHODIMP
ContentParent::OnProcessNextEvent(nsIThreadInternal *thread,
                                  PRBool mayWait,
                                  PRUint32 recursionDepth)
{
    if (mRunToCompletionDepth)
        ++mRunToCompletionDepth;

    if (mOldObserver)
        return mOldObserver->OnProcessNextEvent(thread, mayWait, recursionDepth);

    return NS_OK;
}

/* void afterProcessNextEvent (in nsIThreadInternal thread, in unsigned long recursionDepth); */
NS_IMETHODIMP
ContentParent::AfterProcessNextEvent(nsIThreadInternal *thread,
                                     PRUint32 recursionDepth)
{
    if (mRunToCompletionDepth &&
        !--mRunToCompletionDepth) {
#ifdef DEBUG
            printf("... ran to completion.\n");
#endif
            if (mShouldCallUnblockChild) {
                mShouldCallUnblockChild = false;
                UnblockChild();
            }
    }

    if (mOldObserver)
        return mOldObserver->AfterProcessNextEvent(thread, recursionDepth);

    return NS_OK;
}

bool
ContentParent::RecvShowAlertNotification(const nsString& aImageUrl, const nsString& aTitle,
                                         const nsString& aText, const PRBool& aTextClickable,
                                         const nsString& aCookie, const nsString& aName)
{
    nsCOMPtr<nsIAlertsService> sysAlerts(do_GetService(NS_ALERTSERVICE_CONTRACTID));
    if (sysAlerts) {
        sysAlerts->ShowAlertNotification(aImageUrl, aTitle, aText, aTextClickable,
                                         aCookie, this, aName);
    }

    return true;
}

bool
ContentParent::RecvSyncMessage(const nsString& aMsg, const nsString& aJSON,
                               InfallibleTArray<nsString>* aRetvals)
{
  nsRefPtr<nsFrameMessageManager> ppm = nsFrameMessageManager::sParentProcessManager;
  if (ppm) {
    ppm->ReceiveMessage(static_cast<nsIContentFrameMessageManager*>(ppm.get()),
                        aMsg,PR_TRUE, aJSON, nsnull, aRetvals);
  }
  return true;
}

bool
ContentParent::RecvAsyncMessage(const nsString& aMsg, const nsString& aJSON)
{
  nsRefPtr<nsFrameMessageManager> ppm = nsFrameMessageManager::sParentProcessManager;
  if (ppm) {
    ppm->ReceiveMessage(static_cast<nsIContentFrameMessageManager*>(ppm.get()),
                        aMsg, PR_FALSE, aJSON, nsnull, nsnull);
  }
  return true;
}

bool
ContentParent::RecvAddGeolocationListener()
{
  if (mGeolocationWatchID == -1) {
    nsCOMPtr<nsIDOMGeoGeolocation> geo = do_GetService("@mozilla.org/geolocation;1");
    if (!geo) {
      return true;
    }
    geo->WatchPosition(this, nsnull, nsnull, &mGeolocationWatchID);
  }
  return true;
}

bool
ContentParent::RecvRemoveGeolocationListener()
{
  if (mGeolocationWatchID != -1) {
    nsCOMPtr<nsIDOMGeoGeolocation> geo = do_GetService("@mozilla.org/geolocation;1");
    if (!geo) {
      return true;
    }
    geo->ClearWatch(mGeolocationWatchID);
    mGeolocationWatchID = -1;
  }
  return true;
}

bool
ContentParent::RecvAddAccelerometerListener()
{
    nsCOMPtr<nsIAccelerometer> ac = 
        do_GetService(NS_ACCELEROMETER_CONTRACTID);
    if (ac)
        ac->AddListener(this);
    return true;
}

bool
ContentParent::RecvRemoveAccelerometerListener()
{
    nsCOMPtr<nsIAccelerometer> ac = 
        do_GetService(NS_ACCELEROMETER_CONTRACTID);
    if (ac)
        ac->RemoveListener(this);
    return true;
}

NS_IMETHODIMP
ContentParent::HandleEvent(nsIDOMGeoPosition* postion)
{
  unused << SendGeolocationUpdate(GeoPosition(postion));
  return NS_OK;
}

bool
ContentParent::RecvConsoleMessage(const nsString& aMessage)
{
  nsCOMPtr<nsIConsoleService> svc(do_GetService(NS_CONSOLESERVICE_CONTRACTID));
  if (!svc)
    return true;
  
  nsRefPtr<nsConsoleMessage> msg(new nsConsoleMessage(aMessage.get()));
  svc->LogMessage(msg);
  return true;
}

bool
ContentParent::RecvScriptError(const nsString& aMessage,
                                      const nsString& aSourceName,
                                      const nsString& aSourceLine,
                                      const PRUint32& aLineNumber,
                                      const PRUint32& aColNumber,
                                      const PRUint32& aFlags,
                                      const nsCString& aCategory)
{
  nsCOMPtr<nsIConsoleService> svc(do_GetService(NS_CONSOLESERVICE_CONTRACTID));
  if (!svc)
      return true;

  nsCOMPtr<nsIScriptError> msg(do_CreateInstance(NS_SCRIPTERROR_CONTRACTID));
  nsresult rv = msg->Init(aMessage.get(), aSourceName.get(), aSourceLine.get(),
                          aLineNumber, aColNumber, aFlags, aCategory.get());
  if (NS_FAILED(rv))
    return true;

  svc->LogMessage(msg);
  return true;
}

NS_IMETHODIMP
ContentParent::OnAccelerationChange(nsIAcceleration *aAcceleration)
{
    double alpha, beta, gamma;
    aAcceleration->GetAlpha(&alpha);
    aAcceleration->GetBeta(&beta);
    aAcceleration->GetGamma(&gamma);

    unused << SendAccelerationChanged(alpha, beta, gamma);
    return NS_OK;
}


} // namespace dom
} // namespace mozilla<|MERGE_RESOLUTION|>--- conflicted
+++ resolved
@@ -220,11 +220,7 @@
             nice = atoi(relativeNicenessStr);
         }
 
-<<<<<<< HEAD
-        if (nice != 0) {
-           setpriority(PRIO_PROCESS, pid, getpriority(PRIO_PROCESS, pid) + nice);
-=======
-       /* make the GUI thread have higher priority on single-cpu devices */
+        /* make the GUI thread have higher priority on single-cpu devices */
         nsCOMPtr<nsIPropertyBag2> infoService = do_GetService(NS_SYSTEMINFO_CONTRACTID);
         if (infoService) {
             PRInt32 cpus;
@@ -235,7 +231,6 @@
             if (nice != 0 && cpus == 1) {
                 setpriority(PRIO_PROCESS, pid, getpriority(PRIO_PROCESS, pid) + nice);
             }
->>>>>>> a04fcadd
         }
 #endif
     }
