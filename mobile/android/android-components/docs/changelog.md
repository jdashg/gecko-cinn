---
layout: page
title: Changelog
permalink: /changelog/
---

# 9.0.0-SNAPSHOT  (In Development)

* [Commits](https://github.com/mozilla-mobile/android-components/compare/v8.0.0...master)
* [Milestone](https://github.com/mozilla-mobile/android-components/milestone/68?closed=1)
* [Dependencies](https://github.com/mozilla-mobile/android-components/blob/master/buildSrc/src/main/java/Dependencies.kt)
* [Gecko](https://github.com/mozilla-mobile/android-components/blob/master/buildSrc/src/main/java/Gecko.kt)
* [Configuration](https://github.com/mozilla-mobile/android-components/blob/master/buildSrc/src/main/java/Config.kt)

* **browser-menu**
  * Updated the styling of the menu to not have padding on top or bottom. Also modified size of `BrowserMenuItemToolbar` to match `BrowserToolbar`'s height

* **feature-media**
  * Do not display title/url/icon of website in media notification if website is opened in private mode.

<<<<<<< HEAD
* **concept-engine** and **browser-session**
  * ⚠️ **This is a breaking change**: `TrackingProtectionPolicy` removes the `categories` property to expose two new ones `trackingCategories: Array<AntiTrackingCategory>` and `safeBrowsingCategories: Array<SafeBrowsingCategory>` to separate the tracking protection categories from the safe browsing ones.
  * ⚠️ **This is a breaking change**: `TrackingProtectionPolicy.all()` has been replaced by `TrackingProtectionPolicy.strict()` to have similar naming conventions with GeckoView api.
  * ⚠️ **This is a breaking change**: `Tracker#categories` has been replaced by `Tracker#trackingCategories` and `Tracker#cookiePolicies` to better report blocked content see [#4098](https://github.com/mozilla-mobile/android-components/issues/4098).
  * Added: `Session#trackersLoaded` A list of `Tracker`s that could be blocked but has been loaded in this session.
  * Added: `Session#Observer#onTrackerLoaded` Notifies that a tracker that could be blocked has been loaded.
=======
* **browser-toolbar**
  * HTTP sites are now marked as insecure with a broken padlock icon, rather than a globe icon. Apps can revert to the globe icon by using a custom `BrowserToolbar.siteSecurityIcon`.
>>>>>>> fce5c6fa

# 8.0.0

* [Commits](https://github.com/mozilla-mobile/android-components/compare/v7.0.0...v8.0.0)
* [Milestone](https://github.com/mozilla-mobile/android-components/milestone/67?closed=1)
* [Dependencies](https://github.com/mozilla-mobile/android-components/blob/v8.0.0/buildSrc/src/main/java/Dependencies.kt)
* [Gecko](https://github.com/mozilla-mobile/android-components/blob/v8.0.0/buildSrc/src/main/java/Gecko.kt)
* [Configuration](https://github.com/mozilla-mobile/android-components/blob/v8.0.0/buildSrc/src/main/java/Config.kt)

* **service-glean**
  * Timing distributions now use a functional bucketing algorithm that does not require fixed limits to be defined up front.

* **support-android-test**
  * Added `WebserverRule` - a junit rule that will run a webserver during tests serving content from assets in the test package ([#3893](https://github.com/mozilla-mobile/android-components/issues/3893)).

* **browser-engine-gecko-nightly**
  * The component now exposes an implementation of the Gecko runtime telemetry delegate, `glean.GeckoAdapter`, which can be used to collect Gecko metrics with the Glean SDK.

* **browser-engine-gecko-beta**
  * The component now handles situations where the Android system kills the content process (without killing the main app process) in order to reclaim resources. In those situations the component will automatically recover and restore the last known state of those sessions.

* **browser-toolbar**
  * Changed `BrowserToolbar.siteSecurityColor` to use no icon color filter when the color is set to `Color.TRANSPARENT`.
  * Added `BrowserToolbar.siteSecurityIcon` to use custom security icons with multiple colors in the toolbar.

* **feature-sendtab**
  * Added a `SendTabFeature` that observes account device events with optional support for push notifications.

  ```kotlin
  SendTabFeature(
    context,
    accountManager,
    pushFeature, // optional
    pushService // optional; if you want the service to also be started/stopped based on account changes.
    onTabsReceiver = { from, tabs -> /* Do cool things here! */ }
  )
  ```

* **feature-media**
  * `MediaFeature` is no longer showing a notification for playing media with a very short duration.
  * Lowererd priority of media notification channel to avoid the media notification makign any sounds itself.

* **concept-sync**, **service-firefox-account**
  * ⚠️ **This is a breaking change**
  * In `OAuthAccount` (and by extension, `FirefoxAccount`) `beginOAuthFlowAsync` no longer need to specify `wantsKeys` parameter; it's automatically inferred from the requested `scopes`.
  * Three new device types now available: `tablet`, `tv`, `vr`.

# 7.0.0

* [Commits](https://github.com/mozilla-mobile/android-components/compare/v6.0.2...v7.0.0)
* [Milestone](https://github.com/mozilla-mobile/android-components/milestone/66?closed=1)
* [Dependencies](https://github.com/mozilla-mobile/android-components/blob/v7.0.0/buildSrc/src/main/java/Dependencies.kt)
* [Gecko](https://github.com/mozilla-mobile/android-components/blob/v7.0.0/buildSrc/src/main/java/Gecko.kt)
* [Configuration](https://github.com/mozilla-mobile/android-components/blob/v7.0.0/buildSrc/src/main/java/Config.kt)

* **browser-menu**
  * ⚠️ **This is a breaking change**: `BrowserMenuHighlightableItem` now has a ripple effect and includes an example of how to pass in a drawable properly to also include a ripple when highlighted

* **feature-accounts**
    * ⚠️ **This is a breaking change**:
    * The `FirefoxAccountsAuthFeature` no longer needs an `TabsUseCases`, instead is taking a lambda to
      allow applications to decide which action should be taken. This fixes [#2438](https://github.com/mozilla-mobile/android-components/issues/2438) and [#3272](https://github.com/mozilla-mobile/android-components/issues/3272).

    ```kotlin
     val feature = FirefoxAccountsAuthFeature(
         accountManager,
         redirectUrl
     ) { context, authUrl ->
        // passed-in context allows easily opening new activities for handling urls.
        tabsUseCases.addTab(authUrl)
     }

     // ... elsewhere, in the UI code, handling click on button "Sign In":
     components.feature.beginAuthentication(activityContext)
    ```

* **browser-engine-gecko-nightly**
  * Now supports window requests. A new tab will be opened for `target="_blank"` links and `window.open` calls.

* **browser-icons**
  * Handles low-memory scenarios by reducing memory footprint.

* **feature-app-links**
  * Fixed [#3944](https://github.com/mozilla-mobile/android-components/issues/3944) causing third-party apps being opened when links with a `javascript` scheme are clicked.

* **feature-session**
  * ⚠️ **This is a breaking change**:
  * The `WindowFeature` no longer needs an engine. It can now be created using just:
  ```kotlin
     val windowFeature = WindowFeature(components.sessionManager)
  ```

* **feature-pwa**
  * Added full support for pinning websites to the home screen.
  * Added full support for Progressive Web Apps, which can be pinned and open in their own window.

* **service-glean**
  * Fixed a bug in`TimeSpanMetricType` that prevented multiple consecutive `start()`/`stop()` calls. This resulted in the `glean.baseline.duration` being missing from most [`baseline`](https://mozilla.github.io/glean/book/user/pings/baseline.html) pings.

* **service-firefox-accounts**
  * ⚠️ **This is a breaking change**: `AccountObserver.onAuthenticated` now helps observers distinguish when an account is a new authenticated account one with a second `newAccount` boolean parameter.

* **concept-sync**, **service-firefox-accounts**:
  * ⚠️ **This is a breaking change**: Added `OAuthAccount@disconnectAsync`, which replaced `DeviceConstellation@destroyCurrentDeviceAsync`.

* **lib-crash**
  * ⚠️ **Known issue**: Sending a crash using the `MozillaSocorroService` with GeckoView 69.0 or 68.0, will lead to a `NoSuchMethodError` when using this particular version of android components. See [#4052](https://github.com/mozilla-mobile/android-components/issues/4052).

# 6.0.2

* [Commits](https://github.com/mozilla-mobile/android-components/compare/v6.0.1...v6.0.2)
* [Dependencies](https://github.com/mozilla-mobile/android-components/blob/v6.0.2/buildSrc/src/main/java/Dependencies.kt)
* [Gecko](https://github.com/mozilla-mobile/android-components/blob/v6.0.2/buildSrc/src/main/java/Gecko.kt)
* [Configuration](https://github.com/mozilla-mobile/android-components/blob/v6.0.2/buildSrc/src/main/java/Config.kt)

* **service-glean**
  * Fixed a bug in`TimeSpanMetricType` that prevented multiple consecutive `start()`/`stop()` calls. This resulted in the `glean.baseline.duration` being missing from most [`baseline`](https://mozilla.github.io/glean/book/user/pings/baseline.html) pings.

# 6.0.1

* [Commits](https://github.com/mozilla-mobile/android-components/compare/v6.0.0...v6.0.1)
* [Dependencies](https://github.com/mozilla-mobile/android-components/blob/v6.0.1/buildSrc/src/main/java/Dependencies.kt)
* [Gecko](https://github.com/mozilla-mobile/android-components/blob/v6.0.1/buildSrc/src/main/java/Gecko.kt)
* [Configuration](https://github.com/mozilla-mobile/android-components/blob/v6.0.1/buildSrc/src/main/java/Config.kt)

* **feature-app-links**
  * Fixed [#3944](https://github.com/mozilla-mobile/android-components/issues/3944) causing third-party apps being opened when links with a `javascript` scheme are clicked.

* Imported latest state of translations.

# 6.0.0

* [Commits](https://github.com/mozilla-mobile/android-components/compare/v5.0.0...v6.0.0)
* [Milestone](https://github.com/mozilla-mobile/android-components/milestone/65?closed=1)
* [Dependencies](https://github.com/mozilla-mobile/android-components/blob/v6.0.0/buildSrc/src/main/java/Dependencies.kt)
* [Gecko](https://github.com/mozilla-mobile/android-components/blob/v6.0.0/buildSrc/src/main/java/Gecko.kt)
* [Configuration](https://github.com/mozilla-mobile/android-components/blob/v6.0.0/buildSrc/src/main/java/Config.kt)

* **support-utils**
  * Fixed [#3871](https://github.com/mozilla-mobile/android-components/issues/3871) autocomplete incorrectly fills urls that contains a port number.

* **feature-readerview**
  * Fixed [#3864](https://github.com/mozilla-mobile/android-components/issues/3864) now minus and plus buttons have the same size on reader view.

* **browser-engine-gecko-nightly**
  * The component now handles situations where the Android system kills the content process (without killing the main app process) in order to reclaim resources. In those situations the component will automatically recover and restore the last known state of those sessions.
  * Now supports window requests. A new tab will be opened for `target="_blank"` links and `window.open` calls.

* **service-location**
  * 🆕 A new component for accessing Mozilla's and other location services.

* **feature-prompts**
  * Improved month picker UI, now we have the same widget as Fennec.

* **support-ktx**
  * Deprecated `ViewGroup.forEach` in favour of Android Core KTX.
  * Deprecated `Map.toBundle()` in favour of Android Core KTX `bundleOf`.

* **lib-state**
  * Migrated `Store.broadcastChannel()` to `Store.channel()`returning a `ReceiveChannel` that can be read by only one receiver. Broadcast channels have a more complicated lifetime that is not needed in most use cases. For multiple receivers multiple channels can be created from the `Store` or Kotlin's `ReceiveChannel.broadcast()` extension method can be used.

* **support-android-test**
  * Added `LeakDetectionRule` to install LeakCanary when running instrumented tests. If a leak is found the test will fail and the test report will contain the leak trace.

* **lib-push-amazon**
  * 🆕 Added a new component for Amazon Device Messaging push support.

* **browser-icons**
  * Changed the maximum size for decoded icons. Icons are now scaled to the target size to save memory.

* **service-firefox-account**
 * Added `isSyncActive(): Boolean` method to `FxaAccountManager`

* **feature-customtabs**
  * `CustomTabsToolbarFeature` now optionally takes `Window` as a parameter. It will update the status bar color to match the toolbar color.
  * Custom tabs can now style the navigation bar using `CustomTabsConfig.navigationBarColor`.

* **feature-sendtab**
  * 🆕 New component for send tab use cases.

  ```kotlin
    val sendTabUseCases = SendTabUseCases(accountManager)

    // Send to a particular device
    sendTabUseCases.sendToDeviceAsync("1234", TabData("Mozilla", "https://mozilla.org"))

    // Send to all devices
    sendTabUseCases.sendToAllAsync(TabData("Mozilla", "https://mozilla.org"))

    // Send multiple tabs to devices works too..
    sendTabUseCases.sendToDeviceAsync("1234", listof(tab1, tab2))
    sendTabUseCases.sendToAllAsync(listof(tab1, tab2))
  ```

* **support-ktx**
  * Added `Collection.crossProduct` to retrieve the cartesian product of two `Collections`.

* **service-glean**
  * ⚠️ **This is a breaking change**: `Glean.enableTestingMode` is now `internal`. Tests can use the `GleanTestRule` to enable testing mode. [Updated docs available here](https://mozilla.github.io/glean/book/user/testing-metrics.html).

* **feature-push**
  * Added default arguments when registering for subscriptions/messages.

# 5.0.0

* [Commits](https://github.com/mozilla-mobile/android-components/compare/v4.0.0...v5.0.0)
* [Milestone](https://github.com/mozilla-mobile/android-components/milestone/64?closed=1)
* [Dependencies](https://github.com/mozilla-mobile/android-components/blob/v5.0.0/buildSrc/src/main/java/Dependencies.kt)
* [Gecko](https://github.com/mozilla-mobile/android-components/blob/v5.0.0/buildSrc/src/main/java/Gecko.kt)
* [Configuration](https://github.com/mozilla-mobile/android-components/blob/v5.0.0/buildSrc/src/main/java/Config.kt)

* **All components**
  * Increased `compileSdkVersion` to 29 (Android Q)

* **feature-tab**
  * ⚠️ **This is a breaking change**: Now `TabsUseCases.SelectTabUseCase` is an interface, if you want to rely on its previous behavior you could keep using `TabsUseCases.selectTab` or use `TabsUseCases.DefaultSelectTabUseCase`.

* **feature-awesomebar**
  * `SessionSuggestionProvider` now have a new parameter `excludeSelectedSession`, to ignore the selected session on the suggestions.

* **concept-engine** and **browser-session**
  * ⚠️ **This is a breaking change**: Function signature changed from `Session.Observer.onTrackerBlocked(session: Session, blocked: String, all: List<String>) = Unit` to `Session.Observer.onTrackerBlocked(session: Session, tracker: Tracker, all: List<Tracker>) = Unit`
  * ⚠️ **This is a breaking change**: Function signature changed from `EngineSession.Observer.onTrackerBlocked(url: String) = Unit` to `EngineSession.Observer.onTrackerBlocked(tracker: Tracker) = Unit`
  * Added: To provide more details about a blocked content, we introduced a new class called `Tracker` this contains information like the `url` and `categories` of the `Tracker`. Among the categories we have `Ad`, `Analytic`, `Social`,`Cryptomining`, `Fingerprinting` and `Content`.

* **browser-icons**
  * Added `BrowserIcons.loadIntoView` to automatically load an icon into an `ImageView`.

* **browser-session**
  * Added `IntentProcessor` interface to represent a class that processes intents to create sessions.
  * Deprecated `CustomTabConfig.isCustomTabIntent` and `CustomTabConfig.createFromIntent`. Use `isCustomTabIntent` and `createFromCustomTabIntent` in feature-customtabs instead.

* **feature-customtabs**
  * Added `CustomTabIntentProcessor` to create custom tab sessions from intents.
  * Added `isCustomTabIntent` to check if an intent is for creating custom tabs.
  * Added `createCustomTabConfigFromIntent` to create a `CustomTabConfig` from a custom tab intent.

* **feature-downloads**
  * `FetchDownloadManager` now determines the filename during the download, resulting in more accurate filenames.

* **feature-intent**
  * Deprecated `IntentProcessor` class and moved some of its code to the new `TabIntentProcessor`.

* **feature-push**
  * Updated the default autopush service endpoint to `updates.push.services.mozilla.com`.

* **service-glean**
  * Hyphens `-` are now allowed in labels for metrics.  See [1566764](https://bugzilla.mozilla.org/show_bug.cgi?id=1566764).
  * ⚠️ **This is a breaking change**: Timespan values are returned in their configured time unit in the testing API.

* **lib-state**
  * Added ability to pause/resume observing a `Store` via `pause()` and `resume()` methods on the subscription
  * When using `observeManually` the returned `Subscription` is in paused state by default.
  * When binding a subscription to a `LifecycleOwner` then this subscription will automatically paused and resumed based on whether the lifecycle is in STARTED state.
  * When binding a subscription to a `View` then this subscription will be paused until the `View` gets attached.
  * Added `Store.broadcastChannel()` to observe state from a coroutine sequentially ordered.
  * Added helpers to process states coming from a `Store` sequentially via `Fragment.consumeFrom(Store)` and `View.consumeFrom(Store)`.

* **support-ktx**
  * ⚠️ **This is a breaking behavior change**: `JSONArray.mapNotNull` is now an inline function, changing the behavior of the `return` keyword within its lambda.
  * Added `View.toScope()` to create a `CoroutineScope` that is active as long as the `View` is attached. Once the `View` gets detached the `CoroutineScope` gets cancelled automatically.  By default coroutines dispatched on the created [CoroutineScope] run on the main dispatcher

* **concept-push**, **lib-push-firebase**, **feature-push**
  * Added `deleteToken` to the PushService interface.
  * Added the implementation for it to Firebase Push implementation.
  * Added `forceRegistrationRenewal` to the AutopushFeature for situations where our current registration token may be invalid for us to use.

* **service-firefox-accounts**
  * Added `AccountMigration`, which may be used to query trusted FxA Auth providers and automatically sign-in into available accounts.

# 4.0.1

* [Commits](https://github.com/mozilla-mobile/android-components/compare/v4.0.0...v4.0.1)
* [Dependencies](https://github.com/mozilla-mobile/android-components/blob/v4.0.1/buildSrc/src/main/java/Dependencies.kt)
* [Gecko](https://github.com/mozilla-mobile/android-components/blob/v4.0.1/buildSrc/src/main/java/Gecko.kt)
* [Configuration](https://github.com/mozilla-mobile/android-components/blob/v4.0.1/buildSrc/src/main/java/Config.kt)

* **service-glean**
  * Hyphens `-` are now allowed in labels for metrics.  See [1566764](https://bugzilla.mozilla.org/show_bug.cgi?id=1566764).

* Imported latest state of translations.

* **support-rusthttp**
  * ⚠️ **This is a breaking change**: The application-services (FxA, sync, push) code now will send HTTP requests through a kotlin-provided HTTP stack in all configurations, however it requires configuration at startup. This may be done via the neq `support-rusthttp` component as follows:

  ```kotlin
  import mozilla.components.support.rusthttp.RustHttpConfig
  // Note: other implementions of `Client` from concept-fetch are fine as well.
  import mozilla.components.lib.fetch.httpurlconnection.HttpURLConnectionClient
  // some point before calling rust code that makes HTTP requests.
  RustHttpConfig.setClient(lazy { HttpURLConnectionClient() })
  ```

  * Note that code which uses a custom megazord **must** call this after initializing the megazord.


# 4.0.0

* [Commits](https://github.com/mozilla-mobile/android-components/compare/v3.0.0...v4.0.0)
* [Milestone](https://github.com/mozilla-mobile/android-components/milestone/63?closed=1)
* [Dependencies](https://github.com/mozilla-mobile/android-components/blob/v4.0.0/buildSrc/src/main/java/Dependencies.kt)
* [Gecko](https://github.com/mozilla-mobile/android-components/blob/v4.0.0/buildSrc/src/main/java/Gecko.kt)
* [Configuration](https://github.com/mozilla-mobile/android-components/blob/v4.0.0/buildSrc/src/main/java/Config.kt)

* **browser-engine-gecko**, **browser-engine-gecko-beta**, **browser-engine-gecko-nightly**
  * **Merge day!**
    * `browser-engine-gecko-release`: GeckoView 68.0
    * `browser-engine-gecko-beta`: GeckoView 69.0
    * `browser-engine-gecko-nightly`: GeckoView 70.0

* **browser-engine-gecko-beta**
  * Like with the nightly flavor previously (0.55.0) this component now has a hard dependency on the new [universal GeckoView build](https://bugzilla.mozilla.org/show_bug.cgi?id=1508976) that is no longer architecture specific (ARM, x86, ..). With that apps no longer need to specify the GeckoView dependency themselves and synchronize the used version with Android Components. Additionally apps can now make use of [APK splits](https://developer.android.com/studio/build/configure-apk-splits) or [Android App Bundles (AAB)](https://developer.android.com/guide/app-bundle).

* **feature-media**
  * Added `MediaNotificationFeature` - a feature implementation to show an ongoing notification (keeping the app process alive) while web content is playing media.

* **feature-downloads**
  * Added custom notification icon for `FetchDownloadManager`.

* **feature-app-links**
  * Added whitelist for schemes of URLs to open with an external app. This defaults to `mailto`, `market`, `sms` and `tel`.

* **feature-accounts**
  * ⚠️ **This is a breaking change**: Public API for interacting with `FxaAccountManager` and sync changes
  * `FxaAccountManager` now has a new, simplified public API.
  * `BackgroundSyncManager` is longer exists; sync functionality exposed directly via `FxaAccountManager`.
  * See component's [README](https://github.com/mozilla-mobile/android-components/blob/master/components/service/firefox-accounts/README.md) for detailed description of the new API.
  * As part of these changes, token caching issue has been fixed. See [#3579](https://github.com/mozilla-mobile/android-components/pull/3579) for details.

* **concept-engine**, **browser-engine-gecko(-beta/nightly)**.
  * Added `TrackingProtectionPolicy.CookiePolicy` to indicate how cookies should behave for a given `TrackingProtectionPolicy`.
  * Now `TrackingProtectionPolicy.select` allows you to specify a `TrackingProtectionPolicy.CookiePolicy`, if not specified, `TrackingProtectionPolicy.CookiePolicy.ACCEPT_NON_TRACKERS` will be used.
  * Behavior change: Now `TrackingProtectionPolicy.none()` will get assigned a `TrackingProtectionPolicy.CookiePolicy.ACCEPT_ALL`, and both `TrackingProtectionPolicy.all()` and `TrackingProtectionPolicy.recommended()` will have a `TrackingProtectionPolicy.CookiePolicy.ACCEPT_NON_TRACKERS`.

* **concept-engine**, **browser-engine-system**
  * Added `useWideViewPort` in `Settings` to support the viewport HTML meta tag or if a wide viewport should be used. (Only affects `SystemEngineSession`)

* **browser-session**
  * Added `SessionManager.add(List<Session>)` to add a list of `Session`s to the `SessionManager`.

* **feature-tab-collections**
  * ⚠️ **These are breaking changes below**:
  * `Tab.restore()` now returns a `Session` instead of a `SessionManager.Snapshot`
  * `TabCollection.restore()` and `TabCollection.restoreSubset()` now return a `List<Session>` instead of a `SessionManager.Snapshot`

* **support-ktx**
  * Added `onNextGlobalLayout` to add a `ViewTreeObserver.OnGlobalLayoutListener` that is only called once.

# 3.0.0

* [Commits](https://github.com/mozilla-mobile/android-components/compare/v2.0.0...v3.0.0)
* [Milestone](https://github.com/mozilla-mobile/android-components/milestone/62?closed=1)
* [Dependencies](https://github.com/mozilla-mobile/android-components/blob/v3.0.0/buildSrc/src/main/java/Dependencies.kt)
* [Gecko](https://github.com/mozilla-mobile/android-components/blob/v3.0.0/buildSrc/src/main/java/Gecko.kt)
* [Configuration](https://github.com/mozilla-mobile/android-components/blob/v3.0.0/buildSrc/src/main/java/Config.kt)

* **feature-prompts**
  * Improved file picker prompt by displaying the option to use the camera to capture images,
    microphone to record audio, or video camera to capture a video.
  * The color picker has been redesigned based on Firefox for Android (Fennec).

* **feature-pwa**
  * Added preliminary support for pinning websites to the home screen.

* **browser-search**
  * Loading search engines should no longer deadlock on devices with 1-2 CPUs

* **concept-engine**, **browser-engine-gecko(-beta/nightly)**, **browser-engine-system**
  * Added `EngineView.release()` to manually release an `EngineSession` that is currently being rendered by the `EngineView`. Usually an app does not need to call `release()` manually since `EngineView` takes care of releasing the `EngineSession` on specific lifecycle events. However sometimes the app wants to release an `EngineSession` to immediately render it on another `EngineView`; e.g. when transforming a Custom Tab into a regular browser tab.

* **browser-session**
  * ⚠️ **This is a breaking change**: Removed "default session" behavior from `SessionManager`. This feature was never used by any app except the sample browser.

* **feature-downloads**
  * Added `FetchDownloadManager`, an alternate download manager that uses a fetch `Client` instead of the native Android `DownloadManager`.

* **support-ktx**
  * Deprecated `String.toUri()` in favour of Android Core KTX.
  * Deprecated `View.isGone` and `View.isInvisible` in favour of Android Core KTX.
  * Added `putCompoundDrawablesRelative` and `putCompoundDrawablesRelativeWithIntrinsicBounds`, aliases of `setCompoundDrawablesRelative` that use Kotlin named and default arguments.

# 2.0.0

* [Commits](https://github.com/mozilla-mobile/android-components/compare/v1.0.0...v2.0.0)
* [Milestone](https://github.com/mozilla-mobile/android-components/milestone/61?closed=1)
* [Dependencies](https://github.com/mozilla-mobile/android-components/blob/v2.0.0/buildSrc/src/main/java/Dependencies.kt)
* [Gecko](https://github.com/mozilla-mobile/android-components/blob/v2.0.0/buildSrc/src/main/java/Gecko.kt)
* [Configuration](https://github.com/mozilla-mobile/android-components/blob/v2.0.0/buildSrc/src/main/java/Config.kt)


* **browser-toolbar**
  * Adds `focus()` which provides a hook for calling `editMode.focus()` to focus the edit mode `urlView`

* **browser-awesomebar**
  * Updated `DefaultSuggestionViewHolder` to have a style more consistent with Fenix mocks.
  * Fixed a bug with `InlineAutocompleteEditText` where the cursor would disappear if a user cleared an suggested URL.

* **lib-state**
  * A new component for maintaining application, screen or component state via a redux-style `Store`. This component provides the architectural foundation for the `browser-state` component (in development).

* **feature-downloads**
  * `onDownloadCompleted` no longer receives the download object and ID.

* **support-ktx**
  * Deprecated `Resource.pxToDp`.
  * Added `Int.dpToPx` to convert from density independent pixels to an int representing screen pixels.
  * Added `Int.dpToFloat` to convert from density independent pixels to a float representing screen pixels.

* **support-ktx**
  * Added `Context.isScreenReaderEnabled` extension to check if TalkBack service is enabled.

* **browser-icons**
  * The component now ships with the [tippy-top-sites](https://github.com/mozilla/tippy-top-sites) top 200 list for looking up icon resources.

* **concept-engine**, **browser-engine-gecko(-beta/nightly)**, **feature-session**, **feature-tabs**
  * Added to support for specifying additional flags when loading URLs. This can be done using the engine session directly, as well as via use cases:

  ```kotlin
  // Bypass cache
  sessionManager.getEngineSession().loadUrl(url, LoadUrlFlags.select(LoadUrlFlags.BYPASS_CACHE))

  // Bypass cache and proxy
  sessionUseCases.loadUrl.invoke(url, LoadUrlFlags.select(LoadUrlFlags.BYPASS_CACHE, LoadUrlFlags.BYPASS_PROXY))
  ```

# 1.0.0

* [Commits](https://github.com/mozilla-mobile/android-components/compare/v0.56.0...v1.0.0)
* [Milestone](https://github.com/mozilla-mobile/android-components/milestone/60?closed=1)
* [Dependencies](https://github.com/mozilla-mobile/android-components/blob/v1.0.0/buildSrc/src/main/java/Dependencies.kt)
* [Gecko](https://github.com/mozilla-mobile/android-components/blob/v1.0.0/buildSrc/src/main/java/Gecko.kt)
* [Configuration](https://github.com/mozilla-mobile/android-components/blob/v1.0.0/buildSrc/src/main/java/Config.kt)

* 🛑 Removed deprecated components (See [blog posting](https://mozac.org/2019/05/23/deprecation.html)):
  * feature-session-bundling
  * ui-progress
  * ui-doorhanger

* **concept-engine**, **browser-engine-gecko(-beta/nightly)**, **browser-engine-system**
  * Added `Engine.version` property (`EngineVersion`) for printing and comparing the version of the used engine.

* **browser-menu**
  * Added `endOfMenuAlwaysVisible` property/parameter to `BrowserMenuBuilder` constructor and to `BrowserMenu.show` function.
    When is set to true makes sure the bottom of the menu is always visible, this allows use cases like [#3211](https://github.com/mozilla-mobile/android-components/issues/3211).
  * Added `onDimiss` parameter to `BrowserMenu.show` function, called when the menu is dismissed.
  * Changed `BrowserMenuHighlightableItem` constructor to allow for dynamically toggling the highlight with `invalidate()`.

* **browser-toolbar**
  * Added highlight effect to the overflow menu button when a highlighted `BrowserMenuHighlightableItem` is present.

* **feature-tab-collections**
  * Tabs can now be restored without restoring the ID of the `Session` by using the `restoreSessionId` flag. An app may
    prefer to use new IDs if it expects sessions to get restored multiple times - otherwise breaking the promise of a
    unique ID.

* **browser-search**
  * Added `getProvidedDefaultSearchEngine` to `SearchEngineManager` to return the provided default search engine or the first
    search engine if the default is not set. This allows use cases like [#3344](https://github.com/mozilla-mobile/android-components/issues/3344).

* **feature-tab-collections**
  * Behavior change: `TabCollection` instances returned by `TabCollectionStorage` are now ordered by the last time they have been updated (instead of the time they have been created).

* **lib-crash**
  * [Restrictions to background activity starts](https://developer.android.com/preview/privacy/background-activity-starts) in Android Q+ make it impossible to launch the crash reporter prompt after certain crashes. In those situations the library will show a "crash notification" instead. Clicking on the notification will launch the crash reporter prompt allowing the user to submit a crash report.

# 0.56.4
* [Commits](https://github.com/mozilla-mobile/android-components/compare/v0.56.3...v0.56.4)
* [Dependencies](https://github.com/mozilla-mobile/android-components/blob/v0.56.4/buildSrc/src/main/java/Dependencies.kt)
* [Gecko](https://github.com/mozilla-mobile/android-components/blob/v0.56.4/buildSrc/src/main/java/Gecko.kt)
* [Configuration](https://github.com/mozilla-mobile/android-components/blob/v0.56.4/buildSrc/src/main/java/Config.kt)

* Imported updated translations.

# 0.56.3
* [Commits](https://github.com/mozilla-mobile/android-components/compare/v0.56.2...v0.56.3)
* [Dependencies](https://github.com/mozilla-mobile/android-components/blob/v0.56.3/buildSrc/src/main/java/Dependencies.kt)
* [Gecko](https://github.com/mozilla-mobile/android-components/blob/v0.56.3/buildSrc/src/main/java/Gecko.kt)
* [Configuration](https://github.com/mozilla-mobile/android-components/blob/v0.56.3/buildSrc/src/main/java/Config.kt)

* **service-firefox-accounts**
  * Disabled periodic device event polling.

# 0.56.2
* [Commits](https://github.com/mozilla-mobile/android-components/compare/v0.56.1...v0.56.2)
* [Dependencies](https://github.com/mozilla-mobile/android-components/blob/v0.56.2/buildSrc/src/main/java/Dependencies.kt)
* [Gecko](https://github.com/mozilla-mobile/android-components/blob/v0.56.2/buildSrc/src/main/java/Gecko.kt)
* [Configuration](https://github.com/mozilla-mobile/android-components/blob/v0.56.2/buildSrc/src/main/java/Config.kt)

* **browser-menu**
  * Added `endOfMenuAlwaysVisible` property/parameter to `BrowserMenuBuilder` constructor and to `BrowserMenu.show` function.
    When is set to true makes sure the bottom of the menu is always visible, this allows use cases like [#3211](https://github.com/mozilla-mobile/android-components/issues/3211).

# 0.56.1
* [Commits](https://github.com/mozilla-mobile/android-components/compare/v0.56.0...v0.56.1)
* [Dependencies](https://github.com/mozilla-mobile/android-components/blob/v0.56.1/buildSrc/src/main/java/Dependencies.kt)
* [Gecko](https://github.com/mozilla-mobile/android-components/blob/v0.56.1/buildSrc/src/main/java/Gecko.kt)
* [Configuration](https://github.com/mozilla-mobile/android-components/blob/v0.56.1/buildSrc/src/main/java/Config.kt)

* **service-firefox-accounts**
  * `FxaAccountManager` will is now able to complete re-authentication flow after encountering an auth problem (e.g. password change)
  * `FxaAccountManager` will now attempt to automatically recover from a certain class of temporary auth problems.
  * `FirefoxAccount` grew a new method: `checkAuthorizationStatusAsync`, used to facilitate above flows.
  * It is no longer necessary to pass in the "profile" scope to `FxaAccountManager`, as it will always obtain it regardless. Specifying that scope has no effect.
  * ⚠️ **This is a breaking change**: `FirefoxAccount` methods that used to take `Array<String>` of scopes now take `Set<String>` of scopes.

# 0.56.0

* [Commits](https://github.com/mozilla-mobile/android-components/compare/v0.55.0...v0.56.0)
* [Milestone](https://github.com/mozilla-mobile/android-components/milestone/59?closed=1)
* [Dependencies](https://github.com/mozilla-mobile/android-components/blob/v0.56.0/buildSrc/src/main/java/Dependencies.kt)
* [Gecko](https://github.com/mozilla-mobile/android-components/blob/v0.56.0/buildSrc/src/main/java/Gecko.kt)
* [Configuration](https://github.com/mozilla-mobile/android-components/blob/v0.56.0/buildSrc/src/main/java/Config.kt)

* **samples-firefox-accounts**
  * Switch FxA sample to production servers, fix pairing.

* **service-firefox-accounts**
  * `FxaAccountManager` will is now able to complete re-authentication flow after encountering an auth problem (e.g. password change)
  * `FxaAccountManager` will now attempt to automatically recover from a certain class of temporary auth problems.
  * `FirefoxAccount` grew a new method: `checkAuthorizationStatusAsync`, used to facilitate above flows.
  * It is no longer necessary to pass in the "profile" scope to `FxaAccountManager`, as it will always obtain it regardless. Specifying that scope has no effect.
  * ⚠️ **This is a breaking change**: `FirefoxAccount` methods that used to take `Array<String>` of scopes now take `Set<String>` of scopes.

* **browser-domains**
  * New domain autocomplete providers `ShippedDomainsProvider` and `CustomDomainsProvider` that
    should be used instead of deprecated `DomainAutoCompleteProvider`.

* **service-glean**
  * The length limit on labels in labeled metrics has been increased from 30 to 61 characters.  See [1556684](https://bugzilla.mozilla.org/show_bug.cgi?id=1556684).
  * Timespan metrics have a new API for setting the timespan directly: `sumRawNanos` and `setRawNanos`.

* **support-base**
  * Fixed multiple potential leaks in `ObserverRegistry` (used internally by many classes in other components like `SessionManager`, `EngineSession` and others).

* **browser-icons**
  * Fixed possible `NullPointerException` when disk cache is written to concurrently.

* **lib-crash**
  * Crash reports sent to Sentry now contain optional environment information, if a parameter is passed.

* **browser-session**
  * ⚠️ **This is a breaking change**: Added `url` parameter to `Session.Observer.onLoadRequest()`.

* **support-ktx**
  * ⚠️ **This is a breaking change**: Removed `Drawable.toBitmap()` in favour of the Android Core KTX version.
  * ⚠️ **This is a breaking change**: Removed `Context.systemService()` in favour of the Android Core KTX version.

* **browser-session**
  * Added `Session.hasParentSession` to indicate whether a `Session` was opened from a parent `Session` such as opening a new tab from a link context menu ("Open in new tab").

* **feature-app-links**
  * Add a flag to allow the app to not detect an external app if the user has told android to use the browser as default.
  * Turn off interception of web links.

# 0.55.0

* [Commits](https://github.com/mozilla-mobile/android-components/compare/v0.54.0...v0.55.0)
* [Milestone](https://github.com/mozilla-mobile/android-components/milestone/58?closed=1)
* [Dependencies](https://github.com/mozilla-mobile/android-components/blob/v0.55.0/buildSrc/src/main/java/Dependencies.kt)
* [Gecko](https://github.com/mozilla-mobile/android-components/blob/v0.55.0/buildSrc/src/main/java/Gecko.kt)
* [Configuration](https://github.com/mozilla-mobile/android-components/blob/v0.55.0/buildSrc/src/main/java/Config.kt)

* **browser-search**
  * `SearchEngineManager.load()` is deprecated. Use `SearchEngineManager.loadAsync()` instead.

* **browser-menu**
  * Fixed a bug where overscroll effects would appear on the overflow menu.
  * Added enter and exit animations.

* **browser-session**
  * Added handler for `onWebAppManifestLoaded` to update `session.webAppManifest`.
  * Moved `WebAppManifest` to concept-engine.

* **concept-engine**
  * Added `onWebAppManifestLoaded` to `EngineSession`, called when the engine finds a web app manifest.
  * Added `WebAppManifest` from browser-session.

* **concept-sync**, **service-accounts**
  * ⚠️ **This is a breaking behavior change**: API changes to facilitate error handling; new method on AccountObserver interface.
  * Added `onAuthenticationProblems` observer method, used for indicating that account needs to re-authenticate (e.g. after a password change).
  * `FxaAccountManager` gained a new method, `accountNeedsReauth`, that could be used for the same purpose.
  * `DeviceConstellation` methods that returned `Deferred<Unit>` now return `Deferred<Boolean>`, with a success flag.
  * `OAuthAccount` methods that returned `Deferred` values now have an `Async` suffix in their names.
  * `OAuthAccount` and `DeviceConstellation` methods that returned `Deferred<T>` (for some T) now return `Deferred<T?>`, where `null` means failure.
  * `FirefoxAccount`, `FirefoxDeviceConstellation` and `FirefoxDeviceManager` now handle all expected `FxAException`.
  * Fixes device name not changing in FxaDeviceConstellation after setDeviceNameAsync is called.

* **engine-gecko-nightly**, **engine-gecko-beta**, **engine-system**, **concept-engine**
  * Added `EngineView.canScrollVerticallyUp()` for pull to refresh.
  * Added engine API to clear browsing data.

* **browser-storage-sync**
  * `recordVisit` and `recordObservation` will no longer throw when processing invalid URLs.

  ```kotlin
  // Clear all browsing data
  engine.clearData(BrowsingData.all())

  // Clear all caches
  engine.clearData(BrowsingData.allCaches())

  // Clear cookies only for the provided host
  engine.clearData(BrowsingData.select(BrowsingData.COOKIES), host = "mozilla.org")
  ```

* **engine-system**:
  * Added `EngineView.canScrollVerticallyUp()` for pull to refresh.

* **browser-engine-gecko-nightly**
  * This component now has a hard dependency on the new [universal GeckoView build](https://bugzilla.mozilla.org/show_bug.cgi?id=1508976) that is no longer architecture specific (ARM, x86, ..). With that apps no longer need to specify the GeckoView build themselves and synchronize the used version with Android Components. Additionally apps can now make use of [APK splits](https://developer.android.com/studio/build/configure-apk-splits) or [Android App Bundles (AAB)](https://developer.android.com/guide/app-bundle).

* **service-glean**
  * Disabling telemetry through `setUploadEnabled` now clears all metrics (except first_run_date) immediately.
  * The string length limit for `StringMetricType` was raised from 50 to 100 characters.

* **feature-session**
  * Added `SwipeRefreshFeature` which adds pull to refresh to browsers.

* **feature-tab-collections**
  * Added option to remove all collections and their tabs: `TabCollectionStorage.removeAllCollections()`.

* **feature-media**
  * Added `RecordingDevicesNotificationFeature` to show an ongoing notification while recording devices (camera, microphone) are used by web content.

* **concept-push**
  * 🆕 Added a new component for supporting push notifications.

* **lib-push-firebase**
  * 🆕 Added a new component for Firebase Cloud Messaging push support.

  ```kotlin
  class FirebasePush : AbstractFirebasePushService()
  ```

  * In your Manifest you need to make the service visible:

  ```xml
  <service android:name=".FirebasePush">
    <intent-filter>
        <action android:name="com.google.firebase.MESSAGING_EVENT" />
    </intent-filter>
  </service>
  ```
* **feature-sync**
  * Fixed a bug that caused the Sync Manager to crash on initial startup cases.

* **feature-push**
  * 🆕 Added a new component for Autopush messaging support.

  ```kotlin
  class Application {
    override fun onCreate() {
      PushProcessor.install(services.push)
    }
  }

  class Services {
    val push by lazy {
      val config = PushConfig(
        senderId = "my-app",
        serverHost = "push.services.mozilla.com",
        serviceType = ServiceType.FCM,
        protocol = Protocol.HTTPS
      )

      // You need to use a supported push service (Firebase is one of them).
      val pushService = FirebasePush()

      AutoPushFeature(context, pushService, config).also { it.initialize() }
    }
  }

  class MyActivity {
    override fun onCreate() {
      services.push.registerForSubscriptions(object : PushSubscriptionObserver {
        override fun onSubscriptionAvailable(subscription: AutoPushSubscription) { }
      })

      services.push.registerForPushMessages(PushType.Services, object: Bus.Observer<PushType, String> {
        override fun onEvent(type: PushType, message: String) { }
      })
    }
  }
  ```

  * Checkout the component documentation for more details.

* **support-ktx**
  * Added `Context.hasCamera()` to check if the device has a camera.

# 0.54.0

* [Commits](https://github.com/mozilla-mobile/android-components/compare/v0.53.0...v0.54.0)
* [Milestone](https://github.com/mozilla-mobile/android-components/milestone/57?closed=1)
* [Dependencies](https://github.com/mozilla-mobile/android-components/blob/v0.54.0/buildSrc/src/main/java/Dependencies.kt)
* [Gecko](https://github.com/mozilla-mobile/android-components/blob/v0.54.0/buildSrc/src/main/java/Gecko.kt)
* [Configuration](https://github.com/mozilla-mobile/android-components/blob/v0.54.0/buildSrc/src/main/java/Config.kt)

* **browser-engine-gecko**, **browser-engine-gecko-beta**, **browser-engine-gecko-nightly**
  * **Merge day!**
    * `browser-engine-gecko-release`: GeckoView 67.0
    * `browser-engine-gecko-beta`: GeckoView 68.0
    * `browser-engine-gecko-nightly`: GeckoView 69.0

* ⚠️ **Deprecated components**: `feature-session-bundling`, `ui-doorhanger`, `ui-progress` (See blog posting).

* **service-pocket**
  * Added `PocketEndpointRaw` and `PocketJSONParser` for low-level access.

* **browser-menu**
  * Added `BrowserMenuHighlightableItem`. Its `highlight` property allows you to set the background and an image that appears on the right.

* **feature-findinpage**
  * Find in Page Bar now displays 0/0 for no matches found with new attr findInPageNoMatchesTextColor

* **feature-customtabs**
  * Fixed a bug where menu actions would not work for all Custom Tab sessions.

* **support-test**
  * Added `testContext` property for retrieving application context from tests.

* **browser-session**
  * Added `AllSessionsObserver` helper that automatically subscribes and unsubscribes to all `Session` instances that get added/removed.

* **support-base**
  * Added `Build` object that contains information about the current Android Components build (like version number and git hash).

* **lib-crash**
  * Crash reports sent to Sentry now contain additional tags about the used Android Components version and setup (prefixed with "ac.").

* **browser-awesomebar**, **feature-awesomebar**
  * Fixed an issue where `SuggestionProvider.onInputChanged()` was called before `SuggestionProvider.onInputStarted()`.
  * Added ability for `SuggestionProvider` to return an initial list of suggestions from `onInputStarted()`.
  * Modified `ClipboardSuggestionProvider` to already return a suggestions from `onInputStarted()` if the clipboard contains a URL.

* **feature-app-links**
  *  🆕 New component: to detect and open links in other non-browser apps.
  * Use cases to parse intent:// URLs, query the package manager for activities and generate Play store URLs.

* **browser-engine-gecko-nightly**, **concept-engine**:
  * Added `EngineSession.Observer.onRecordingStateChanged()` to get list of recording devices currently used by web content.

* **support-base**
  * Added helper for providing unique stable `Int` notification ids based on a `String` tag to avoid id conflicts between components and app code.

  ```kotlin
  // Get a unique id for the provided tag
  val id = NotificationIds.getIdForTag(context, "mozac.my.feature")

  // Extension methods for showing and cancelling notifications
  NotificationManagerCompat
      .from(context)
      .notify(context, "mozac.my.feature", notification)

  NotificationManagerCompat
      .from(context)
      .cancel(context, "mozac.my.feature")
  ```

# 0.53.0

* [Commits](https://github.com/mozilla-mobile/android-components/compare/v0.52.0...v0.53.0)
* [Milestone](https://github.com/mozilla-mobile/android-components/milestone/56?closed=1)
* [Dependencies](https://github.com/mozilla-mobile/android-components/blob/v0.53.0/buildSrc/src/main/java/Dependencies.kt)
* [Gecko](https://github.com/mozilla-mobile/android-components/blob/v0.53.0/buildSrc/src/main/java/Gecko.kt)
* [Configuration](https://github.com/mozilla-mobile/android-components/blob/v0.53.0/buildSrc/src/main/java/Config.kt)

* **concept-engine**, **browser-engine-gecko-nightly** and **browser-engine-gecko-beta**:
  * Added new policies for Safe Browsing: `TrackingProtectionPolicy.SAFE_BROWSING_MALWARE`, `TrackingProtectionPolicy.SAFE_BROWSING_UNWANTED`, `TrackingProtectionPolicy.SAFE_BROWSING_PHISHING`, `TrackingProtectionPolicy.SAFE_BROWSING_HARMFUL` and `TrackingProtectionPolicy.SAFE_BROWSING_ALL`.
  * Added a new policy category : `trackingProtectionPolicy.recommended()` contains all the recommended policies categories. It blocks ads, analytics, social, test trackers, plus all the safe browsing policies.

* **browser-engine-system**
  * ⚠️ **This is a breaking behavior change**: built-in `WebView`'s on-screen zoom controls are hidden by default.

* **browser-icons**
  * Added disk cache for icons.

* **feature-session**:
  * Added `EngineViewBottomBehavior`: A `CoordinatorLayout.Behavior` implementation to be used with [EngineView] when placing a toolbar at the bottom of the screen. This implementation will update the vertical clipping of the `EngineView` so that bottom-aligned web content will be drawn above the browser toolbar.
  * New use case `SettingsUseCases.UpdateTrackingProtectionUseCase`: Updates Tracking Protection for the engine and all open sessions.

* **feature-prompts** and **browser-engine-gecko-nightly**
  * Now input type file are working.

* **browser-session**
  * Fixed a bug where the title and icon of a `Session` was cleared too early.

* **browser-contextmenu**
  * Added ability to provide a custom `SnackbarDelegate` to show a customized `Snackbar`.

# 0.52.0

* [Commits](https://github.com/mozilla-mobile/android-components/compare/v0.51.0...v0.52.0)
* [Milestone](https://github.com/mozilla-mobile/android-components/milestone/55?closed=1)
* [Dependencies](https://github.com/mozilla-mobile/android-components/blob/v0.52.0/buildSrc/src/main/java/Dependencies.kt)
* [Gecko](https://github.com/mozilla-mobile/android-components/blob/v0.52.0/buildSrc/src/main/java/Gecko.kt)
* [Configuration](https://github.com/mozilla-mobile/android-components/blob/v0.52.0/buildSrc/src/main/java/Config.kt)

* ℹ️ **Migrated all components to [AndroidX](https://developer.android.com/jetpack/androidx).**

* ℹ️ **Upgraded Gradle to 5.3.1**
  * ⚠️ This requires using the 1.3.30 Kotlin gradle plugin or higher.

* **feature-tab-collections**
  * 🆕 New component: Feature implementation for saving, restoring and organizing collections of tabs.

* **feature-readerview**
  * 🆕 New component/feature that provides reader mode functionality. To see a complete and working example of how to integrate this new component, check out the `ReaderViewIntegration` class in our [Sample Browser](https://github.com/mozilla-mobile/android-components/tree/master/samples/browser).
  ```kotlin
      val readerViewFeature = ReaderViewFeature(context, engine, sessionManager, controlsView) { available ->
          // This lambda is invoked to indicate whether or not reader view is available
          // for the page loaded by the selected session (for the current tab)
      }

      // To activate reader view
      readerViewFeature.showReaderView()

      // To deactivate reader view
      readerViewFeature.hideReaderView()

      // To show the appearance (font, color scheme) controls
      readerViewFeature.showControls()

      // To hide the appearance (font, color scheme) controls
      readerViewFeature.hideControls()
  ```

* **feature-readerview**
  * Fix disappearing title in Custom Tab toolbar.

* **feature-sitepermissions**
  * Added ability to configure default (checked/unchecked) state for "Remember decision" checkbox. Provide `dialogConfig` into `SitePermissionsFeature` for this. Checkbox is checked by default.
  * ⚠️ **This is a breaking API change**: ``anchorView`` property has been removed if you want to change the position of the prompts use the ``promptsStyling`` property.
  * Added new property ``context``. It must be provided in the constructor.
  * Do not save new site permissions in private sessions.
  * Added ``sessionId`` property for adding site permissions on custom tabs.
  * Allow prompts styling via ``PromptsStyling``
  ```kotlin
    data class PromptsStyling(
        val gravity: Int,
        val shouldWidthMatchParent: Boolean = false,
        @ColorRes
        val positiveButtonBackgroundColor: Int? = null,
        @ColorRes
        val positiveButtonTextColor: Int? = null
    )
  ```

* **feature-customtabs**
  * Fix session not being removed when the close button was clicked.

* **service-glean**
   * ⚠️ **This is a breaking API change**: Custom pings must be explicitly
     registered with Glean at startup time. See
     `components/service/glean/docs/pings/custom.md` for more information.

* **ui-autocomplete**
  * Added an optional `shouldAutoComplete` boolean to `setText` which is currently used by `updateUrl` in `EditToolbar`.

* **browser-toolbar**
  * Modified `EditToolbar`'s `updateUrl` function to take a `shouldAutoComplete` boolean. By default a call to this function does **not** autocomplete. Generally you want to disable autocomplete when calling `updateUrl` if the text is a search term.
  See `editMode` in `BrowserToolbar` and `setText` in `InlineAutocompleteEditText` for more information.

* **browser-engine-system**
  * Added support for Authentication dialogs on SystemEngineView.

* **concept-engine**, **browser-engine-gecko-nightly**
  * Added `suspendMediaWhenInactive` setting to control whether media should be suspended when the session is inactive. The default is `false`.
  ```kotlin
  // To provide a default when creating the engine:
  GeckoEngine(runtime, DefaultSettings(suspendMediaWhenInactive = true))

  // To change the value for a specific session:
  engineSession.settings.suspendMediaWhenInactive = true
  ```

* **service-firefox-accounts**
  * ⚠️ **This is a breaking API change**:
  * `OAuthAccount` now has a new `deviceConstellation` method.
  * `FxaAccountManager`'s constructor now takes a `DeviceTuple` parameter.
  * Added integration with FxA devices and device events.
  * First supported event type is Send Tab.
  * It's now possible to receive and send tabs from/to devices in the `DeviceConstellation`.
  * `samples-sync` application provides a detailed integration example of these new APIs.
  * Brief example:
  ```kotlin
  val deviceConstellationObserver = object : DeviceConstellationObserver {
    override fun onDevicesUpdate(constellation: ConstellationState) {
        // Process the following:
        // constellation.currentDevice
        // constellation.otherDevices
    }
  }
  val deviceEventsObserver = object : DeviceEventsObserver {
    override fun onEvents(events: List<DeviceEvent>) {
        events.filter { it is DeviceEvent.TabReceived }.forEach {
            val tabReceivedEvent = it as DeviceEvent.TabReceived
            // process received tab(s).
        }
    }
  }
  val accountObserver = object : AccountObserver {
    // ... other methods ...
    override fun onAuthenticated(account: OAuthAccount) {
        account.deviceConstellation().registerDeviceObserver(
            observer = deviceConstellationObserver,
            owner = this@MainActivity,
            autoPause = true
        )
    }
  }
  val accountManager = FxaAccountManager(
    this,
    Config.release(CLIENT_ID, REDIRECT_URL),
    arrayOf("profile", "https://identity.mozilla.com/apps/oldsync"),
    DeviceTuple(
        name = "Doc Example App",
        type = DeviceType.MOBILE,
        capabilities = listOf(DeviceCapability.SEND_TAB)
    ),
    syncManager
  )
  accountManager.register(accountObserver, owner = this, autoPause = true)
  accountManager.registerForDeviceEvents(deviceEventsObserver, owner = this, autoPause = true)
  ```

* **feature-prompts**
  * ⚠️ **This is a breaking API change**:
  * `PromptFeature` constructor adds an optional `sessionId`. This should use the custom tab session id if available.

* **browser-session**
  * Added `SessionManager.runWithSessionIdOrSelected(sessionId: String?)` run function block on a session ID. If the session does not exist, then uses the selected session.

# 0.51.0

* [Commits](https://github.com/mozilla-mobile/android-components/compare/v0.50.0...v0.51.0)
* [Milestone](https://github.com/mozilla-mobile/android-components/milestone/54?closed=1)
* [Dependencies](https://github.com/mozilla-mobile/android-components/blob/v0.51.0/buildSrc/src/main/java/Dependencies.kt)
* [Gecko](https://github.com/mozilla-mobile/android-components/blob/v0.51.0/buildSrc/src/main/java/Gecko.kt)
* [Configuration](https://github.com/mozilla-mobile/android-components/blob/v0.51.0/buildSrc/src/main/java/Config.kt)

* **browser-awesomebar**
  * Fixed an issue where new suggestions would leave you scrolled to the middle of the list

* **browser-errorpages**
  * Added `%backButton%` replacement for buttons that need the text "Go Back" instead of "Try Again"

* **browser-session**, **browser-engine-gecko-nightly**, **browser-engine-system**
  * Fixed an issue causing `Session.searchTerms` getting cleared to early. Now the search terms will stay assigned to the `Session` until a new request, triggered by a user interaction like clicking a link, started loading (ignoring redirects).
  * Added setting of desktop view port when requesting desktop site

* **feature-customtabs**
  * Added fact emitting.
  * Bugfix to call with app-contributed pending intents from menu items and action buttons.
  * Added ability to decide where menu items requested by the launching app should be inserted into the combined menu by setting `menuItemIndex`

* **service-glean**
   * ⚠️ **This is a breaking API change**: Timespan and timing distribution
     metrics now have a thread-safe API. See `adding-new-metrics.md` for more
     information.
   * A method for sending metrics on custom pings has been added. See
     `docs/pings/custom.md` for more information.

* **concept-engine**
  * Add boolean `allowAutoplayMedia` setting.
  * ⚠️ **This is a breaking API change:**
  * Added new method to `HistoryTrackingDelegate` interface: `shouldStoreUri(uri: String): Boolean`.
  * `VisitType` is now part of `HistoryTrackingDelegate`'s `onVisited` method signature

* **feature-session**
  * `HistoryDelegate` now implements a blacklist of URI schemas.

* **browser-engine-gecko-nightly**
  * Implement `allowAutoplayMedia` in terms of `autoplayDefault`.
  * ⚠️ **This is a breaking API change**
  * Added API for bidirectional messaging between Android and installed web extensions:
    ```kotlin
       engine.installWebExtension(EXTENSION_ID, EXTENSION_URL,
            onSuccess = { installedExt -> it }
        )

      val messageHandler = object : MessageHandler {
          override fun onPortConnected(port: Port) {
            // Called when a port was connected as a result of a
            // browser.runtime.connectNative call in JavaScript.
            // The port can be used to send messages to the web extension:
            port.postMessage(jsonObject)
          }

          override fun onPortDisconnected(port: Port) {
            // Called when the port was disconnected or the corresponding session closed.
          }

          override fun onPortMessage(message: Any, port: Port) {
            // Called when a messsage was received on the provided port as a
            // result of a call to port.postMessage in JavaScript.
          }

          override fun onMessage(message: Any, source: EngineSession?): Any {
            // Called when a message was recieved as a result of a
            // browser.runtime.sendNativeMessage call in JavaScript.
          }
      }

      // To listen to message events from content scripts call:
      installedExt.registerContentMessageHandler(session, EXTENSION_ID, messageHandler)

      // To listen to message events from background scripts call:
      installedExt.registerBackgroundMessageHandler(EXTENSION_ID, messageHandler)
    ```

* **browser-icons**
  * Added an in-memory caching mechanism reducing disk/network loads.

* **browser-tabstray**
  * Add `TabThumbnailView` to Tabs Tray show the top of the thumbnail and fill up the width of the tile.
  * Added swipe gesture support with a `TabTouchCallback` for the TabsTray.

* **concept-storage**, **browser-storage-memory**, **browser-storage-sync**
  * ⚠️ **This is a breaking API change**
  * Added new method `getVisitsPaginated`; use it to paginate history.
  * Added `excludeTypes` param to `getDetailedVisits`; use it to query only subsets of history.
  * Added new `getBookmarksWithUrl` method for checking if a site is already bookmarked
  * Added new `getBookmark` method for obtaining the details of a single bookmark by GUID

* **browser-storage-sync**
  * `PlacesBookmarksStorage` now supports synchronization!

* **support-utils**
  * Add `URLStringUtils` to unify parsing of strings that may be URLs.

* **support-ktx**
    - Add `URLStringUtils` `isURLLike()` and `toNormalizedURL()`.
    - Update the implementation for `String.isUrl()` and `String.toNormalizedUrl()` to the new one above.

* **concept-sync**
  * ⚠️ **This is a breaking API change**
  * `OAuthAccount` now has a new method `registerPersistenceCallback`.

* **service-fxa**
  * `FxaAccountManager` is now using a state persistence callback to keep FxA account state up-to-date as it changes.

# 0.50.0

* [Commits](https://github.com/mozilla-mobile/android-components/compare/v0.49.0...v0.50.0)
* [Milestone](https://github.com/mozilla-mobile/android-components/milestone/53?closed=1)
* [Dependencies](https://github.com/mozilla-mobile/android-components/blob/v0.50.0/buildSrc/src/main/java/Dependencies.kt)
* [Gecko](https://github.com/mozilla-mobile/android-components/blob/v0.50.0/buildSrc/src/main/java/Gecko.kt)
* [Configuration](https://github.com/mozilla-mobile/android-components/blob/v0.50.0r/buildSrc/src/main/java/Config.kt)

* **browser-toolbar**
  * Added `titleView` to `DisplayToolbar` which displays the title of the page. Various options are able to modified such as
   `titleTextSize`, `titleColor`, and `displayTitle`. In custom tabs, the URL will now only display the hostname.
  * Changed `UrlRenderConfiguration` to include a `RenderStyle` parameter where you can specify how the URL renders

* **support-ktx**
  * Added extension property `Uri.isHttpOrHttps`.

* **browser-icons**
  * ⚠️ **This is a breaking API change**: Creating a `BrowserIcons` instance requires a `Client` object (from `concept-fetch`) now.

* **browser-engine-gecko-nightly**:
  * Added new content blocking category for [fingerprinting](https://en.wikipedia.org/wiki/Device_fingerprint): `TrackingProtectionPolicy.FINGERPRINTING`.

* **feature-findinpage**
   * Find in Page now emits facts

* **feature-awesomebar**
   * Added `BookmarksStorageSuggestionProvider`

* **browser-toolbar**
   * Adds `browserToolbarProgressBarGravity` attr with options `top` and `bottom` (default).
   * Adds the ability to long click the urlView

* **service-glean**
   * ⚠️ **This is a breaking API change**: The technically public, but not
     intended for public use, part of the glean API has been renamed from
     `mozilla.components.service.glean.metrics` to
     `mozilla.components.service.glean.private`.
   * ⚠️ **This is a breaking API change**: Labeled metrics are now their own
     distinct metric types in the `metrics.yaml` file. For example, for a
     labeled counter, rather than using `type: counter` and `labeled: true`, use
     `type: labeled_counter`. See bugzilla 1540725.

* **concept-engine**
   * Adds `automaticLanguageAdjustment` setting, which should hint to implementations to send
   language specific headers to websites. Implementation in `browser-engine-gecko-nightly`.

* **service-firefox-accounts**
   * The service no longer accepts a `successPath` option. Instead the service uses the OAuth `redirectUri`.

* **support-base**
  * Added optional callback to `Consumable` to get invoked once value gets consumed:

  ```kotlin
  val consumable = Consumable.from(42) {
    // Value got consumed.
  }
  ```

# 0.49.0

* [Commits](https://github.com/mozilla-mobile/android-components/compare/v0.48.0...v0.49.0)
* [Milestone](https://github.com/mozilla-mobile/android-components/milestone/52?closed=1)
* [Dependencies](https://github.com/mozilla-mobile/android-components/blob/v0.49.0/buildSrc/src/main/java/Dependencies.kt)
* [Gecko](https://github.com/mozilla-mobile/android-components/blob/v0.49.0/buildSrc/src/main/java/Gecko.kt)
* [Configuration](https://github.com/mozilla-mobile/android-components/blob/v0.49.0/buildSrc/src/main/java/Config.kt)

* **feature-contextmenu**
   * Clicking on a context menu item now emits a fact

* **browser-awesomebar**
   * `DefaultSuggestionViewHolder` now centers titles if no description is provided by the suggestion.

* **browser-engine-gecko-***
  * Added `automaticFontSizeAdjustment` engine setting for automatic font size adjustment,
  in line with system accessibility settings. The default is `true`.
  ```kotlin
  GeckoEngine(runtime, DefaultSettings(automaticFontSizeAdjustment = true))
  ```

* **feature-awesomebar**
  * Added optional `icon` parameter to `SearchSuggestionProvider`

* **feature-qr**
  * 🆕 New component/feature that provides functionality for scanning QR codes.

    ```kotlin
      val qrFeature = QrFeature(
          context,
          fragmentManager = supportFragmentManager,
          onNeedToRequestPermissions = { permissions ->
              requestPermissions(this, permissions, REQUEST_CODE_CAMERA_PERMISSIONS)
          },
          onScanResult = { qrScanResult ->
              // qrScanResult is a String (e.g. a URL) returned by the QR scanner
          }
      )
      // When ready to scan simply call
      qrFeature.scan()
    ```

* **concept-storage**
  * ⚠️ **This is a breaking API change!** for non-component implementations of `HistoryStorage`.
  * `HistoryStorage` got new API: `deleteVisit`.

* **browser-search**
  * Imported `list.json` and search plugins from Fennec from 2019-03-29.
  * Added support for `searchDefault` and `searchOrder`.
  * ⚠️ **This is a breaking API change**: `SearchEngineProvider.loadSearchEngines` returns a new data class `SearchEngineList` (was `List<SearchEngine>`).

* **browser-storage-sync**, **browser-storage-memory**
  * Implementations of `concept-storage`/`HistoryStorage` expose newly added `deleteVisit`.

* **browser-toolbar**
  * Add TalkBack support for page load status.
  * Added option to add "edit actions" that will show up next to the URL in edit mode.
  * Added option to set a listener for clicks on the site security indicator (globe / lock icon).
  * The `toolbar` now emits a fact `COMMIT` when the user has edited the URL. [More information](https://github.com/mozilla-mobile/android-components/blob/master/components/browser/toolbar/README.md).

* **browser-engine-gecko-nightly**
  * Added new `TrackingProtectionPolicy` category for blocking cryptocurrency miners (`TrackingProtectionPolicy.CRYPTOMINING`).

* **support-ktx**
  * Added `Intent.toSafeIntent()`.
  * Added `MotionEvent.use {}` (like `AutoCloseable.use {}`).
  * Added `Bitmap.arePixelsAllTheSame()`.
  * Added `Context.appName` returns the name (label) of the application or the package name as a fallback.

* **concept-fetch**
  * Added support for interceptors. Interceptors are a powerful mechanism to monitor, modify, retry, redirect or record requests as well as responses going through a `Client`. See the [concept-fetch README](https://github.com/mozilla-mobile/android-components/tree/master/components/concept/fetch) for example implementations of interceptors.

* 💥 **Better crash handling** (#2568, #2569, #2570, #2571)
  * **browser-engine-gecko-nightly**: `EngineSession.Observer.onCrashStateChange()` gets invoked if the content process of a session crashed. Internally a new `GeckoSession` will be created. By default this new session will just render a white page (`about:blank`) and not recover the last state. This prevents crash loops and let's the app decide (and show UI) when to restore. Calling `EngineSession.recoverFromCrash()` will try to restore the last known state from before the crash.
  * **browser-session**: `Session.crashed` now exposes if a `Session` has crashed.
  * **feature-session**: New use case: `SessionUseCases.CrashRecoveryUseCase`.

# 0.48.0

* [Commits](https://github.com/mozilla-mobile/android-components/compare/v0.47.0...v0.48.0)
* [Milestone](https://github.com/mozilla-mobile/android-components/milestone/51?closed=1)
* [Dependencies](https://github.com/mozilla-mobile/android-components/blob/v0.48.0/buildSrc/src/main/java/Dependencies.kt)
* [Gecko](https://github.com/mozilla-mobile/android-components/blob/v0.48.0/buildSrc/src/main/java/Gecko.kt)
* [Configuration](https://github.com/mozilla-mobile/android-components/blob/v0.48.0/buildSrc/src/main/java/Config.kt)

* **browser-engine-gecko**, **browser-engine-gecko-beta**, **browser-engine-gecko-nightly**
  * **Merge day!**
    * `browser-engine-gecko-release`: GeckoView 66.0
    * `browser-engine-gecko-beta`: GeckoView 67.0
    * `browser-engine-gecko-nightly`: GeckoView 68.0

* **browser-session**
  * Session now exposes a list of `Media` instances representing playable media on the currently displayed page (see `concept-engine`).

* **concept-engine**, **browser-engine-gecko-nightly**
  * Added `Media` class representing a playable media element on the the currently displayed page. Consumers can subscribe to `Media` instances in order to receive updates whenever the state of a `Media` object changes. Currently only the "playback state" is exposed. Consumers can control playback through the
  attached `Media.Controller` instance.

* **concept-fetch**
  * ⚠️ **This is a breaking API change!**: `Headers.Common` was renamed to `Headers.Names`.
  * Added `Headers.Values`.

* **service-pocket**
  * Access an article's text-to-speech listen metadata via `PocketListenEndpoint.getListenArticleMetadata`.
  * ⚠️ **This is a breaking API change!**: `PocketGlobalVideoRecommendation.id` is now a Long instead of an Int

* **browser-engine-gecko-nightly**
  * `GeckoEngine` will throw a `RuntimeException` if the `GeckoRuntime` shuts down unsolicited.

* **feature-awesomebar**
  * `SearchSuggestionProvider` and `AwesomeBarFeature` now allow setting a search suggestion limit.

* **feature-findinpage**
  * ⚠️ **This is a breaking API change!**: `FindInPageFeature` constructor now takes an `EngineView` instance.
  * Blur controlled `EngineView` for better screen reader accessibility.
  * Announce result count for screen reader users.

* **support-android-test**
  * Added `ViewMatchers` that take Boolean arguments instead of requiring inversion via the `not` Matcher: e.g. `hasFocus(false)` instead of `not(hasFocus())`
  * Added `ViewInteraction` extension functions like `assertHasFocus(Boolean)` for short-hand.
  * Added `Matchers.maybeInvertMatcher` to optionally apply `not` based on the Boolean argument
  * Added `ViewInteraction.click()` extension function for short-hand.

* **service-glean**
  * ⚠️ **This is a breaking API change!**: `Configuration` now accepts a Lazy<Client> to make sure the HTTP client (lib) is initialized lazily.
    ```kotlin
      val config = Configuration(httpClient = lazy { GeckoViewFetchClient(context, GeckoRuntime()) })
      Glean.initialize(context, config)
    ```
* **feature-accounts**, **service-firefox-account**
  * Added API to start an FxA pairing flow. See `FirefoxAccountsAuthFeature.beginPairingAuthentication` and `FxaAccountsManager.beingAuthentication` respectively.

* **concept-storage**
  * ⚠️ **This is a breaking API change!** for non-component implementations of `HistoryStorage`.
  * `HistoryStorage` got new APIs: `deleteEverything`, `deleteVisitsSince`, `deleteVisitsBetween`, `deleteVisitsFor`, `prune` and `runMaintenance`.
  * Added `BookmarksStorage` for handling the saving, searching, and management of browser bookmarks.

* **browser-storage-sync**, **browser-storage-memory**
  * Implementations of `concept-storage`/`HistoryStorage` expose the newly added APIs.

* **browser-storage-sync**
  * Implementations of `concept-storage`/`BookmarksStorage` expose the newly added APIs.

# 0.47.0

* [Commits](https://github.com/mozilla-mobile/android-components/compare/v0.46.0...v0.47.0)
* [Milestone](https://github.com/mozilla-mobile/android-components/milestone/50?closed=1)
* [Dependencies](https://github.com/mozilla-mobile/android-components/blob/v0.47.0/buildSrc/src/main/java/Dependencies.kt)
* [Gecko](https://github.com/mozilla-mobile/android-components/blob/v0.47.0/buildSrc/src/main/java/Gecko.kt)
* [Configuration](https://github.com/mozilla-mobile/android-components/blob/v0.47.0/buildSrc/src/main/java/Config.kt)

* **browser-session**
  * Added `Session.webAppManifest` to expose the [Web App Manifest](https://developer.mozilla.org/en-US/docs/Web/Manifest) of the currently visible page. This functionality will only be available in [GeckoView](https://mozilla.github.io/geckoview/)-flavored [concept-engine](https://github.com/mozilla-mobile/android-components/tree/master/components/concept/engine) implementations.
  * Added `WebAppManifestParser` to create [WebAppManifest](https://mozac.org/api/mozilla.components.browser.session.manifest/-web-app-manifest/) from JSON.

* **browser-menu**
   * Added `TwoStateButton` in `BrowserMenuItemToolbar` that will change resources based on the `isInPrimaryState` lambda and added ability to disable the button with optional `disableInSecondaryState` argument.

* **browser-toolbar**
  * Adds `onCancelEditing` to `onEditListener` in `BrowserToolbar` which is fired when a back button press occurs while the keyboard is displayed.
    This is especially useful if you want to call `activity.onBackPressed()` to navigate away rather than just dismiss the keyboard.
    Its return value is used to determine if `displayMode` will switch from edit to view.

* **concept-sync**
  * 🆕 New component which describes sync-related interfaces, such as SyncManager, SyncableStore, SyncStatusObserver and others.

* **concept-storage**
  * ⚠️ **This is a breaking API change!**: Removed sync-related interfaces. See **concept-sync**.
  * **HistoryStorage** interface has a new method: `getDetailedVisits(start, end) -> List<VisitInfo>`. It provides detailed information about page visits (title, visit type, timestamp, etc).

* **browser-storage-memory**, **browser-storage-sync**:
  * Added implementations for the new getDetailedVisits API from **concept-storage**.

* **feature-sync**
  * ⚠️ **This is a breaking API change!** Complete overhaul of this component.
  * Added `BackgroundSyncManager`, a WorkManager-based implementation of the SyncManager defined in `concept-sync`.
  * An instance of a SyncManager is an entry point for interacting with background data synchronization.
  * See component's README for usage details.

* **browser-engine-system** and **browser-engine-gecko-nightly**
  * ⚠️ **This is a breaking API change**: The [`captureThumbnail`](https://github.com/mozilla-mobile/android-components/blob/1b1600a7e8aa83a7e7d09b30cecd49762f7781f5/components/concept/engine/src/main/java/mozilla/components/concept/engine/EngineSession.kt#L245) function has been moved to [`EngineView`](https://github.com/mozilla-mobile/android-components/blob/1b1600a7e8aa83a7e7d09b30cecd49762f7781f5/components/concept/engine/src/main/java/mozilla/components/concept/engine/EngineView.kt#L15). From now on for taking screenshots automatically you will have to opt-in by using `ThumbnailsFeature`. The decision was made to reduce overhead memory consumption for apps that are not using screenshots. Find more info in [feature-session](https://github.com/mozilla-mobile/android-components/blob/master/components/feature/session/README.md) and a practical example can be found in the [sample-browser project](https://github.com/mozilla-mobile/android-components/blob/master/samples/browser).

* **feature-session-bundling**
  * Saving, restoring and removing `SessionBundle` instances need to happen on a worker thread now (off the main thread).
  * The actual session state is now saved on the file system outside of the internally used SQLite database.

* **support-ktx**
  * Added `File.truncateDirectory()` to remove all files (and sub directories) in a directory.
  * Added `Activity.applyOrientation(manifest: WebAppManifest)` extension method for applying orientation modes #2291.
  * Added `Context.isMainProcess` and `Context.runOnlyInMainProcess(block: () -> Unit)` to detect when you're running on the main process.
```kotlin
      // true if we are running in the main process otherwise false .
      val isMainProcess = context.isMainProcess()

      context.runOnlyInMainProcess {
            /* This function is only going to run if we are
                in the main process, otherwise it won't be executed.  */
       }
```

* **feature-pwa**
  * 🆕 New component that provides functionality for supporting Progressive Web Apps (PWA).

* **feature-session**
  * Adds support for the picture-in-picture mode in `PictureInPictureFeature`.

* **browser-storage-sync**
  * Changed how Rust Places database connections are maintained, based on [new reader/writer APIs](https://github.com/mozilla/application-services/pull/718).

* **service-pocket**
  * Access the list of global video recommendations via `PocketEndpoint.getGlobalVideoRecommendations`.

* **concept-fetch**
  * Added common HTTP header constants in `Headers.Common`. This collection is incomplete: add your own!

# 0.46.0

* [Commits](https://github.com/mozilla-mobile/android-components/compare/v0.45.0...v0.46.0)
* [Milestone](https://github.com/mozilla-mobile/android-components/milestone/49?closed=1)
* [Dependencies](https://github.com/mozilla-mobile/android-components/blob/v0.46.0/buildSrc/src/main/java/Dependencies.kt)
* [Gecko](https://github.com/mozilla-mobile/android-components/blob/v0.46.0/buildSrc/src/main/java/Gecko.kt)
* [Configuration](https://github.com/mozilla-mobile/android-components/blob/v0.46.0/buildSrc/src/main/java/Config.kt)

* **browser-awesomebar**
  * Adds ability to remove `SuggestionProvider`s with `removeProviders` and `removeAllProviders`

* **browser-menu**
  * ⚠️ **This is a breaking API change!**: Removed redundant `BrowserMenuImageText` `contentDescription`
  * Adds `textSize` parameter to `SimpleBrowserMenuItem`

* **concept-fetch**
  * ⚠️ **This is a breaking API change**: the [`Response`](https://mozac.org/api/mozilla.components.concept.fetch/-response/) properties `.success` and `.clientError` were renamed to `.isSuccess` and `isClientError` respectively to match Java conventions.

* **feature-downloads**
  * Fixing bug #2265. In some occasions, when trying to download a file, the download failed and the download notification shows "Unsuccessful download".

* **feature-search**
  * Adds default search engine var to `SearchEngineManager`
  * Adds optional `SearchEngine` to `invoke()` in `SearchUseCases`

* **service-experiments**
  * A new client-side experiments SDK for running segmenting user populations to run multi-branch experiments on them. This component is going to replace `service-fretboard`. The SDK is currently in development and the component is not ready to be used yet.

* * **browser-icons**
  * Adding a decoder for decoding ICO files see #2040.

* **service-pocket**
  * 🆕 New component to interact with the Pocket APIs.

# 0.45.0

* [Commits](https://github.com/mozilla-mobile/android-components/compare/v0.44.0...v0.45.0)
* [Milestone](https://github.com/mozilla-mobile/android-components/milestone/47?closed=1)
* [Dependencies](https://github.com/mozilla-mobile/android-components/blob/v0.45.0/buildSrc/src/main/java/Dependencies.kt)
* [Gecko](https://github.com/mozilla-mobile/android-components/blob/v0.45.0/buildSrc/src/main/java/Gecko.kt)
* [Configuration](https://github.com/mozilla-mobile/android-components/blob/v0.45.0/buildSrc/src/main/java/Config.kt)

* Mozilla App Services dependency upgraded: **0.18.0** 🔺
  * [0.18.0 release notes](https://github.com/mozilla/application-services/releases/tag/v0.18.0)

* **browser-engine-gecko-nightly**
  * Added API to install web extensions:

  ```kotlin
  val borderify = WebExtension("borderify", "resource://android/assets/extensions/borderify/")
  engine.installWebExtension(borderify) {
      ext, throwable -> Log.log(Log.Priority.ERROR, "MyApp", throwable, "Failed to install ${ext.id}")
  }
  ```

* **feature-search**
  * Added `newPrivateTabSearch` `NewTabSearchUseCase`

* **feature-toolbar**
  * Added ability to color parts of the domain (e.g. [registrable domain](https://url.spec.whatwg.org/#host-registrable-domain)) by providing a `UrlRenderConfiguration`:

  ```kotlin
  ToolbarFeature(
    // ...
    ToolbarFeature.UrlRenderConfiguration(
        publicSuffixList, // Use a shared global instance
        registrableDomainColor = 0xFFFF0000.toInt(),
        urlColor = 0xFF00FF00.toInt()
    )
  ```

* **browser-toolbar**
  * `BrowserToolbar` `cancelView` is now `clearView` with new text clearing behavior and color attribute updated from `browserToolbarCancelColor` to `browserToolbarClearColor`

* **concept-awesomebar**
  * ⚠️ **This is a breaking API change**: [AwesomeBar.Suggestion](https://mozac.org/api/mozilla.components.concept.awesomebar/-awesome-bar/-suggestion/) instances must now declare the provider that created them.

* **browser-awesomebar**
  * [BrowserAwesomeBar](https://mozac.org/api/mozilla.components.browser.awesomebar/-browser-awesome-bar/) is now replacing suggestions "in-place" if their ids match. Additionally `BrowserAwesomeBar` now automatically scrolls to the top whenever the entered text changes.

* **feature-customtabs**
  * Now returns false in `onBackPressed()` if feature is not initialized

* **support-android-test**
  * 🆕 New component to be used for helpers used in instrumented (on device) tests (`src/androidTest`). This component complements `support-test` which is focused on helpers used in local unit tests (`src/test`).
  * Added helper `LiveData.awaitValue()` which subscribes to the `LiveData` object and blocks until a value was observed. Returns the value or throws an `InterruptedException` if no value was observed (customizable timeout).

* **feature-session-bundling**
  * Added optional `since` parameter to `SessionBundleStorage.bundles()` and `SessionBundleStorage.bundlesPaged()`.

# 0.44.0

* [Commits](https://github.com/mozilla-mobile/android-components/compare/v0.43.0...v0.44.0)
* [Milestone](https://github.com/mozilla-mobile/android-components/milestone/46?closed=1)
* [Dependencies](https://github.com/mozilla-mobile/android-components/blob/v0.44.0/buildSrc/src/main/java/Dependencies.kt)
* [Gecko](https://github.com/mozilla-mobile/android-components/blob/v0.44.0/buildSrc/src/main/java/Gecko.kt)
* [Configuration](https://github.com/mozilla-mobile/android-components/blob/v0.44.0/buildSrc/src/main/java/Config.kt)

* **browser-menu**
  * Added option to set background color by overriding `mozac_browser_menu_background` color resource.

    ```xml
    <color name="mozac_browser_menu_background">DESIRED_COLOR</color>
    ```
    **OR**
      ```xml
      <style name="Mozac.Browser.Menu" parent="" tools:ignore="UnusedResources">
        <item name="cardBackgroundColor">YOUR_COLOR</item>
      </style>
    ```

  * Added option to style `SimpleBrowserMenuItem` and `BrowserMenuImageText` with `textColorResource`.

* **browser-toolbar**
  * Added option to configure fading edge length by using `browserToolbarFadingEdgeSize` XML attribute.
  * Added `BrowserToolbar` attribute `browserToolbarCancelColor` to color the cancel icon.

* **feature-toolbar**
  * `ToolbarPresenter` now handles situations where no `Session` is selected.

* **intent-processor**
  * Intent processor now lets you set `isPrivate` which will open process intents as private tabs

* **service-fretboard (Kinto)**
  * ⚠️ **This is a breaking API change!**
  * Now makes use of our concept-fetch module when communicating with the server. This allows applications to specify which HTTP client library to use e.g. apps already using GeckoView can now specify that the `GeckoViewFetchClient` should be used. As a consequence, the fetch client instance now needs to be provided when creating a `KintoExperimentSource`.

  ```kotlin
    val fretboard = Fretboard(
      KintoExperimentSource(
        baseUrl,
        bucketName,
        collectionName,
        // Specify that the GV-based fetch client should be used.
        GeckoViewFetchClient(context)
      ),
      experimentStorage
  )
  ```

* **feature-session-bundling**
  * Added `SessionBundleStorage.autoClose()`: When "auto close" is enabled the currently active `SessionBundle` will automatically be closed and a new `SessionBundle`  will be started if the bundle lifetime expires while the app is in the background.

* **browser-engine-gecko**, **browser-engine-gecko-beta**, **browser-engine-gecko-nightly**:
  * Fixed an issue that caused [autofill](https://developer.android.com/guide/topics/text/autofill) to not work with those components.

* **feature-sitepermissions**
  * 🆕 A feature for showing site permission request prompts. For more info take a look at the [docs](https://github.com/mozilla-mobile/android-components/blob/master/components/feature/sitepermissions/README.md).

* **browser-session**
  * Added `SelectionAwareSessionObserver.observeIdOrSelected(sessionId: String?)` to observe the session based on a session ID. If the session does not exist, then observe the selected session.

# 0.43.0

* [Commits](https://github.com/mozilla-mobile/android-components/compare/v0.42.0...v0.43.0)
* [Milestone](https://github.com/mozilla-mobile/android-components/milestone/45?closed=1)
* [Dependencies](https://github.com/mozilla-mobile/android-components/blob/v0.43.0/buildSrc/src/main/java/Dependencies.kt)
* [Gecko](https://github.com/mozilla-mobile/android-components/blob/v0.43.0/buildSrc/src/main/java/Gecko.kt)
* [Configuration](https://github.com/mozilla-mobile/android-components/blob/v0.43.0/buildSrc/src/main/java/Config.kt)

* **browser-engine-system**
  * Added support for [JavaScript confirm alerts](https://developer.mozilla.org/en-US/docs/Web/API/Window/confirm) on WebView.

* **browser-icons**
  * 🆕 New component for loading and storing website icons (like [Favicons](https://en.wikipedia.org/wiki/Favicon)).
  * Supports generating a "fallback" icon if no icon could be loaded.

* **concept-fetch**
  * Added API to specify whether or not cookies should be sent with a request. This can be controlled using the `cookiePolicy` parameter when creating a `Request`.

  ```kotlin
  // Do not send cookies with this request
  client.fetch(Request(url, cookiePolicy = CookiePolicy.OMIT)).use { response ->
    val body = response.body.string()
  }
  ```
  * Added flag to specify whether or not caches should be used. This can be controlled with the `useCaches` parameter when creating a `Request`.

  ```kotlin
  // Force a network request (do not use cached responses)
  client.fetch(Request(url, useCaches = false)).use { response ->
    val body = response.body.string()
  }
  ```

* **feature-awesomebar**
  * ⚠️ **This is a breaking API change!**
  * Now makes use of our concept-fetch module when fetching search suggestions. This allows applications to specify which HTTP client library to use e.g. apps already using GeckoView can now specify that the `GeckoViewFetchClient` should be used. As a consequence, the fetch client instance now needs to be provided when adding a search provider.

  ```kotlin
  AwesomeBarFeature(layout.awesomeBar, layout.toolbar, layout.engineView)
    .addHistoryProvider(components.historyStorage, components.sessionUseCases.loadUrl)
    .addSessionProvider(components.sessionManager, components.tabsUseCases.selectTab)
    .addSearchProvider(
      components.searchEngineManager.getDefaultSearchEngine(requireContext()),
      components.searchUseCases.defaultSearch,
      // Specify that the GV-based fetch client should be used.
      GeckoViewFetchClient(context))
  ```

* **ui-doorhanger**
  * Added `DoorhangerPrompt` - a builder for creating a prompt `Doorhanger` providing a way to present decisions to users.

* **feature-downloads**
  * Ignoring schemes that are not https or http [#issue 554](https://github.com/mozilla-mobile/reference-browser/issues/554)

* **support-ktx**
  * Added `Uri.hostWithoutCommonPrefixes` to return the host with common prefixes removed:

  ```kotlin
  "https://www.mozilla.org"
      .toUri()
      .hostWithoutCommonPrefixes // mozilla.org

  "https://mobile.twitter.com/home"
      .toUri()
      .hostWithoutCommonPrefixes  // twitter.com

  "https://m.facebook.com/"
      .toUri()
      .hostWithoutCommonPrefixes
  ```

  ℹ️ Note that this method only strips common prefixes like "www", "m" or "mobile". If you are interested in extracting something like the [eTLD](https://en.wikipedia.org/wiki/Public_Suffix_List) from a host then use [PublicSuffixList](https://mozac.org/api/mozilla.components.lib.publicsuffixlist/-public-suffix-list/) of the `lib-publicsuffixlist` component.

  * Added `String.toUri()` as a shorthand for `Uri.parse()` and in addition to other `to*()` methods already available in the Kotlin Standard Library.

* **support-utils**
  * Added `Browsers` utility class for collecting and analyzing information about installed browser applications.

* **browser-session**, **feature-session-bundling**
  * `SessionStorage` and `SessionBundleStorage` now save and restore the title of `Session` objects.
  * `SessionManager.restore()` now allows passing in empty snapshots.

* **feature-session-bundling**
  * Empty snapshots are no longer saved in the database:
    * If no restored bundle exists then no new bundle is saved for an empty snapshot.
    * If there is an active bundle then the bundle will be removed instead of updated with the empty snapshot.

* **browser-toolbar**, **concept-toolbar**
  * ⚠️ **This is a breaking API change**: The interface of the "URL commit listener" changed from `(String) -> Unit` to `(String) -> Boolean`. If the function returns `true` then the toolbar will automatically switch to "display mode". If no function is set or if the function returns false the toolbar remains in "edit mode".
  * Added `private` field (`Boolean`): Enables/Disables private mode. In private mode the IME should not update any personalized data such as typing history and personalized language model based on what the user typed.
  * The background and foreground color of the autocomplete suggestion can now be styled:

  ```xml
  <mozilla.components.browser.toolbar.BrowserToolbar
      ...
      app:browserToolbarSuggestionBackgroundColor="#ffffcc00"
      app:browserToolbarSuggestionForegroundColor="#ffff4444"/>
  ```

# 0.42.0

* [Commits](https://github.com/mozilla-mobile/android-components/compare/v0.41.0...v0.42.0)
* [Milestone](https://github.com/mozilla-mobile/android-components/milestone/44?closed=1)
* [API reference](https://mozilla-mobile.github.io/android-components/api/0.42.0/index)
* [Dependencies](https://github.com/mozilla-mobile/android-components/blob/v0.42.0/buildSrc/src/main/java/Dependencies.kt)
* [Gecko](https://github.com/mozilla-mobile/android-components/blob/v0.42.0/buildSrc/src/main/java/Gecko.kt)
* [Configuration](https://github.com/mozilla-mobile/android-components/blob/v0.42.0/buildSrc/src/main/java/Config.kt)

* **engine-gecko-nightly**
  * Now also serves as an implementation of `concept-fetch` by providing the new `GeckoViewFetchClient`. This allows applications to rely on Gecko's networking capabilities when issuing HTTP requests, even outside the browser view (GeckoView).

* **feature-prompts**, **browser-engine-gecko***
  * Added support for [JavaScript Confirm dialogs](https://developer.mozilla.org/en-US/docs/Web/API/Window/confirm).

* **feature-session**
  * Fixed an issue causing `EngineViewPresenter` to render a selected `Session` even though it was configured to show a fixed `Session`. This issue caused a crash (`IllegalStateException: Display already acquired`) in the [Reference Browser](https://github.com/mozilla-mobile/reference-browser) when a "Custom Tab" and the "Browser" tried to render the same `Session`.
  * Fixed an issue where back and forward button handling would not take place on the session whose ID was provided.

* **feature-search**
  * Added `SearchUseCases.NewTabSearchUseCase` and interface `SearchUseCase` (implemented by `DefaultSearchUseCase` and `NewTabSearchUseCase`).

* **browser-engine-system**
  * Added support for [JavaScript prompt alerts](https://developer.mozilla.org/en-US/docs/Web/API/Window/prompt) on WebView.

* **feature-customtabs**
  * Fixed an issue causing the `closeListener` to be invoked even when the current session isn't a Custom Tab.
  * Fixed an issue with the image resources in the toolbar were not tinted when an app provided a light colour for the background.

* **support-base**
  * Added `ViewBoundFeatureWrapper` for wrapping `LifecycleAwareFeature` references that will automatically be cleared if the provided `View` gets detached. This is helpful for fragments that want to keep a reference to a `LifecycleAwareFeature` (e.g. to be able call `onBackPressed()`) that itself has strong references to `View` objects. In cases where the fragment gets detached (e.g. to be added to the backstack) and the `View` gets detached (and destroyed) the wrapper will automatically stop the `LifecycleAwareFeature`  and clear all references..
  * Added generic `BackHandler` interface for fragments, features and other components that want to handle 'back' button presses.

* **ui-doorhanger**
  * 🆕 New component: A `Doorhanger` is a floating heads-up popup that can be anchored to a view. They are presented to notify the user of something that is important (e.g. a content permission request).

* **feature-sitepermissions**
  * 🆕 New component: A feature that will subscribe to the selected session, and will provide an UI for all the incoming appPermission and contentPermission request.

# 0.41.0

* [Commits](https://github.com/mozilla-mobile/android-components/compare/v0.40.0...v0.41.0)
* [Milestone](https://github.com/mozilla-mobile/android-components/milestone/43?closed=1)
* [API reference](https://mozilla-mobile.github.io/android-components/api/0.41.0/index)
* [Dependencies](https://github.com/mozilla-mobile/android-components/blob/v0.41.0/buildSrc/src/main/java/Dependencies.kt)
* [Gecko](https://github.com/mozilla-mobile/android-components/blob/v0.41.0/buildSrc/src/main/java/Gecko.kt)
* [Configuration](https://github.com/mozilla-mobile/android-components/blob/v0.41.0/buildSrc/src/main/java/Config.kt)

* Mozilla App Services dependency upgraded: **0.15.0** 🔺
  * [0.15.0 release notes](https://github.com/mozilla/application-services/releases/tag/v0.15.0)

* **browser-engine-gecko-nightly**
  * Tweaked `NestedGeckoView` to "stick" to `AppBar` in nested scroll, like other Android apps. This is possible after a [fix](https://bugzilla.mozilla.org/show_bug.cgi?id=1515774) in APZ gesture detection.

* **feature-browser**
  * Added `BrowserToolbar` attributes to color the menu.

  ```xml
  <mozilla.components.browser.toolbar.BrowserToolbar
      android:id="@+id/toolbar"
      android:layout_width="match_parent"
      android:layout_height="56dp"
      android:background="#aaaaaa"
      app:browserToolbarMenuColor="@color/photonBlue50"
      app:browserToolbarInsecureColor="@color/photonRed50"
      app:browserToolbarSecureColor="@color/photonGreen50" />
  ```

* **feature-contextmenu**
  * Fixed Context Menus feature to work with Custom Tabs by passing in the session ID when applicable.

* **feature-customtabs**
  * Added a temporary workaround for Custom Tab intents not being recognized when using the Jetifier tool.

* **feature-downloads**
  * ⚠️ **This is a breaking API change!**
  * The required permissions are now passed to the `onNeedToRequestPermissions` callback.

  ```kotlin
  downloadsFeature = DownloadsFeature(
      requireContext(),
      sessionManager = components.sessionManager,
      fragmentManager = childFragmentManager,
      onNeedToRequestPermissions = { permissions ->
          requestPermissions(permissions, REQUEST_CODE_DOWNLOAD_PERMISSIONS)
      }
  )
  ```

  * Removed the `onPermissionsGranted` method in favour of `onPermissionsResult` which handles both granted and denied permissions. This method should be invoked from `onRequestPermissionsResult`:

  ```kotlin
   override fun onRequestPermissionsResult(requestCode: Int, permissions: Array<String>, grantResults: IntArray) {
      when (requestCode) {
          REQUEST_CODE_DOWNLOAD_PERMISSIONS -> downloadsFeature.onPermissionsResult(permissions, grantResults)
      }
    }
  ```

  * Fixed Downloads feature to work with Custom Tabs by passing in the session ID when applicable.

 * **feature-prompts**
   * ⚠️ **This is a breaking API change!**
   * These change are similar to the ones for feature-downloads above and aim to provide a consistent way of handling permission requests.
   * The required permissions are now passed to the `onNeedToRequestPermissions` callback.

   ```kotlin
   promptFeature = PromptFeature(
      fragment = this,
      sessionManager = components.sessionManager,
      fragmentManager = requireFragmentManager(),
      onNeedToRequestPermissions = { permissions ->
          requestPermissions(permissions, REQUEST_CODE_PROMPT_PERMISSIONS)
      }
   )
   ```

   * Renamed `onRequestsPermissionsResult` to `onPermissionResult` and allow applications to specify the permission request code. This method should be invoked from `onRequestPermissionsResult`:

  ```kotlin
   override fun onRequestPermissionsResult(requestCode: Int, permissions: Array<String>, grantResults: IntArray) {
      when (requestCode) {
          REQUEST_CODE_DOWNLOAD_PERMISSIONS -> downloadsFeature.onPermissionsResult(permissions, grantResults)
      }
    }
  ```

* **feature-contextmenu**
  * The component is now performing [haptic feedback](https://material.io/design/platform-guidance/android-haptics.html#) when showing a context menu.

* **browser-engine-gecko**, **browser-engine-gecko-beta**, **browser-engine-gecko-nightly**
  * After "Merge Day" and the release of Firefox 65 we updated our gecko-based components to follow the new upstream versions:
    * `browser-engine-gecko`: 65.0
    * `browser-engine-gecko-beta`: 66.0
    * `browser-engine-gecko-nightly`: 67.0

* **browser-toolbar**
  * Toolbar URL autocompletion is now performed off the UI thread.

* **concept-storage**
  * ⚠️ **This is a breaking API change!**
  * `HistoryAutocompleteResult` now includes an `input` field.

* **browser-domains**
  * ⚠️ **This is a breaking API change!**
  * `DomainAutocompleteResult` now includes an `input` field.

# 0.40.0

* [Commits](https://github.com/mozilla-mobile/android-components/compare/v0.39.0...v0.40.0)
* [Milestone](https://github.com/mozilla-mobile/android-components/milestone/42?closed=1)
* [API reference](https://mozilla-mobile.github.io/android-components/api/0.40.0/index)
* [Dependencies](https://github.com/mozilla-mobile/android-components/blob/v0.40.0/buildSrc/src/main/java/Dependencies.kt)
* [Gecko](https://github.com/mozilla-mobile/android-components/blob/v0.40.0/buildSrc/src/main/java/Gecko.kt)
* [Configuration](https://github.com/mozilla-mobile/android-components/blob/v0.40.0/buildSrc/src/main/java/Config.kt)

* **support-ktx**
  * Added `Lifecycle.addObservers` to observe the lifecycle for multiple classes.

  ```kotlin
    override fun onViewCreated(view: View, savedInstanceState: Bundle?) {
      lifecycle.addObservers(
        fullscreenFeature,
        sessionFeature,
        customTabsToolbarFeature
      )
    }
    ```

* **feature-awesomebar**
  * Added ability to show one item per search suggestion ([#1779](https://github.com/mozilla-mobile/android-components/issues/1779))
  * Added ability to define custom hooks to be invoked when editing starts or is completed.

* **browser-awesomebar**
  * Added ability to let consumers define the layouting of suggestions by implementing `SuggestionLayout` in order to control layout inflation and view binding.

  ```kotlin
  // Create a ViewHolder for your custom layout.
  class CustomViewHolder(view: View) : SuggestionViewHolder(view) {
      private val textView = view.findViewById<TextView>(R.id.text)

      override fun bind(
          suggestion: AwesomeBar.Suggestion,
          selectionListener: () -> Unit
      ) {
          textView.text = suggestion.title
          textView.setOnClickListener {
              suggestion.onSuggestionClicked?.invoke()
              selectionListener.invoke()
          }
      }
  }

  // Create a custom SuggestionLayout for controling view inflation
  class CustomSuggestionLayout : SuggestionLayout {
      override fun getLayoutResource(suggestion: AwesomeBar.Suggestion): Int {
          return android.R.layout.simple_list_item_1
      }

      override fun createViewHolder(awesomeBar: BrowserAwesomeBar, view: View, layoutId: Int): SuggestionViewHolder {
          return CustomViewHolder(view)
      }
  }
  ```

  * Added ability to transform suggestions returned by provider (adding data, removing data, filtering suggestions, ...)

  ```kotlin
  awesomeBar.transformer = object : SuggestionTransformer {
      override fun transform(
          provider: AwesomeBar.SuggestionProvider,
          suggestions: List<AwesomeBar.Suggestion>
      ): List<AwesomeBar.Suggestion> {
          return suggestions.map { suggestion ->
              suggestion.copy(title = "Awesome!")
          }
      }
  }

  // Use the custom layout with a BrowserAwesomeBar instance
  awesomeBar.layout = CustomSuggestionLayout()
  ```

* **lib-publicsuffixlist**
  * The public suffix list shipping with this component is now updated automatically in the repository every day (if there are changes).
  * Fixed an issue when comparing domain labels against the public suffix list ([#1777](https://github.com/mozilla-mobile/android-components/issues/1777))

* **feature-prompts**, **browser-engine-gecko***
  * Added support for [Pop-up windows dialog](https://support.mozilla.org/en-US/kb/pop-blocker-settings-exceptions-troubleshooting#w_what-are-pop-ups).

* **browser-engine-system**
  * Preventing JavaScript `confirm()` and `prompt()` until providing proper implementation #1816.

* **feature-search**, **feature-session**
  * `SessionUseCases` and `SearchUseCases` now take an optional `onNoSession: String -> Session` lambda parameter. This function will be invoked when executing a use case that requires a (selected) `Session` and no such session is available. This makes using the use cases and feature components useable in browsers that may not always have sessions. The default implementation creates a new `Session` and adds it to the `SessionManager`.

* **support-rustlog**
  * 🆕 New component: This component allows consumers of [megazorded](https://mozilla.github.io/application-services/docs/applications/consuming-megazord-libraries.html) Rust libraries produced by application-services to redirect their log output to the base component's log system as follows:
  ```kotlin
  import mozilla.components.support.rustlog.RustLog
  import mozilla.components.support.base.log.Log
  // In onCreate, any time after MyMegazordClass.init()
  RustLog.enable()
  // Note: By default this is enabled at level DEBUG, which can be adjusted.
  // (It is recommended you do this for performance if you adjust
  // `Log.logLevel`).
  RustLog.setMaxLevel(Log.Priority.INFO)
  // You can also enable "trace logs", which may include PII
  // (but can assist debugging) as follows. It is recommended
  // you not do this in builds you distribute to users.
  RustLog.setMaxLevel(Log.Priority.DEBUG, true)
  ```
  * This is pointless to do when not using a megazord.
    * Megazording is required due to each dynamically loaded Rust library having its own internal/private version of the Rust logging framework. When megazording, this is still true, but there's only a single dynamically loaded library, and so it's redirected properly. (This could probably be worked around, but it would take a great effort, and given that we expect most production use of these libraries will be using megazords, we accepted this limitation)
    * This would be very annoying during initial development (and debugging the sample apps), so by default, we'll log (directly, e.g. not through the base component logger) to logcat when not megazorded.
  * Note that you must call `MyMegazordClass.init()` *before* any uses of this class.

* Mozilla App Services library updated to 0.14.0. See [release notes](https://github.com/mozilla/application-services/releases/tag/v0.14.0) for details.
  * Important: Users consuming megazords must also update the application-services gradle plugin to version 0.3.0.

* **feature-findinpage**
  * 🆕 A new feature component for [finding text in a web page](https://support.mozilla.org/en-US/kb/search-contents-current-page-text-or-links). [Documentation](https://github.com/mozilla-mobile/android-components/blob/master/components/feature/findinpage/README.md).

* **service-firefox-accounts**
  * Added `FxaAccountManager`, which encapsulates a lower level accounts API and provides an observable interface for consumers that wish to be notified of account and profile changes.
  * Background-worker friendly.
  ```kotlin
  // Long-lived instance, pinned on an application.
  val accountManager = FxaAccountManager(context, Config.release(CLIENT_ID, REDIRECT_URL), arrayOf("profile"))
  launch { accountManager.init() }

  // Somewhere in a fragment that cares about account state...
  accountManager.register(object : AccountObserver {
      override fun onLoggedOut() {
        ...
      }

      override fun onAuthenticated(account: FirefoxAccountShaped) {
        ...
      }

      override fun onProfileUpdated(profile: Profile) {
        ...
      }

      override fun onError(error: FxaException) {
        ...
      }
  }

  // Reacting to a "sign-in" user action:
  launch {
    val authUrl = try {
        accountManager.beginAuthentication().await()
    } catch (error: FxaException) {
        // ... display error ui...
        return@launch
    }
    openWebView(authUrl)
  }

  ```

* **feature-accounts** 🆕
  * Added a new `FirefoxAccountsAuthFeature`, which ties together the **FxaAccountManager** with a session manager via **feature-tabs**.

* **browser-toolbar**
  * Fixing bug that allowed text behind the security icon being selectable. [Issue #448](https://github.com/mozilla-mobile/reference-browser/issues/448)

# 0.39.0

* [Commits](https://github.com/mozilla-mobile/android-components/compare/v0.38.0...v0.39.0)
* [Milestone](https://github.com/mozilla-mobile/android-components/milestone/41?closed=1)
* [API reference](https://mozilla-mobile.github.io/android-components/api/0.39.0/index)
* [Dependencies](https://github.com/mozilla-mobile/android-components/blob/master/buildSrc/src/main/java/Dependencies.kt)
* [Gecko](https://github.com/mozilla-mobile/android-components/blob/master/buildSrc/src/main/java/Gecko.kt)
* [Configuration](https://github.com/mozilla-mobile/android-components/blob/master/buildSrc/src/main/java/Config.kt)

* **feature-awesomebar**
  * Added `ClipboardSuggestionProvider` - An `AwesomeBar.SuggestionProvider` implementation that returns a suggestions for an URL in the clipboard (if there's any).

* **feature-prompts**, **browser-engine-gecko**
  * Added support for [Window.prompt](https://developer.mozilla.org/en-US/docs/Web/API/Window/prompt).
  * Fixing Issue [#1771](https://github.com/mozilla-mobile/android-components/issues/1771). Supporting single choice items with sub-menus group.

* **browser-engine-gecko-nightly**
  * The GeckoView Nightly dependency is now updated to the latest version automatically in cases where no code changes are required.

* **browser-menu**
  * Added [docs](https://github.com/mozilla-mobile/android-components/blob/master/components/browser/menu/README.md#browsermenu) for customizing `BrowserMenu`.
  * Added `BrowserMenuDivider`. [For customization take a look at the docs.](https://github.com/mozilla-mobile/android-components/tree/master/components/browser/menu/README.md#BrowserMenuDivider)
  * Added [BrowserMenuImageText](https://github.com/mozilla-mobile/android-components/blob/master/components/browser/menu/README.md#BrowserMenuImageText) for show an icon next to text in menus.
  * Added support for showing a menu with DOWN and UP orientation (e.g. for supporting menus in bottom toolbars).

* **concept-engine**, **browser-engine-gecko-***
  * Added support for enabling tracking protection for specific session type:
  ```kotlin
  val engine = GeckoEngine(runtime, DefaultSettings(
    trackingProtectionPolicy = TrackingProtectionPolicy.all().forPrivateSessionsOnly())
  )
  ```

* **browser-toolbar**
  * Added `BrowserToolbarBottomBehavior` - a [CoordinatorLayout.Behavior](https://developer.android.com/reference/android/support/design/widget/CoordinatorLayout.Behavior) implementation to be used when placing `BrowserToolbar` at the bottom of the screen. This behavior will:
    * Show/Hide the `BrowserToolbar` automatically when scrolling vertically.
    * On showing a [Snackbar] position it above the `BrowserToolbar`.
    * Snap the `BrowserToolbar` to be hidden or visible when the user stops scrolling.

* **lib-publicsuffixlist**
  * 🆕 A new component/library for reading and using the [public suffix list](https://publicsuffix.org/). Details can be found in our [docs](https://github.com/mozilla-mobile/android-components/blob/master/components/lib/publicsuffixlist/README.md).

# 0.38.0

* [Commits](https://github.com/mozilla-mobile/android-components/compare/v0.37.0...v0.38.0),
[Milestone](https://github.com/mozilla-mobile/android-components/milestone/40?closed=1),
[API reference](https://mozilla-mobile.github.io/android-components/api/0.38.0/index)

* Compiled against:
  * Android (SDK: 28, Support Libraries: 28.0.0)
  * Kotlin (Stdlib: 1.3.10, Coroutines: 1.0.1)
  * GeckoView (Nightly: **66.0.20190111093148** 🔺, Beta: 65.0.20181211223337, Release: 64.0.20181214004633)
  * Mozilla App Services (FxA: **0.13.3** 🔺, Sync Logins: **0.13.3** 🔺, Places: **0.13.3** 🔺)
    * [0.13.0 release notes](https://github.com/mozilla/application-services/releases/tag/v0.13.0)
    * [0.13.1 release notes](https://github.com/mozilla/application-services/releases/tag/v0.13.1)
    * [0.13.2 release notes](https://github.com/mozilla/application-services/releases/tag/v0.13.2)
    * [0.13.3 release notes](https://github.com/mozilla/application-services/releases/tag/v0.13.3)
  * Third Party Libs (Sentry: 1.7.14, Okhttp: 3.12.0)

* **support-utils**
  * [Improve URL toolbar autocompletion matching](https://github.com/mozilla-mobile/android-components/commit/ff25ec3e6646736e2b4ba3ee1d9fdd9a8412ce8c).

* **browser-session**
  * [Improving tab selection algorithm, when removing the selected tab.](https://github.com/mozilla-mobile/android-components/issues/1518)
  * [Saving the state when the app goes to the background no longer blocks the UI thread.](https://github.com/mozilla-mobile/android-components/commit/ea811e089cd40c6d1fc9ec688fa5db3e7b023331)

* **browser-engine-system**
  * Added support for JavaScript alerts on SystemEngineView.
  * [Improving use of internal Webview](https://github.com/mozilla-mobile/android-components/commit/59240f7a71a9f63fc51c1ff65e604f6735196a0e).

* **feature-customtabs**
  * Added a close button to a custom tab with back button handling.

* **feature-prompts**, **browser-engine-gecko**
  * Added support for Authentication dialogs.
  * Added support for [datetime-local](https://developer.mozilla.org/en-US/docs/Web/HTML/Element/input/datetime-local) and [time](https://developer.mozilla.org/en-US/docs/Web/HTML/Element/input/time) pickers.
  * Added support for [input type color fields](https://developer.mozilla.org/en-US/docs/Web/HTML/Element/input/color).

* **browser-menu**
  * `BrowserMenuItemToolbar` now allows overriding the `visible` lambda.

* **service-sync-logins**, **service-firefox-accounts**, **concept-storage**
  * Updated underlying library from 0.12.1 to 0.13.3, see the [release notes for 0.13.0](https://github.com/mozilla/application-services/blob/master/CHANGELOG.md#0130-2019-01-09) for futher details on the most substantial changes. ([#1690](https://github.com/mozilla-mobile/android-components/issues/1690))
    * sync-logins: Added a new `wipeLocal` method, for clearing all local data.
    * sync-logins: Removed `reset` because it served a nonexistant use case, callers almost certainly want `wipeLocal` or `wipe` instead.
    * sync-logins: Added `ensureLocked` and `ensureUnlocked` for cases where checking `isLocked` is inconvenient or requires additional locking.
    * sync-logins: Allow storage to be unlocked using a `ByteArray` instead of a `String`.
    * firefox-accounts: Network errors will now be reported as instances of FxaException.Network, instead of `FxaException.Unspecified`.
    * history (concept-storage): PII is no longer logged during syncing (or any other time).

# 0.37.0

* [Commits](https://github.com/mozilla-mobile/android-components/compare/v0.36.0...v0.37.0),
[Milestone](https://github.com/mozilla-mobile/android-components/milestone/39?closed=1),
[API reference](https://mozilla-mobile.github.io/android-components/api/0.37.0/index)

* Compiled against:
  * Android (SDK: 28, Support Libraries: 28.0.0)
  * Kotlin (Stdlib: 1.3.10, Coroutines: 1.0.1)
  * GeckoView (Nightly: 66.0.20181217093726, Beta: 65.0.20181211223337, Release: 64.0.20181214004633)
  * Mozilla App Services (FxA: 0.12.1, Sync Logins: 0.12.1, Places: 0.12.1)
  * Third Party Libs (Sentry: 1.7.14, Okhttp: 3.12.0)

* **feature-customtabs**
  * Added a new feature `CustomTabsToolbarFeature` which will handle setting up the `BrowserToolbar` with the configurations available in that session:

  ```kotlin
  CustomTabsToolbarFeature(
    sessionManager,
    browserToolbar,
    sessionId
  ).also { lifecycle.addObserver(it) }
  ```
  Note: this constructor API is still a work-in-progress and will change as more Custom Tabs support is added to it next release.

  * Fixed a bug where a third-party app (like Gmail or Slack) could crash when calling warmup().

* **feature-session-bundling**
  * 🆕 New component that saves the state of sessions (`SessionManager.Snapshot`) in grouped bundles (e.g. by time).

* **service-telemetry**
  * Added new "pocket event" ping builder ([#1606](https://github.com/mozilla-mobile/android-components/issues/1606))
  * Added ability to get ping builder by type from `Telemetry` instance.
  * ⚠️ **This is a breaking change!** <br/>
  HttpURLConnectionTelemetryClient was removed. *service-telemetry* is now using [*concept-fetch*](https://github.com/mozilla-mobile/android-components/tree/master/components/concept/fetch) which allows consumers to use a unified http client. There are two options available currently: [lib-fetch-httpurlconnection](https://github.com/mozilla-mobile/android-components/tree/master/components/lib/fetch-httpurlconnection) (Based on [HttpURLConnection](https://developer.android.com/reference/java/net/HttpURLConnection)) and [lib-fetch-okhttp](https://github.com/mozilla-mobile/android-components/tree/master/components/lib/fetch-okhttp) (Based on [OkHttp](https://github.com/square/okhttp)).

  ```Kotlin
  // Using HttpURLConnection:
  val client = new TelemetryClient(HttpURLConnectionClient())

  // Using OkHttp:
  val client = TelemetryClient(OkHttpClient())

  val telemetry = Telemetry(configuration, storage, client, scheduler)
  ```

* **browser-search**
  * Updated search plugins ([#1563](https://github.com/mozilla-mobile/android-components/issues/1563))

* **ui-autocomplete**
  * Fixed a bug where pressing backspace could skip a character ([#1489](https://github.com/mozilla-mobile/android-components/issues/1489)).

* **feature-customtabs**
  * Fixed a bug where a third-party app (like Gmail or Slack) could crash when calling warmup().

* **browser-session**
  * Added ability to notify observers when desktop mode changes (`onDesktopModeChange`)

* **browser-menu**
  * Added new `BrowserMenuSwitch` for using switch widgets inside the menu.

* **support-ktx**
  * Added extension method `Bitmap.withRoundedCorners(cornerRadiusPx: Float)`

* **support-base**
  * Introduced `LifecycleAwareFeature` for writing features that depend on a lifecycle.


# 0.36.1

* [Commits](https://github.com/mozilla-mobile/android-components/compare/v0.36.0...v0.36.1)

* Compiled against:
  * Android (SDK: 28, Support Libraries: 28.0.0)
  * Kotlin (Stdlib: 1.3.10, Coroutines: 1.0.1)
  * GeckoView (Nightly: 66.0.20181217093726, Beta: 65.0.20181211223337, Release: 64.0.20181214004633)
  * Mozilla App Services (FxA: 0.12.1, Sync Logins: 0.12.1, Places: 0.12.1)
  * Third Party Libs (Sentry: 1.7.14, Okhttp: 3.12.0)

* **feature-customtabs**
  * Fixed a bug where a third-party app (like Gmail or Slack) could crash when calling warmup().

# 0.36.0

* [Commits](https://github.com/mozilla-mobile/android-components/compare/v0.35.0...v0.36.0),
[Milestone](https://github.com/mozilla-mobile/android-components/milestone/38?closed=1),
[API reference](https://mozilla-mobile.github.io/android-components/api/0.36.0/index)

* Compiled against:
  * Android (SDK: 28, Support Libraries: 28.0.0)
  * Kotlin (Stdlib: 1.3.10, Coroutines: 1.0.1)
  * GeckoView (Nightly: 66.0.20181217093726, Beta: 65.0.20181211223337, Release: 64.0.20181214004633)
  * Mozilla App Services (FxA: 0.12.1, Sync Logins: 0.12.1, Places: 0.12.1)
  * Third Party Libs (Sentry: 1.7.14, Okhttp: 3.12.0)

* **browser-session**
  * Added a use case for exiting fullscreen mode.

  ```kotlin
  val sessionUseCases = SessionUseCases(sessionManager)
  if (isFullScreenMode) {
    sessionUseCases.exitFullscreen.invoke()
  }
  ```

  * We also added a `FullScreenFeature` that manages fullscreen support.

  ```kotlin
  val fullScreenFeature = FullScreenFeature(sessionManaager, sessionUseCases) { enabled ->
    if (enabled) {
      // Make custom views hide.
    } else {
      // Make custom views unhide.
    }
  }

  override fun onBackPressed() : Boolean {
    // Handling back presses when in fullscreen mode
    return fullScreenFeature.onBackPressed()
  }
  ```
* **feature-customtabs**
  * Added support for opening speculative connections for a likely future navigation to a URL (`mayLaunchUrl`)

* **feature-prompts**, **engine-gecko-***, **engine-system**
  * Added support for file picker requests.

    There some requests that are not handled with dialogs, instead they are delegated to other apps
    to perform the request, an example is a file picker request. As a result, now you have to override
    `onActivityResult` on your `Activity` or `Fragment` and forward its calls to `promptFeature.onActivityResult`.

    Additionally, there are requests that need some permission to be granted before they can be performed, like
    file pickers that need access to read the selected files. Like `onActivityResult` you need to override
    `onRequestPermissionsResult` and forward its calls to `promptFeature.onRequestPermissionsResult`.

* **browser-toolbar**
  * The "urlBoxView" is now drawn behind the site security icon (in addition to the URL and the page actions)

# 0.35.1

* [Commits](https://github.com/mozilla-mobile/android-components/compare/v0.35.0...v0.35.1)

* Compiled against:
  * Android (SDK: 28, Support Libraries: 28.0.0)
  * Kotlin (Stdlib: 1.3.10, Coroutines: 1.0.1)
  * GeckoView (Nightly: 66.0.20181217093726, Beta: 65.0.20181211223337, Release: 64.0.20181214004633)
  * Mozilla App Services (FxA: **0.12.1** 🔺, Sync Logins: **0.12.1** 🔺, Places: **0.12.1** 🔺)
  * Third Party Libs (Sentry: 1.7.14, Okhttp: 3.12.0)

* Re-release of 0.34.1 with updated App Services dependencies (0.12.1).

# 0.35.0

* [Commits](https://github.com/mozilla-mobile/android-components/compare/v0.34.0...v0.35.0),
[Milestone](https://github.com/mozilla-mobile/android-components/milestone/37?closed=1),
[API reference](https://mozilla-mobile.github.io/android-components/api/0.35.0/index)

* Compiled against:
  * Android (SDK: 28, Support Libraries: 28.0.0)
  * Kotlin (Stdlib: 1.3.10, Coroutines: 1.0.1)
  * GeckoView (Nightly: **66.0.20181217093726** 🔺, Beta: **65.0.20181211223337** 🔺, Release: **64.0.20181214004633** 🔺)
  * Mozilla App Services (FxA: 0.11.5, Sync Logins: 0.11.5, Places: 0.11.5)
  * Third Party Libs (Sentry: 1.7.14, Okhttp: 3.12.0)

* **browser-errorpages**
  * Localized strings for de, es, fr, it, ja, ko, zh-rCN, zh-rTW.

* **feature-customtabs**
  * Added support for warming up the browser process asynchronously.
  * ⚠️ **This is a breaking change**
  * `CustomTabsService` has been renamed to `AbstractCustomTabsService` and is now an abstract class in order to allow apps to inject the `Engine` they are using. An app that wants to support custom tabs will need to create its own class and reference it in the manifest:

  ```kotlin
  class CustomTabsService : AbstractCustomTabsService() {
    override val engine: Engine by lazy { components.engine }
  }
  ```
* **feature-prompts**
  * Added support for alerts dialogs.
  * Added support for date picker dialogs.

* **feature-tabs**
  * Added support to remove all or specific types of tabs to the `TabsUseCases`.

  ```kotlin
  // Remove all tabs
  tabsUseCases.removeAllTabs.invoke()
  // Remove all regular tabs
  tabsUseCases.removeAllTabsOfType.invoke(private = false)
  // Remove all private tabs
  tabsUseCases.removeAllTabsOfType.invoke(private = true)
  ```

* **support-ktx**
  New extension function `toDate` that converts a string to a Date object from a formatter input.
  ```kotlin
       val date = "2019-11-28".toDate("yyyy-MM-dd")
  ```

* **concept-engine**, **engine-gecko-beta**, **engine-gecko-nightly**:
  * Add setting to enable testing mode which is used in engine-gecko to set `FULL_ACCESSIBILITY_TREE` to `true`. This allows access to the full DOM tree for testing purposes.

  ```kotlin
  // Turn testing mode on by default when the engine is created
  val engine = GeckoEngine(runtime, DefaultSettings(testingModeEnabled=true))

  // Or turn testing mode on at a later point
  engine.settings.testingModeEnabled = true
  ```

  * The existing `userAgentString` setting is now supported by `engine-gecko-beta` and `engine-gecko-nightly`.

* **feature-session**
  * Added a `HistoryTrackingDelegate` implementation, which previously lived in **feature-storage**.

* **feature-storage**
  * Removed! See **feature-session** instead.

* **sample-browser**
  * Added in-memory browsing history as one of the AwesomeBar data providers.

* **feature-sync**
  * Simplified error handling. Errors are wrapped in a SyncResult, exceptions are no longer thrown.
  * `FirefoxSyncFeature`'s constructor now takes a map of `Syncable` instances. That is, the internal list of `Syncables` is no longer mutable.
  * `sync` is now a `suspend` function. Callers are expected to manage scoping themselves.
  * Ability to observe "sync is running" and "sync is idle" events vs `SyncStatusObserver` interface.
  * Ability to query for current sync state (running or idle).
  * See included `sample-sync-history` application for example usage of these observers.

# 0.34.2

* [Commits](https://github.com/mozilla-mobile/android-components/compare/v0.34.1...v0.34.2)

* Compiled against:
  * Android (SDK: 28, Support Libraries: 28.0.0)
  * Kotlin (Stdlib: 1.3.10, Coroutines: 1.0.1)
  * GeckoView (Nightly: 65.0.20181129095546, Beta: 64.0.20181022150107, Release: 63.0.20181018182531)
  * Mozilla App Services (FxA: **0.11.5** 🔺, Sync Logins: **0.11.5** 🔺, Places: **0.11.5** 🔺)
  * Third Party Libs (Sentry: 1.7.14, Okhttp: 3.12.0)

* Re-release of 0.34.1 with updated App Services dependencies (0.11.5).

# 0.34.1

* [Commits](https://github.com/mozilla-mobile/android-components/compare/v0.34.0...v0.34.1)

* Compiled against:
  * Android (SDK: 28, Support Libraries: 28.0.0)
  * Kotlin (Stdlib: 1.3.10, Coroutines: 1.0.1)
  * GeckoView (Nightly: **65.0.20181129095546** 🔺, Beta: 64.0.20181022150107, Release: 63.0.20181018182531)
  * Mozilla App Services (FxA: 0.11.2, Sync Logins: 0.11.2, Places: 0.11.2)
  * Third Party Libs (Sentry: 1.7.14, Okhttp: 3.12.0)

* **browser-engine-gecko-nightly**
  * Updated GeckoView dependency.

# 0.34.0

* [Commits](https://github.com/mozilla-mobile/android-components/compare/v0.33.0...v0.34.0),
[Milestone](https://github.com/mozilla-mobile/android-components/milestone/36?closed=1),
[API reference](https://mozilla-mobile.github.io/android-components/api/0.34.0/index)

* Compiled against:
  * Android (SDK: 28, Support Libraries: 28.0.0)
  * Kotlin (Stdlib: 1.3.10, Coroutines: 1.0.1)
  * GeckoView (Nightly: 65.0.20181123100059, Beta: 64.0.20181022150107, Release: 63.0.20181018182531)
  * Mozilla App Services (FxA: **0.11.2** 🔺, Sync Logins: **0.11.2** 🔺, Places: **0.11.2** 🔺)
  * Third Party Libs (Sentry: 1.7.14, Okhttp: 3.12.0)

* **browser-engine-gecko-nightly**
  * Added support for observing history events and providing visited URLs (`HistoryTrackingDelegate`).

* **browser-engine-system**
  * Fixed a crash when calling `SystemEngineSession.saveState()` from a non-UI thread.

* **browser-awesomebar**
  * Added ability for search suggestions to span multiple rows.

* **browser-toolbar**
  * Fixed rendering issue when displaying site security icons.

* **feature-prompts**
  * 🆕 New component: A component that will subscribe to the selected session and will handle all the common prompt dialogs from web content.

  ```kotlin
  val promptFeature = PromptFeature(sessionManager,fragmentManager)

  //It will start listing for new prompt requests for web content.
  promptFeature.start()

  //It will stop listing for future prompt requests for web content.
  promptFeature.stop()
  ```

* **feature-session**, **browser-session**, **concept-engine**, **browser-engine-system**:
  * Added functionality to observe window requests from the browser engine. These requests can be observed on the session directly using `onOpenWindowRequest` and `onCloseWindowRequest`, but we also provide a feature class, which will automatically open and close the corresponding window:

  ```Kotlin
  windowFeature = WindowFeature(engine, sessionManager)

  override fun onStart() {
    windowFeature.start()
  }

  override fun onStop() {
    windowFeature.stop()
  }

  ```

  In addition, to observe window requests the new engine setting `supportMultipleWindows` has to be set to true:

  ```Kotlin
  val engine = SystemEngine(context,
    DefaultSettings(
      supportMultipleWindows = true
    )
  )
  ```

* **concept-storage**, **browser-storage-sync**, **services-logins-sync**:
  * Added a new interface, `SyncableStore<AuthType>`, which allows a storage layer to be used with `feature-sync`.
  * Added a `SyncableStore<SyncAuthInfo>` implementation for `browser-storage-sync`
  * Added a `SyncableStore<SyncUnlockInfo>` implementation for `services-logins-sync`.

* **feature-sync**:
  * 🆕 New component: A component which orchestrates synchronization of groups of similar `SyncableStore` objects using a `FirefoxAccount`.
  * Here is an example of configuring and synchronizing a places-backed `HistoryStorage` (provided by `browser-storage-sync` component):

  ```Kotlin
  val historyStorage = PlacesHistoryStorage(context)
  val featureSync = FirefoxSyncFeature(Dispatchers.IO + job) { authInfo ->
      SyncAuthInfo(
          fxaAccessToken = authInfo.fxaAccessToken,
          kid = authInfo.kid,
          syncKey = authInfo.syncKey,
          tokenserverURL = authInfo.tokenServerUrl
      )
  }.also {
      it.addSyncable("placesHistory", historyStorage)
  }
  val syncResult = featureSync.sync().await()
  assert(syncResults["placesHistory"]!!.status is SyncOk)
  ```

* **service-firefox-accounts**:
  * ⚠️ **This is a breaking change**
  * We've simplified the API to provide the FxA configuration:

  ```Kotlin
  // Before
  Config.custom(CONFIG_URL).await().use {
    config -> FirefoxAccount(config, CLIENT_ID, REDIRECT_URL)
  }

  // Now
  val config = Config(CONFIG_URL, CLIENT_ID, REDIRECT_URL)
  FirefoxAccount(config)
  ```

  A full working example can be found [here](https://github.com/mozilla-mobile/android-components/blob/master/samples/firefox-accounts/src/main/java/org/mozilla/samples/fxa/MainActivity.kt).

# 0.33.0

* [Commits](https://github.com/mozilla-mobile/android-components/compare/v0.32.0...v0.33.0),
[Milestone](https://github.com/mozilla-mobile/android-components/milestone/35?closed=1),
[API reference](https://mozilla-mobile.github.io/android-components/api/0.33.0/index)

* Compiled against:
  * Android (SDK: 28, Support Libraries: 28.0.0)
  * Kotlin (Stdlib: **1.3.10** 🔺, Coroutines: 1.0.1)
  * GeckoView (Nightly: **65.0.20181123100059** 🔺, Beta: 64.0.20181022150107, Release: 63.0.20181018182531)
  * Mozilla App Services (FxA: 0.10.0, Sync Logins: 0.10.0, Places: 0.10.0)
  * Third Party Libs (Sentry: 1.7.14, Okhttp: 3.12.0)

* **feature-contextmenu**
  * 🆕 New component: A component for displaying context menus when *long-pressing* web content.

* **concept-toolbar**: 🆕 Added autocomplete support
  * Toolbar concept got a new `setAutocompleteListener` method.
  * Added `AutocompleteDelegate` concept which allows tying together autocomplete results with a UI presenter.

* **concept-storage** and all of its implementations
  * ⚠️ **This is a breaking change**
  * Renamed `getDomainSuggestion` to `getAutocompleteSuggestion`, which now returns a `HistoryAutocompleteResult`.

* **feature-toolbar**
  * 🆕 Added new `ToolbarAutocompleteFeature`:

  ```Kotlin
  toolbarAutocompleteFeature = ToolbarAutocompleteFeature(toolbar).apply {
    this.addHistoryStorageProvider(components.historyStorage)
    this.addDomainProvider(components.shippedDomainsProvider)
  }
  ```

* **samples-browser**, **samples-toolbar**
  * Converted these samples to use the new `ToolbarAutocompleteFeature`.

* **feature-session**
  * Introducing `CoordinateScrollingFeature` a new feature to coordinate scrolling behavior between an `EngineView` and the view that you specify. For a full example take a look at its usages in [Sample Browser](https://github.com/mozilla-mobile/android-components/tree/master/samples/browser).

* **feature-tabs**
  * Added a filter to `TabsFeature` to allow you to choose which sessions to show in the TabsTray. This is particularly useful if you want to filter out private tabs based on some UI interaction:

  ```kotlin
  val tabsFeature = TabsFeature(
    tabsTray,
    sessionManager,
    closeTabsTray = closeTabs()
  )
  tabsFeature.filterTabs {
    it.private
  }
  ```

* **engine-gecko,engine-gecko-beta and engine-gecko-nightly**
  * Fixing bug [#1333](https://github.com/mozilla-mobile/android-components/issues/1333). This issue didn't allow to use a `GeckoEngineSession` after sending a crash report.

# 0.32.2

* [Commits](https://github.com/mozilla-mobile/android-components/compare/v0.32.1...v0.32.2),
[API reference](https://mozilla-mobile.github.io/android-components/api/0.32.0/index)

* Compiled against:
  * Android (SDK: **28** 🔺, Support Libraries: **28.0.0** 🔺)
  * Kotlin (Stdlib: 1.3.0, Coroutines: 1.0.1)
  * GeckoView (Nightly: **65.0.20181116100120** 🔺, Beta: 64.0.20181022150107, Release: 63.0.20181018182531)
  * Mozilla App Services (FxA: **0.10.0** 🔺, Sync Logins: **0.10.0** 🔺, Places: **0.10.0** 🔺)

* **ui-autocomplete**
  * Fixed problem handling backspaces as described in [Issue 1489](https://github.com/mozilla-mobile/android-components/issues/1489)

* **browser-search**
  * Updated search codes (see [Issue 1563](https://github.com/mozilla-mobile/android-components/issues/1563) for details)

# 0.32.1

* [Commits](https://github.com/mozilla-mobile/android-components/compare/v0.32.0...v0.32.1),
[API reference](https://mozilla-mobile.github.io/android-components/api/0.32.0/index)

* Compiled against:
  * Android (SDK: **28** 🔺, Support Libraries: **28.0.0** 🔺)
  * Kotlin (Stdlib: 1.3.0, Coroutines: 1.0.1)
  * GeckoView (Nightly: **65.0.20181116100120** 🔺, Beta: 64.0.20181022150107, Release: 63.0.20181018182531)
  * Mozilla App Services (FxA: **0.10.0** 🔺, Sync Logins: **0.10.0** 🔺, Places: **0.10.0** 🔺)

* **browser-session**
  * Fixed concurrency problem and related crash described in [Issue 1624](https://github.com/mozilla-mobile/android-components/issues/1624)

# 0.32.0

* [Commits](https://github.com/mozilla-mobile/android-components/compare/v0.31.0...v0.32.0),
[Milestone](https://github.com/mozilla-mobile/android-components/milestone/34?closed=1),
[API reference](https://mozilla-mobile.github.io/android-components/api/0.32.0/index)

* Compiled against:
  * Android (SDK: **28** 🔺, Support Libraries: **28.0.0** 🔺)
  * Kotlin (Stdlib: 1.3.0, Coroutines: 1.0.1)
  * GeckoView (Nightly: **65.0.20181116100120** 🔺, Beta: 64.0.20181022150107, Release: 63.0.20181018182531)
  * Mozilla App Services (FxA: **0.10.0** 🔺, Sync Logins: **0.10.0** 🔺, Places: **0.10.0** 🔺)

* ⚠️ **This is the first release compiled against Android SDK 28.**

* **browser-domains**
  * Deprecated `DomainAutoCompleteProvider` in favour of `CustomDomainsProvider` and `ShippedDomainsProvider`.

* **lib-crash**
  * The state of the "Send crash report" checkbox is now getting saved and restored once the dialog is shown again.
  * The crash reporter can now sends reports if the prompt is closed by pressing the back button.

* **lib-fetch-httpurlconnection**
  * 🆕 New component: `concept-fetch` implementation using [HttpURLConnection](https://developer.android.com/reference/java/net/HttpURLConnection.html).

* **lib-fetch-okhttp**
  * 🆕 New component: `concept-fetch` implementation using [OkHttp](https://github.com/square/okhttp).

* **browser-session**:
  * Replace `DefaultSessionStorage` with a new configurable implementation called `SessionStorage`:

  ```kotlin
  SessionStorage().autoSave(sessionManager)
    .periodicallyInForeground(interval = 30, unit = TimeUnit.SECONDS)
    .whenGoingToBackground()
    .whenSessionsChange()
  ```

# 0.31.0

* [Commits](https://github.com/mozilla-mobile/android-components/compare/v0.30.0...v0.31.0),
[Milestone](https://github.com/mozilla-mobile/android-components/milestone/33?closed=1),
[API reference](https://mozilla-mobile.github.io/android-components/api/0.31.0/index)

* Compiled against:
  * Android (SDK: 27, Support Libraries: 27.1.1)
  * Kotlin (Stdlib: **1.3.0** 🔺, Coroutines: **1.0.1** 🔺)
  * GeckoView (Nightly: **65.0.20181107100135** 🔺, Beta: 64.0.20181022150107, Release: 63.0.20181018182531)

* **concept-storage**, **browser-storage-memory**, **browser-storage-sync**
  * Added a `getDomainSuggestion` method to `HistoryStorage` which is intended to power awesomebar-like functionality.
  * Added basic implementations of `getDomainSuggestion` to existing storage components.

* **browser-session**, **concept-engine**, **browser-engine-system**, **browser-engine-gecko(-beta/nightly)**:
  * ⚠️ **This is a breaking change**
  * Added functionality to observe permission requests from the browser engine. We have now removed the workaround that automatically granted permission to play protected (DRM) media. Permission requests can be observed via the browser session:

  ```Kotlin
  // Grant permission to all DRM content
  permissionObserver = object : SelectionAwareSessionObserver(sessionManager) {
      override fun onContentPermissionRequested(session: Session, permissionRequest: PermissionRequest): Boolean =
          permissionRequest.grantIf { it is Permission.ContentProtectedMediaId }
  }

  override fun onStart() {
    // Observe permission requests on selected sessions
    permissionObserver.observeSelected()
  }

  override fun onStop() {
    permissionObserver.stop()
  }

  ```

* **concept-engine**, **engine-system**:
  * ⚠️ **This is a breaking change**
  * Web font blocking is now controlled by an engine setting only. `TrackingProtectionPolicy.WEBFONTS` was removed:

  ```Kotlin
  // Disable web fonts by default
  SystemEngine(runtime, DefaultSettings(webFontsEnabled = false))
  ```

* **feature-customtabs**
  * 🆕 New component for providing custom tabs functionality. `CustomTabsService` was moved from `browser-session` to this new component.

* **browser-awesomebar**
  * Various colors of the Awesome Bar can now be styled:

  ```XML
    <mozilla.components.browser.awesomebar.BrowserAwesomeBar
      ..
      mozac:awesomeBarTitleTextColor="#ffffff"
      mozac:awesomeBarDescriptionTextColor="#dddddd"
      mozac:awesomeBarChipTextColor="#ffffff"
      mozac:awesomeBarChipBackgroundColor="#444444" />
  ```

* **browser-toolbar**, **feature-toolbar**
  * Added support for displaying the site security indicator (lock/globe icon).

* **concept-fetch**
  * 🆕 New component defining an abstract definition of an HTTP client for fetching resources. Later releases will come with components implementing this concept using HttpURLConnection, OkHttp and Necko/GeckoView. Eventually all HTTP client code in the components will be replaced with `concept-fetch` and consumers can decide what HTTP client implementation components should use.

* [**Reference Browser**](https://github.com/mozilla-mobile/reference-browser)
  * Integrated crash reporting with [`lib-crash`](https://github.com/mozilla-mobile/android-components/tree/master/components/lib/crash).
  * Added awesome bar with [`browser-awesomebar`](https://github.com/mozilla-mobile/android-components/tree/master/components/browser/awesomebar).
  * Toolbar is hiding automatically now when scrolling web content.
  * Added "Sync Now" button to preferences (without functionality in this release)
  * Updated theme colors.

# 0.30.0

* [Commits](https://github.com/mozilla-mobile/android-components/compare/v0.29.0...v0.30.0),
[Milestone](https://github.com/mozilla-mobile/android-components/milestone/32?closed=1),
[API reference](https://mozilla-mobile.github.io/android-components/api/0.30.0/index)

* Compiled against:
  * Android (SDK: 27, Support Libraries: 27.1.1)
  * Kotlin (Stdlib: 1.2.71, Coroutines: 0.30.2)
  * GeckoView (Nightly: 65.0.20181023100123, Beta: 64.0.20181022150107, Release: 63.0.20181018182531)
* **concept-storage**
  * ⚠️ **These are a breaking API changes**
  * Added a `getSuggestions` method to `HistoryStorage`, which is intended to power search, autocompletion, etc.
  * Added a `cleanup` method to `HistoryStorage`, which is intended to allow signaling to implementations to cleanup any allocated resources.
  * `HistoryStorage` methods `recordVisit` and `recordObservation` are now `suspend`.
  * `HistoryStorage` methods `getVisited()` and `getVisited(uris)` now return `Deferred`.
* 🆕 Added **browser-storage-memory** ✨
  * Added an in-memory implementation of `concept-storage`.
* 🆕 Added **browser-storage-sync** ✨
  * Added an implementation of `concept-storage` which is backed by the Rust Places library provided by [application-services](https://github.com/mozilla/application-services).
* **service-firefox-accounts**:
  * ⚠️ **This is a breaking API change**
  * The `FxaResult` type served as a custom promise-like type to support older versions of Java. We have now removed this type and switched to Kotlin's `Deferred` instead. We've also made sure all required types are `Closeable`:

  ```kotlin
  // Before
  Config.custom(CONFIG_URL).then { config: Config ->
    account = FirefoxAccount(config, CLIENT_ID, REDIRECT_URL)
  }

  // Now
  val account = async {
    Config.custom(CONFIG_URL).await().use { config ->
      FirefoxAccount(config, CLIENT_ID, REDIRECT_URL)
    }
  }
  ```
  In case error handling is needed, the new API will also become easier to work with:
  ```kotlin
  // Before
  account.beginOAuthFlow(scopes, wantsKeys).then({ url ->
    showLoginScreen(url)
  }, { exception ->
    handleException(exception)
  })

  // Now
  async {
      try {
        account.beginOAuthFlow(scopes, wantsKeys).await()
      } catch (e: FxaException) {
        handleException(e)
      }
  }

  ```
* **browser-engine-system, browser-engine-gecko, browser-engine-gecko-beta and browser-engine-gecko-nightly**:
  Adding support for using `SystemEngineView` and `GeckoEngineView` in a `CoordinatorLayout`.
  This allows to create nice transitions like hiding the toolbar when scrolls.
* **browser-session**
  * Fixed an issue where a custom tab `Session?` could get selected after removing the currently selected `Session`.
* **browser-toolbar**:
  * Added TwoStateButton that will change drawables based on the `isEnabled` listener. This is particularly useful for
  having a reload/cancel button.

  ```kotlin
  var isLoading: Boolean // updated by some state change.
  BrowserToolbar.TwoStateButton(
      reloadDrawable,
      "reload button",
      cancelDrawable,
      "cancel button",
      { isLoading }
  ) { /* On-click listener */ }
  ```
  * ⚠️ **These are a breaking API changes:** BrowserToolbar APIs for Button and ToggleButton have also been updated to accept `Drawable` instead of resource IDs.

  ```kotlin
  // Before
  BrowserToolbar.Button(R.drawable.image, "image description") {
    // perform an action on click.
  }

  // Now
  val imageDrawable: Drawable = Drawable()
  BrowserToolbar.Button(imageDrawable, "image description") {
    // perform an action on click.
  }

  // Before
  BrowserToolbar.ToggleButton(
    R.drawable.image,
    R.drawable.image_selected,
    "image description",
    "image selected description") {
    // perform an action on click.
  }

  // Now
  val imageDrawable: Drawable = Drawable()
  val imageSelectedDrawable: Drawable = Drawable()
  BrowserToolbar.ToggleButton(
    imageDrawable,
    imageSelectedDrawable,
    "image description",
    "image selected description") {
    // perform an action on click.
  }
  ```
* **concept-awesomebar**
  * 🆕 New component: An abstract definition of an awesome bar component.
* **browser-awesomebar**
  * 🆕 New component: A customizable [Awesome Bar](https://support.mozilla.org/en-US/kb/awesome-bar-search-firefox-bookmarks-history-tabs) implementation for browsers.A
* **feature-awesomebar**
  * 🆕 New component: A component that connects a [concept-awesomebar](https://github.com/mozilla-mobile/android-components/components/concept/awesomebar/README.md) implementation to a [concept-toolbar](https://github.com/mozilla-mobile/android-components/components/concept/toolbar/README.md) implementation and provides implementations of various suggestion providers.

# 0.29.0

* [Commits](https://github.com/mozilla-mobile/android-components/compare/v0.28.0...v0.29.0),
[Milestone](https://github.com/mozilla-mobile/android-components/milestone/31?closed=1),
[API reference](https://mozilla-mobile.github.io/android-components/api/0.29.0/index)

* Compiled against:
  * Android (SDK: 27, Support Libraries: 27.1.1)
  * Kotlin (Stdlib: **1.2.71** 🔺, Coroutines: **0.30.2** 🔺)
  * GeckoView (Nightly: **65.0.20181023100123** 🔺, Beta: **64.0.20181022150107** 🔺, Release: **63.0.20181018182531** 🔺)
* **browser-toolbar**:
  * Added new listener to get notified when the user is editing the URL:
  ```kotlin
  toolbar.setOnEditListener(object : Toolbar.OnEditListener {
      override fun onTextChanged(text: String) {
          // Fired whenever the user changes the text in the address bar.
      }

      override fun onStartEditing() {
          // Fired when the toolbar switches to edit mode.
      }

      override fun onStopEditing() {
          // Fired when the toolbar switches back to display mode.
      }
  })
  ```
  * Added new toolbar APIs:
  ```kotlin
  val toolbar = BrowserToolbar(context)
  toolbar.textColor: Int = getColor(R.color.photonRed50)
  toolbar.hintColor: Int = getColor(R.color.photonGreen50)
  toolbar.textSize: Float = 12f
  toolbar.typeface: Typeface = Typeface.createFromFile("fonts/foo.tff")
  ```
  These attributes are also available in XML (except for typeface):

    ```xml
    <mozilla.components.browser.toolbar.BrowserToolbar
      android:id="@+id/toolbar"
      app:browserToolbarTextColor="#ff0000"
      app:browserToolbarHintColor="#00ff00"
      app:browserToolbarTextSize="12sp"
      android:layout_width="match_parent"
      android:layout_height="wrap_content"/>
    ```

  * [API improvement](https://github.com/mozilla-mobile/android-components/issues/772) for more flexibility to create a `BrowserToolbar.Button`,
  and `BrowserToolbar.ToggleButton`, now you can provide a custom padding:
  ```kotlin
  val padding = Padding(start = 16, top = 16, end = 16, bottom = 16)
  val button = BrowserToolbar.Button(mozac_ic_back, "Forward", padding = padding) {}
  var toggle = BrowserToolbar.ToggleButton(mozac_ic_pin, mozac_ic_pin_filled, "Pin", "Unpin", padding = padding) {}
  ```
* **concept-toolbar**:
  * [API improvement](https://github.com/mozilla-mobile/android-components/issues/772) for more flexibility to create a `Toolbar.ActionToggleButton`,
  `Toolbar.ActionButton`, `Toolbar.ActionSpace` and `Toolbar.ActionImage`, now you can provide a custom padding:
  ```kotlin
  val padding = Padding(start = 16, top = 16, end = 16, bottom = 16)
  var toggle = Toolbar.ActionToggleButton(0, mozac_ic_pin_filled, "Pin", "Unpin", padding = padding) {}
  val button = Toolbar.ActionButton(mozac_ic_back, "Forward", padding = padding) {}
  val space = Toolbar.ActionSpace(pxToDp(128), padding = padding)
  val image = Toolbar.ActionImage(brand, padding = padding)
  ```
* **support-base**:
  * A new class add for representing an Android Padding.
    ```kotlin
    val padding = Padding(16, 24, 32, 40)
    val (start, top, end, bottom) = padding
    ```
* **support-ktx**:
  * A new extention function that allows you to set `Padding` object to a `View`.
    ```kotlin
    val padding = Padding(16, 24, 32, 40)
    val view = View(context)
    view.setPadding(padding)
    ```
* **concept-engine**, **browser-engine-system**, **browser-engine-gecko(-beta/nightly)**
  * `RequestInterceptor` was enhanced to support loading an alternative URL.
  :warning: **This is a breaking change for the `RequestInterceptor` method signature!**
  ```kotlin
  // To provide alternative content the new InterceptionResponse.Content type needs to be used
  requestInterceptor = object : RequestInterceptor {
      override fun onLoadRequest(session: EngineSession, uri: String): InterceptionResponse? {
          return when (uri) {
              "sample:about" -> InterceptionResponse.Content("<h1>I am the sample browser</h1>")
              else -> null
          }
      }
  }
  // To provide an alternative URL the new InterceptionResponse.Url type needs to be used
  requestInterceptor = object : RequestInterceptor {
      override fun onLoadRequest(session: EngineSession, uri: String): InterceptionResponse? {
          return when (uri) {
              "sample:about" -> InterceptionResponse.Url("sample:aboutNew")
              else -> null
          }
      }
  }
  ```
* **concept-storage**:
  * Added a new concept for describing an interface for storing browser data. First iteration includes a description of `HistoryStorage`.
* **feature-storage**:
  * Added a first iteration of `feature-storage`, which includes `HistoryTrackingFeature` that ties together `concept-storage` and `concept-engine` and allows engines to track history visits and page meta information. It does so by implementing `HistoryTrackingDelegate` defined by `concept-engine`.
  Before adding a first session to the engine, initialize the history tracking feature:
  ```kotlin
  val historyTrackingFeature = HistoryTrackingFeature(
      components.engine,
      components.historyStorage
  )
  ```
  Once the feature has been initialized, history will be tracked for all subsequently added sessions.
* **sample-browser**:
  * Updated the sample browser to track browsing history using an in-memory history storage implementation (how much is actually tracked in practice depends on which engine is being used. As of this release, only `SystemEngine` provides a full set of necessary APIs).
* **lib-crash**
  * Added option to display additional message in prompt and define the theme to be used:
  ```kotlin
  CrashReporter(
      promptConfiguration = CrashReporter.PromptConfiguration(
        // ..

        // An additional message that will be shown in the prompt
        message = "We are very sorry!"

        // Use a custom theme for the prompt (Extend Theme.Mozac.CrashReporter)
        theme = android.R.style.Theme_Holo_Dialog
      )
      // ..
  ).install(applicationContext)
  ```
  * Showing the crash prompt won't play the default activity animation anymore.
  * Added a new sample app `samples-crash` to show and test crash reporter integration.
* **feature-tabs**:
  * `TabsToolbarFeature` is now adding a `TabCounter` from the `ui-tabcounter` component to the toolbar.
* **lib-jexl**
  * New component for evaluating Javascript Expression Language (JEXL) expressions. This implementation is based on [Mozjexl](https://github.com/mozilla/mozjexl) used at Mozilla, specifically as a part of SHIELD and Normandy. In a future version of Fretboard JEXL will allow more complex rules for experiments. For more see [documentation](https://github.com/mozilla-mobile/android-components/blob/master/components/lib/jexl/README.md).
* **service-telemetry**
  * Added option to send list of experiments in event pings: `Telemetry.recordExperiments(Map<String, Boolean> experiments)`
  * Fixed an issue where `DebugLogClient` didn't use the provided log tag.
* **service-fretboard**
  * Fixed an issue where for some locales a `MissingResourceException` would occur.
* **browser-engine-system**
  * Playback of protected media (DRM) is now granted automatically.
* **browser-engine-gecko**
  * Updated components to follow merge day: (Nightly: 65.0, Beta: 64.0, Release: 63.0)

# 0.28.0

Release date: 2018-10-23

* [Commits](https://github.com/mozilla-mobile/android-components/compare/v0.27.0...v0.28.0),
[Milestone](https://github.com/mozilla-mobile/android-components/milestone/30?closed=1),
[API reference](https://mozilla-mobile.github.io/android-components/api/0.28.0/index)

⚠️ **Note**: This and upcoming releases are **only** available from *maven.mozilla.org*.

* Compiled against:
  * Android (SDK: 27, Support Libraries: 27.1.1)
  * Kotlin (Stdlib: 1.2.61, Coroutines: 0.23.4)
  * GeckoView
    * Nightly: 64.0.20181004100221
    * Beta: 63.0b3 (0269319281578bff4e01d77a21350bf91ba08620)
    * Release: 62.0 (9cbae12a3fff404ed2c12070ad475424d0ae869f)
* **concept-engine**
  * Added `HistoryTrackingDelegate` interface for integrating engine implementations with history storage backends. Intended to be used via engine settings.
* **browser-engine**
  * `Download.fileName` cannot be `null` anymore. All engine implementations are guaranteed to return a proposed file name for Downloads now.
* **browser-engine-gecko-***, **browser-engine-system**
  * Added support for `HistoryTrackingDelegate`, if it's specified in engine settings.
* **browser-engine-servo**
  * Added a new experimental *Engine* implementation based on the [Servo Browser Engine](https://servo.org/).
* **browser-session** - basic session hierarchy:
  * Sessions can have a parent `Session` now. A `Session` with a parent will be added *after* the parent `Session`. On removal of a selected `Session` the parent `Session` can be selected automatically if desired:
  ```kotlin
  val parent = Session("https://www.mozilla.org")
  val session = Session("https://www.mozilla.org/en-US/firefox/")

  sessionManager.add(parent)
  sessionManager.add(session, parent = parent)

  sessionManager.remove(session, selectParentIfExists = true)
  ```
* **browser-session** - obtaining an restoring a SessionsSnapshot:
  * It's now possible to request a SessionsSnapshot from the `SessionManager`, which encapsulates currently active sessions, their order and state, and which session is the selected one. Private and Custom Tab sessions are omitted from the snapshot. A new public `restore` method allows restoring a `SessionsSnapshot`.
  ```kotlin
  val snapshot = sessionManager.createSnapshot()
  // ... persist snapshot somewhere, perhaps using the DefaultSessionStorage
  sessionManager.restore(snapshot)
  ```
  * `restore` follows a different observer notification pattern from regular `add` flow. See method documentation for details. A new `onSessionsRestored` notification is now available.
* **browser-session** - new SessionStorage API, new DefaultSessionStorage data format:
  * Coupled with the `SessionManager` changes, the SessionStorage API has been changed to operate over `SessionsSnapshot`. New API no longer operates over a SessionManager, and instead reads/writes snapshots which may used together with the SessionManager (see above). An explicit `clear` method is provided for wiping SessionStorage.
  * `DefaultSessionStorage` now uses a new storage format internally, which allows maintaining session ordering and preserves session parent information.
* **browser-errorpages**
  * Added translation annotations to our error page strings. Translated strings will follow in a future release.
* **service-glean**
  * A new client-side telemetry SDK for collecting metrics and sending them to Mozilla's telemetry service. This component is going to eventually replace `service-telemetry`. The SDK is currently in development and the component is not ready to be used yet.
* **lib-dataprotect**
  * The `Keystore` class and its `encryptBytes()` and `decryptBytes()` methods are now open to simplify mocking in unit tests.
* **ui-tabcounter**
  * The `TabCounter` class is now open and can get extended.
* **feature-downloads**
  * Now you're able to provide a dialog before a download starts and customize it to your wish. Take a look at the [updated docs](https://github.com/mozilla-mobile/android-components/blob/master/components/feature/downloads/README.md).

# 0.27.0

Release date: 2018-10-16

* [Commits](https://github.com/mozilla-mobile/android-components/compare/v0.26.0...v0.27.0),
[Milestone](https://github.com/mozilla-mobile/android-components/milestone/27?closed=1),
[API reference](https://mozilla-mobile.github.io/android-components/api/0.27.0/index)

* Compiled against:
  * Android (SDK: 27, Support Libraries: 27.1.1)
  * Kotlin (Stdlib: 1.2.61, Coroutines: 0.23.4)
  * GeckoView
    * Nightly: **64.0.20181004100221** 🔺
    * Beta: 63.0b3 (0269319281578bff4e01d77a21350bf91ba08620)
    * Release: 62.0 (9cbae12a3fff404ed2c12070ad475424d0ae869f)
* **browser-engine-system**
  * Fixed a bug where `SystemEngineSession#exitFullScreenMode` didn't invoke the internal callback to exit the fullscreen mode.
  * A new field `defaultUserAgent` was added to `SystemEngine` for testing purposes. This is to circumvent calls to `WebSettings.getDefaultUserAgent` which fails with a `NullPointerException` in Robolectric. If the `SystemEngine` is used in Robolectric tests the following code will be needed:
    ```kotlin
    @Before
    fun setup() {
        SystemEngine.defaultUserAgent = "test-ua-string"
    }
    ```
* **browser-engine-gecko-nightly**:
  * Enabled [Java 8 support](https://developer.android.com/studio/write/java8-support) to meet upstream [GeckoView requirements](https://mail.mozilla.org/pipermail/mobile-firefox-dev/2018-September/002411.html). Apps using this component need to enable Java 8 support as well:
  ```Groovy
  android {
    ...
    compileOptions {
      sourceCompatibility JavaVersion.VERSION_1_8
      targetCompatibility JavaVersion.VERSION_1_8
    }
  }
  ```
* **browser-search**
  * Fixed an issue where a locale change at runtime would not update the search engines.
* **browser-session**:
  * Added reusable functionality for observing sessions, which also support observering the currently selected session, even if it changes.
  ```kotlin
  class MyFeaturePresenter(
      private val sessionManager: SessionManager
  ) : SelectionAwareSessionObserver(sessionManager) {

      fun start() {
          // Always observe changes to the selected session even if the selection changes
          super.observeSelected()

          // To observe changes to a specific session the following method can be used:
          // super.observeFixed(session)
      }

      override fun onUrlChanged(session: Session, url: String) {
          // URL of selected session changed
      }

      override fun onProgress(session: Session, progress: Int) {
         // Progress of selected session changed
      }

      // More observer functions...
  }
  ```
* **browser-errorpages**
  * Added more detailed documentation in the README.
* **feature-downloads**
  * A new components for apps that want to process downloads, for more examples take a look at [here](https://github.com/mozilla-mobile/android-components/blob/master/components/feature/downloads/README.md).
* **lib-crash**
  * A new generic crash reporter component that can report crashes to multiple services ([documentation](https://github.com/mozilla-mobile/android-components/blob/master/components/lib/crash/README.md)).
* **support-ktx**
  * Added new helper method to run a block of code with a different StrictMode policy:
  ```kotlin
  StrictMode.allowThreadDiskReads().resetAfter {
    // In this block disk reads are not triggering a strict mode violation
  }
  ```
  * Added a new helper for checking if you have permission to do something or not:
  ```kotlin
    var isGranted = context.isPermissionGranted(INTERNET)
    if (isGranted) {
        //You can proceed
    } else {
        //Request permission
    }
  ```
* **support-test**
  * Added a new helper for granting permissions in  Robolectric tests:
  ```kotlin
     val context = RuntimeEnvironment.application
     var isGranted = context.isPermissionGranted(INTERNET)

     assertFalse(isGranted) //False permission is not granted yet.

     grantPermission(INTERNET) // Now you have permission.

     isGranted = context.isPermissionGranted(INTERNET)

     assertTrue(isGranted) // True :D
  ```

# 0.26.0

Release date: 2018-10-05

* [Commits](https://github.com/mozilla-mobile/android-components/compare/v0.25.1...v0.26.0),
[Milestone](https://github.com/mozilla-mobile/android-components/milestone/26?closed=1),
[API reference](https://mozilla-mobile.github.io/android-components/api/0.26.0/index)

* Compiled against:
  * Android (SDK: 27, Support Libraries: 27.1.1)
  * Kotlin (Stdlib: 1.2.61, Coroutines: 0.23.4)
  * GeckoView
    * Nightly: 64.0.20180905100117
    * Beta: 63.0b3 (0269319281578bff4e01d77a21350bf91ba08620)
    * Release: 62.0 (9cbae12a3fff404ed2c12070ad475424d0ae869f)

* ⚠️ **Releases are now getting published on [maven.mozilla.org](http://maven.mozilla.org/?prefix=maven2/org/mozilla/components/)**.
  * Additionally all artifacts published now use an artifact name that matches the gradle module name (e.g. `browser-toolbar` instead of just `toolbar`).
  * All artifcats are published with the group id `org.mozilla.components` (`org.mozilla.photon` is not being used anymore).
  * For a smooth transition all artifacts still get published on JCenter with the old group ids and artifact ids. In the near future releases will only be published on maven.mozilla.org. Old releases will remain on JCenter and not get removed.
* **browser-domains**
  * Removed `microsoftonline.com` from the global and localized domain lists. No content is being served from that domain. Only subdomains like `login.microsoftonline.com` are used.
* **browser-errorpages**
  * Added error page support for multiple error types.
    ```kotlin
    override fun onErrorRequest(
        session: EngineSession,
        errorType: ErrorType, // This used to be an Int
        uri: String?
    ): RequestInterceptor.ErrorResponse? {
        // Create an error page.
        val errorPage = ErrorPages.createErrorPage(context, errorType)
        // Return it to the request interceptor to take care of default error cases.
        return RequestInterceptor.ErrorResponse(errorPage)
    }
    ```
  * :warning: **This is a breaking change for the `RequestInterceptor#onErrorRequest` method signature!**
* **browser-engine-**
  * Added a setting for enabling remote debugging.
  * Creating an `Engine` requires a `Context` now.
      ```kotlin
       val geckoEngine = GeckoEngine(context)
       val systemEngine = SystemEngine(context)
      ```
* **browser-engine-system**
  * The user agent string now defaults to WebView's default, if not provided, and to the user's default, if provided. It can also be read and changed:
    ```kotlin
    // Using WebView's default
    val engine = SystemEngine(context)

    // Using customized WebView default
    val engine = SystemEngine(context)
    engine.settings.userAgentString = buildUserAgentString(engine.settings.userAgentString)

    // Using custom default
    val engine = SystemEngine(context, DefaultSettings(userAgentString = "foo"))
    ```
  * The tracking protection policy can now be set, both as a default and at any time later.
    ```kotlin
    // Set the default tracking protection policy
    val engine = SystemEngine(context, DefaultSettings(
      trackingProtectionPolicy = TrackingProtectionPolicy.all())
    )

    // Change the tracking protection policy
    engine.settings.trackingProtectionPolicy = TrackingProtectionPolicy.select(
      TrackingProtectionPolicy.AD,
      TrackingProtectionPolicy.SOCIAL
    )
    ```
* **browser-engine-gecko(-*)**
  * Creating a `GeckoEngine` requires a `Context` now. Providing a `GeckoRuntime` is now optional.
* **browser-session**
  * Fixed an issue that caused a Custom Tab `Session` to get selected if it is the first session getting added.
  * `Observer` instances that get attached to a `LifecycleOwner` can now automatically pause and resume observing whenever the lifecycle pauses and resumes. This behavior is off by default and can be enabled by using the `autoPause` parameter when registering the `Observer`.
    ```kotlin
    sessionManager.register(
        observer = object : SessionManager.Observer {
            // ...
        },
        owner = lifecycleOwner,
        autoPause = true
    )
    ```
  * Added an optional callback to provide a default `Session` whenever  `SessionManager` is empty:
    ```kotlin
    val sessionManager = SessionManager(
        engine,
        defaultSession = { Session("https://www.mozilla.org") }
    )
    ```
* **service-telemetry**
  * Added `Telemetry.getClientId()` to let consumers read the client ID.
  * `Telemetry.recordSessionEnd()` now takes an optional callback to be executed upon failure - instead of throwing `IllegalStateException`.
* **service-fretboard**
  * Added `ValuesProvider.getClientId()` to let consumers specify the client ID to be used for bucketing the client. By default fretboard will generate and save an internal UUID used for bucketing. By specifying the client ID consumers can use the same ID for telemetry and bucketing.
  * Update jobs scheduled with `WorkManagerSyncScheduler` will now automatically retry if the configuration couldn't get updated.
  * The update interval of `WorkManagerSyncScheduler` can now be configured.
  * Fixed an issue when reading a corrupt experiments file from disk.
  * Added a workaround for HttpURLConnection throwing ArrayIndexOutOfBoundsException.
* **ui-autocomplete**
  * Fixed an issue causing desyncs between the soft keyboard and `InlineAutocompleteEditText`.
* **samples-firefox-accounts**
  * Showcasing new pairing flow which allows connecting new devices to existing accounts using a QR code.

# 0.25.1 (2018-09-27)

* [Commits](https://github.com/mozilla-mobile/android-components/compare/v0.25...v0.25.1),
[Milestone](https://github.com/mozilla-mobile/android-components/milestone/28?closed=1),
[API reference](https://mozilla-mobile.github.io/android-components/api/0.25.1/index)

* Compiled against:
  * Android
    * SDK: 27
    * Support Libraries: 27.1.1
  * Kotlin
    * Standard library: 1.2.61
    * Coroutines: 0.23.4
  * GeckoView
    * Nightly: 64.0.20180905100117
    * Beta: 63.0b3 (0269319281578bff4e01d77a21350bf91ba08620)
    * Release: 62.0 (9cbae12a3fff404ed2c12070ad475424d0ae869f)

* **browser-engine-system**: Fixed a `NullPointerException` in `SystemEngineSession.captureThumbnail()`.

# 0.25 (2018-09-26)

* [Commits](https://github.com/mozilla-mobile/android-components/compare/v0.24...v0.25),
[Milestone](https://github.com/mozilla-mobile/android-components/milestone/25?closed=1),
[API reference](https://mozilla-mobile.github.io/android-components/api/0.25/index)

* Compiled against:
  * Android
    * SDK: 27
    * Support Libraries: 27.1.1
  * Kotlin
    * Standard library: 1.2.61
    * Coroutines: 0.23.4
  * GeckoView
    * Nightly: 64.0.20180905100117
    * Beta: 63.0b3 (0269319281578bff4e01d77a21350bf91ba08620)
    * Release: 62.0 (9cbae12a3fff404ed2c12070ad475424d0ae869f)

* ⚠️ **This is the last release compiled against Android SDK 27. Upcoming releases of the components will require Android SDK 28**.
* **service-fretboard**:
  * Fixed a bug in `FlatFileExperimentStorage` that caused updated experiment configurations not being saved to disk.
  * Added [WorkManager](https://developer.android.com/reference/kotlin/androidx/work/WorkManager) implementation for updating experiment configurations in the background (See ``WorkManagerSyncScheduler``).
  * `Experiment.id` is not accessible by component consumers anymore.
* **browser-engine-system**:
  * URL changes are now reported earlier; when the URL of the main frame changes.
  * Fixed an issue where fullscreen mode would only take up part of the screen.
  * Fixed a crash that could happen when loading invalid URLs.
  * `RequestInterceptor.onErrorRequest()` can return custom error page content to be displayed now (the original URL that caused the error will be preserved).
* **feature-intent**: New component providing intent processing functionality (Code moved from *feature-session*).
* **support-utils**: `DownloadUtils.guessFileName()` will replace extension in the URL with the MIME type file extension if needed (`http://example.com/file.aspx` + `image/jpeg` -> `file.jpg`).

# 0.24 (2018-09-21)

* [Commits](https://github.com/mozilla-mobile/android-components/compare/v0.23...v0.24),
[Milestone](https://github.com/mozilla-mobile/android-components/milestone/24?closed=1),
[API reference](https://mozilla-mobile.github.io/android-components/api/0.24/index)

* Compiled against:
  * Android
    * SDK: 27
    * Support Libraries: 27.1.1
  * Kotlin
    * Standard library: 1.2.61
    * Coroutines: 0.23.4
  * GeckoView
    * Nightly: 64.0.20180905100117
    * Beta: 63.0b3 (0269319281578bff4e01d77a21350bf91ba08620)
    * Release: 62.0 (9cbae12a3fff404ed2c12070ad475424d0ae869f)

* **dataprotect**:
  * Added a component using AndroidKeyStore to protect user data.
  ```kotlin
  // Create a Keystore and generate a key
  val keystore: Keystore = Keystore("samples-dataprotect")
  keystore.generateKey()

  // Encrypt data
  val plainText = "plain text data".toByteArray(StandardCharsets.UTF_8)
  val encrypted = keystore.encryptBytes(plain)

  // Decrypt data
  val samePlainText = keystore.decryptBytes(encrypted)
  ```
* **concept-engine**: Enhanced settings to cover most common WebView settings.
* **browser-engine-system**:
  * `SystemEngineSession` now provides a way to capture a screenshot of the actual content of the web page just by calling `captureThumbnail`
* **browser-session**:
  * `Session` exposes a new property called `thumbnail` and its internal observer also exposes a new listener `onThumbnailChanged`.

  ```Kotlin
  session.register(object : Session.Observer {
      fun onThumbnailChanged(session: Session, bitmap: Bitmap?) {
              // Do Something
      }
  })
  ```

  * `SessionManager` lets you notify it when the OS is under low memory condition by calling to its new function `onLowMemory`.

* **browser-tabstray**:

   * Now on `BrowserTabsTray` every tab gets is own thumbnail :)

* **support-ktx**:

   * Now you can easily query if the OS is under low memory conditions, just by using `isOSOnLowMemory()` extention function on `Context`.

  ```Kotlin
  val shouldReduceMemoryUsage = context.isOSOnLowMemory()

  if (shouldReduceMemoryUsage) {
      //Deallocate some heavy objects
  }
  ```

  * `View.dp` is now`Resource.pxtoDp`.

  ```Kotlin
  // Before
  toolbar.dp(104)

  // Now
  toolbar.resources.pxToDp(104)
  ```
* **samples-browser**:
   * Updated to show the new features related to tab thumbnails. Be aware that this feature is only available for `systemEngine` and you have to switch to the build variant `systemEngine*`.

# 0.23 (2018-09-13)

* [Commits](https://github.com/mozilla-mobile/android-components/compare/v0.22...v0.23),
[Milestone](https://github.com/mozilla-mobile/android-components/milestone/23?closed=1),
[API reference](https://mozilla-mobile.github.io/android-components/api/0.23/index)

* Compiled against:
  * Android
    * SDK: 27
    * Support Libraries: 27.1.1
  * Kotlin
    * Standard library: 1.2.61
    * Coroutines: 0.23.4
  * GeckoView
    * Nightly: 64.0.20180905100117
    * Beta: 63.0b3 (0269319281578bff4e01d77a21350bf91ba08620)
    * Release: 62.0 (9cbae12a3fff404ed2c12070ad475424d0ae869f)

* Added initial documentation for the browser-session component: https://github.com/mozilla-mobile/android-components/blob/master/components/browser/session/README.md
* **sync-logins**: New component for integrating with Firefox Sync (for Logins). A sample app showcasing this new functionality can be found at: https://github.com/mozilla-mobile/android-components/tree/master/samples/sync-logins
* **browser-engine-**:
  * Added support for fullscreen mode and the ability to exit it programmatically if needed.
  ```Kotlin
  session.register(object : Session.Observer {
      fun onFullScreenChange(enabled: Boolean) {
          if (enabled) {
              // ..
              sessionManager.getEngineSession().exitFullScreenMode()
          }
      }
  })
  ```
* **concept-engine**, **browser-engine-system**, **browser-engine-gecko(-beta/nightly)**:
  * We've extended support for intercepting requests to also include intercepting of errors
  ```Kotlin
  val interceptor = object : RequestInterceptor {
    override fun onErrorRequest(
      session: EngineSession,
      errorCode: Int,
      uri: String?
    ) {
      engineSession.loadData("<html><body>Couldn't load $uri!</body></html>")
    }
  }
  // GeckoEngine (beta/nightly) and SystemEngine support request interceptors.
  GeckoEngine(runtime, DefaultSettings(requestInterceptor = interceptor))
  ```
* **browser-engine-system**:
    * Added functionality to clear all browsing data
    ```Kotlin
    sessionManager.getEngineSession().clearData()
    ```
    * `onNavigationStateChange` is now called earlier (when the title of a web page is available) to allow for faster toolbar updates.
* **feature-session**: Added support for processing `ACTION_SEND` intents (`ACTION_VIEW` was already supported)

  ```Kotlin
  // Triggering a search if the provided EXTRA_TEXT is not a URL
  val searchHandler: TextSearchHandler = { searchTerm, session ->
       searchUseCases.defaultSearch.invoke(searchTerm, session)
  }

  // Handles both ACTION_VIEW and ACTION_SEND intents
  val intentProcessor = SessionIntentProcessor(
      sessionUseCases, sessionManager, textSearchHandler = searchHandler
  )
  intentProcessor.process(intent)
  ```
* Replaced some miscellaneous uses of Java 8 `forEach` with Kotlin's for consistency and backward-compatibility.
* Various bug fixes (see [Commits](https://github.com/mozilla-mobile/android-components/compare/v0.22...v0.23) for details).

# 0.22 (2018-09-07)

* [Commits](https://github.com/mozilla-mobile/android-components/compare/v0.21...v0.22),
[Milestone](https://github.com/mozilla-mobile/android-components/milestone/22?closed=1),
[API reference](https://mozilla-mobile.github.io/android-components/api/0.22/index)

* Compiled against:
  * Android
    * SDK: 27
    * Support Libraries: 27.1.1
  * Kotlin
    * Standard library: 1.2.61
    * Coroutines: 0.23.4
  * GeckoView
    * Nightly: **64.0.20180905100117** 🔺
    * Beta: **63.0b3** (0269319281578bff4e01d77a21350bf91ba08620) 🔺
    * Release: **62.0** (9cbae12a3fff404ed2c12070ad475424d0ae869f) 🔺

* We now provide aggregated API docs. The docs for this release are hosted at: https://mozilla-mobile.github.io/android-components/api/0.22
* **browser-engine-**:
  * EngineView now exposes lifecycle methods with default implementations. A `LifecycleObserver` implementation is provided which forwards events to EngineView instances.
  ```kotlin
  lifecycle.addObserver(EngineView.LifecycleObserver(view))
  ```
  * Added engine setting for blocking web fonts:
  ```kotlin
  GeckoEngine(runtime, DefaultSettings(webFontsEnabled = false))
  ```
  * `setDesktopMode()` was renamed to `toggleDesktopMode()`.
* **browser-engine-system**: The `X-Requested-With` header is now cleared (set to an empty String).
* **browser-session**: Desktop mode can be observed now:
  ```Kotlin
  session.register(object : Session.Observer {
      fun onDesktopModeChange(enabled: Boolean) {
          // ..
      }
  })
  ```
* **service-fretboard**:
  * `Fretboard` now has synchronous methods for adding and clearing overrides: `setOverrideNow()`, `clearOverrideNow`, `clearAllOverridesNow`.
  * Access to `Experiment.id` is now deprecated and is scheduled to be removed in a future release (target: 0.24). The `id` is an implementation detail of the underlying storage service and was not meant to be exposed to apps.
* **ui-tabcounter**: Due to a packaging error previous releases of this component didn't contain any compiled code. This is the first usable release of the component.


# 0.21 (2018-08-31)

* [Commits](https://github.com/mozilla-mobile/android-components/compare/v0.20...v0.21),
[Milestone](https://github.com/mozilla-mobile/android-components/milestone/21?closed=1),
[API reference](https://mozilla-mobile.github.io/android-components/api/0.21/index)

* Compiled against:
  * Android support libraries 27.1.1
  * Kotlin Standard library **1.2.61** 🔺
  * Kotlin coroutines 0.23.4
  * GeckoView
    * Nightly: **63.0.20180830111743** 🔺
    * Beta: **62.0b21** (7ce198bb7ce027d450af3f69a609896671adfab8) 🔺
    * Release: 61.0 (785d242a5b01d5f1094882aa2144d8e5e2791e06)

* **concept-engine**, **engine-system**, **engine-gecko**: Added API to set default session configuration e.g. to enable tracking protection for all sessions by default.
    ```Kotlin
    // DefaultSettings can be set on GeckoEngine and SystemEngine.
    GeckoEngine(runtime, DefaultSettings(
        trackingProtectionPolicy = TrackingProtectionPolicy.all(),
        javascriptEnabled = false))
    ```
* **concept-engine**, **engine-system**, **engine-gecko-beta/nightly**:
  * Added support for intercepting request and injecting custom content. This can be used for internal pages (e.g. *focus:about*, *firefox:home*) and error pages.
    ```Kotlin
    // GeckoEngine (beta/nightly) and SystemEngine support request interceptors.
    GeckoEngine(runtime, DefaultSettings(
        requestInterceptor = object : RequestInterceptor {
            override fun onLoadRequest(session: EngineSession, uri: String): RequestInterceptor.InterceptionResponse? {
                return when (uri) {
                    "sample:about" -> RequestInterceptor.InterceptionResponse("<h1>I am the sample browser</h1>")
                    else -> null
               }
           }
       }
    )
    ```
  * Added APIs to support "find in page".
    ```Kotlin
        // Finds and highlights all occurrences of "hello"
        engineSession.findAll("hello")

        // Finds and highlights the next or previous match
        engineSession.findNext(forward = true)

        // Clears the highlighted results
        engineSession.clearFindMatches()

        // The current state of "Find in page" can be observed on a Session object:
        session.register(object : Session.Observer {
            fun onFindResult(session: Session, result: FindResult) {
                // ...
            }
        })
    ```
* **browser-engine-gecko-nightly**: Added option to enable/disable desktop mode ("Request desktop site").
    ```Kotlin
        engineSession.setDesktopMode(true, reload = true)
    ```
* **browser-engine-gecko(-nightly/beta)**: Added API for observing long presses on web content (links, audio, videos, images, phone numbers, geo locations, email addresses).
    ```Kotlin
        session.register(object : Session.Observer {
            fun onLongPress(session: Session, hitResult: HitResult): Boolean {
                // HitResult is a sealed class representing the different types of content that can be long pressed.
                // ...

                // Returning true will "consume" the event. If no observer consumes the event then it will be
                // set on the Session object to be consumed at a later time.
                return true
            }
        })
    ```
* **lib-dataprotect**: New component to protect local user data using the [Android keystore system](https://developer.android.com/training/articles/keystore). This component doesn't contain any code in this release. In the next sprints the Lockbox team will move code from the [prototype implementation](https://github.com/linuxwolf/android-dataprotect) to the component.
* **support-testing**: New helper test function to assert that a code block throws an exception:
    ```Kotlin
    expectException(IllegalStateException::class) {
        // Do something that should throw IllegalStateException..
    }
    ```

# 0.20 (2018-08-24)

* [Commits](https://github.com/mozilla-mobile/android-components/compare/v0.19.1...v0.20),
[Milestone](https://github.com/mozilla-mobile/android-components/milestone/19?closed=1),
[API reference](https://mozilla-mobile.github.io/android-components/api/0.20/index)

* Compiled against:
  * Android support libraries 27.1.1
  * Kotlin Standard library 1.2.60
  * Kotlin coroutines 0.23.4
  * GeckoView
    * Nightly: **63.0.20180820100132** 🔺
    * Beta: 62.0b15 (7ce198bb7ce027d450af3f69a609896671adfab8)
    * Release: 61.0 (785d242a5b01d5f1094882aa2144d8e5e2791e06)

* GeckoView Nightly dependencies are now pulled in from *maven.mozilla.org*.
* **engine-system**: Added tracking protection functionality.
* **concept-engine**, **browser-session**, **feature-session**: Added support for private browsing mode.
* **concept-engine**, **engine-gecko**, **engine-system**: Added support for modifying engine and engine session settings.

# 0.19.1 (2018-08-20)

* [Commits](https://github.com/mozilla-mobile/android-components/compare/v0.19...v0.19.1),
[Milestone](https://github.com/mozilla-mobile/android-components/milestone/20?closed=1),
[API reference](https://mozilla-mobile.github.io/android-components/api/0.19.1/index)

* Compiled against:
  * Android support libraries 27.1.1
  * Kotlin Standard library 1.2.60
  * Kotlin coroutines 0.23.4
  * GeckoView
    * Nightly: 63.0.20180810100129 (2018.08.10, d999fb858fb2c007c5be4af72bce419c63c69b8e)
    * Beta: 62.0b15 (7ce198bb7ce027d450af3f69a609896671adfab8)
    * Release: 61.0 (785d242a5b01d5f1094882aa2144d8e5e2791e06)

* **browser-toolbar**: Replaced `ui-progress` component with default [Android Progress Bar](https://developer.android.com/reference/android/widget/ProgressBar) to fix CPU usage problems.
* **ui-progress**: Reduced high CPU usage when idling and not animating.


# 0.19 (2018-08-17)

* [Commits](https://github.com/mozilla-mobile/android-components/compare/v0.18...v0.19),
[Milestone](https://github.com/mozilla-mobile/android-components/milestone/18?closed=1),
[API reference](https://mozilla-mobile.github.io/android-components/api/0.19/index)

* Compiled against:
  * Android support libraries 27.1.1
  * Kotlin Standard library 1.2.60
  * Kotlin coroutines 0.23.4
  * GeckoView
    * Nightly: 63.0.20180810100129 (2018.08.10, d999fb858fb2c007c5be4af72bce419c63c69b8e)
    * Beta: 62.0b15 (7ce198bb7ce027d450af3f69a609896671adfab8)
    * Release: 61.0 (785d242a5b01d5f1094882aa2144d8e5e2791e06)

* **concept-engine**, **engine-system**, **engine-gecko**: Added new API to load data and HTML directly (without loading a URL). Added the ability to stop loading a page.
* **ui-autocomplete**: Fixed a bug that caused soft keyboards and the InlineAutocompleteEditText component to desync.
* **service-firefox-accounts**: Added JNA-specific proguard rules so consumers of this library don't have to add them to their app (see https://github.com/java-native-access/jna/blob/master/www/FrequentlyAskedQuestions.md#jna-on-android for details). Underlying libfxa_client.so no longer depends on versioned .so names. All required dependencies are now statically linked which simplified our dependency setup as well.

# 0.18 (2018-08-10)

* [Commits](https://github.com/mozilla-mobile/android-components/compare/v0.17...v0.18),
[Milestone](https://github.com/mozilla-mobile/android-components/milestone/16?closed=1),
[API reference](https://mozilla-mobile.github.io/android-components/api/0.18/index)

* Compiled against:
  * Android support libraries 27.1.1
  * Kotlin Standard library 1.2.60
  * Kotlin coroutines 0.23.4
  * GeckoView
    * Nightly: **63.0.20180810100129** (2018.08.10, d999fb858fb2c007c5be4af72bce419c63c69b8e) 🔺
    * Beta: **62.0b15** (7ce198bb7ce027d450af3f69a609896671adfab8) 🔺
    * Release: 61.0 (785d242a5b01d5f1094882aa2144d8e5e2791e06)

* **engine-gecko-beta**: Since the [Load Progress Tracking API](https://bugzilla.mozilla.org/show_bug.cgi?id=1437988) was uplifted to GeckoView Beta  _engine-gecko-beta_ now reports progress via `EngineSession.Observer.onProgress()`.
* **service-fretboard**: KintoExperimentSource can now validate the signature of the downloaded experiments configuration (`validateSignature` flag). This ensures that the configuration was signed by Mozilla and was not modified by a bad actor. For now the `validateSignature` flag is off by default until this has been tested in production. Various bugfixes and refactorings.
* **service-firefox-accounts**: JNA native libraries are no longer part of the AAR and instead referenced as a dependency. This avoids duplication when multiple libraries depend on JNA.
* **ui-tabcounter**: New UI component - A button that shows the current tab count and can animate state changes. Extracted from Firefox Rocket.
* API references for every release are now generated and hosted online: [https://mozilla-mobile.github.io/android-components/reference/](https://mozilla-mobile.github.io/android-components/reference/)
* Documentation and more is now hosted at: [https://mozilla-mobile.github.io/android-components/](https://mozilla-mobile.github.io/android-components/). More content coming soon.
* **tooling-lint**: New (internal-only) component containing custom lint rules.


# 0.17 (2018-08-03)

* Compiled against:
  * Android support libraries 27.1.1
  * Kotlin Standard library **1.2.60** 🔺
  * Kotlin coroutines 0.23.4
  * GeckoView
    * Nightly: **63.0.20180801100114** (2018.08.01, af6a7edf0069549543f2fba6a8ee3ea251b20829) 🔺
    * Beta: **62.0b13** (dd92dec96711e60a8c6a49ebe584fa23a453a292) 🔺
    * Release: 61.0 (785d242a5b01d5f1094882aa2144d8e5e2791e06)

* **support-base**: New base component containing small building blocks for other components. Added a [simple logging API](https://github.com/mozilla-mobile/android-components/blob/master/components/support/base/README.md) that allows components to log messages/exceptions but lets the consuming app decide what gets logged and how.
* **support-utils**: Some classes have been moved to the new _support-base_ component.
* **service-fretboard**: ⚠️ Breaking change: `ExperimentDescriptor` instances now operate on the experiment name instead of the ID.
* **ui-icons**: Added new icons (used in _Firefox Focus_ UI refresh): `mozac_ic_arrowhead_down`, `mozac_ic_arrowhead_up`, `mozac_ic_check`, `mozac_ic_device_desktop`, `mozac_ic_mozilla`, `mozac_ic_open_in`, `mozac_ic_reorder`.
* **service-firefox-accounts**: Added [documentation](https://github.com/mozilla-mobile/android-components/blob/master/components/service/firefox-accounts/README.md).
* **service-fretboard**: Updated [documentation](https://github.com/mozilla-mobile/android-components/blob/master/components/service/fretboard/README.md).
* **browser-toolbar**: Fixed an issue where the toolbar content disappeared if a padding value was set on the toolbar.

* [Commits](https://github.com/mozilla-mobile/android-components/compare/v0.16.1...v0.17), [Milestone](https://github.com/mozilla-mobile/android-components/milestone/15?closed=1)

# 0.16.1 (2018-07-26)

* Compiled against:
  * Android support libraries 27.1.1
  * Kotlin Standard library 1.2.51
  * Kotlin coroutines 0.23.4
  * GeckoView
    * Nightly: 63.0.20180724100046 (2018.07.24, 1e5fa52a612e8985e12212d1950a732954e00e45)
    * Beta: 62.0b9 (d7ab2f3df0840cdb8557659afd46f61afa310379)
    * Release: 61.0 (785d242a5b01d5f1094882aa2144d8e5e2791e06)

* **service-telemetry**: Allow up to 200 extras in event pings.

* [Commits](https://github.com/mozilla-mobile/android-components/compare/v0.16...v0.16.1), [Milestone](https://github.com/mozilla-mobile/android-components/milestone/17?closed=1)

# 0.16 (2018-07-25)

* Compiled against:
  * Android support libraries 27.1.1
  * Kotlin Standard library 1.2.51
  * Kotlin coroutines 0.23.4
  * GeckoView
    * Nightly: 63.0.20180724100046 (2018.07.24, 1e5fa52a612e8985e12212d1950a732954e00e45)
    * Beta: 62.0b9 (d7ab2f3df0840cdb8557659afd46f61afa310379)
    * Release: 61.0 (785d242a5b01d5f1094882aa2144d8e5e2791e06)

* **service-fretboard**: Experiments can now be filtered by release channel. Added helper method to get list of active experiments.
* **service-telemetry**: Added option to report active experiments in the core ping.
* **service-firefox-accounts**, **sample-firefox-accounts**: libjnidispatch.so is no longer in the tree but automatically fetched from tagged GitHub releases at build-time. Upgraded to fxa-rust-client library 0.2.1. Renmaed armeabi directory to armeabi-v7a.
* **browser-session**, **concept-engine**: Exposed website title and tracking protection in session and made observable.
* **browser-toolbar**: Fixed bug that prevented the toolbar from being displayed at the bottom of the screen. Fixed animation problem when multiple buttons animated at the same time.
* Various bugfixes and refactorings (see commits below for details)
* [Commits](https://github.com/mozilla-mobile/android-components/compare/v0.15...v0.16), [Milestone](https://github.com/mozilla-mobile/android-components/milestone/14?closed=1)

# 0.15 (2018-07-20)

* Compiled against:
  * Android support libraries 27.1.1
  * Kotlin Standard library 1.2.51
  * Kotlin coroutines 0.23.4
  * GeckoView
    * Nightly: 63.0.20180704100138 (2018.07.04, 1c235a552c32ba6c97e6030c497c49f72c7d48a8)
    * Beta: 62.0b5 (801112336847960bbb9a018695cf09ea437dc137)
    * Release: 61.0 (785d242a5b01d5f1094882aa2144d8e5e2791e06)

* **service-firefox-accounts**, **sample-firefox-accounts**: Added authentication flow using WebView. Introduced functionality to persist and restore FxA state in shared preferences to keep users signed in between applications restarts. Increased test coverage for library.
* **service-fretboard**: New component for segmenting users in order to run A/B tests and rollout features gradually.
* **browser-session**: Refactored session observer to provide session object and changed values to simplify observer implementations. Add source (origin) information to Session.
* **browser-search**: Introduced new functionality to retrieve search suggestions.
* **engine-system**, **engine-gecko**, **browser-session**: Exposed downloads in engine components and made them consumable from browser session.
* **engine-gecko**: Added optimization to ignore initial loads of about:blank.

* Various bugfixes and refactorings (see commits below for details)
* [Commits](https://github.com/mozilla-mobile/android-components/compare/v0.14...v0.15), [Milestone](https://github.com/mozilla-mobile/android-components/milestone/13?closed=1)

# 0.14 (2018-07-13)

* Compiled against:
  * Android support libraries 27.1.1
  * Kotlin Standard library 1.2.51
  * Kotlin coroutines 0.23.4
  * GeckoView
    * Nightly: 63.0.20180704100138 (2018.07.04, 1c235a552c32ba6c97e6030c497c49f72c7d48a8)
    * Beta: 62.0b5 (801112336847960bbb9a018695cf09ea437dc137)
    * Release: 61.0 (785d242a5b01d5f1094882aa2144d8e5e2791e06)

* **support-test**: A new component with helpers for testing components.
* **browser-session**: New method `SessionManager.removeSessions()` for removing all sessions *except custom tab sessions*. `SessionManager.selectedSession` is now nullable. `SessionManager.selectedSessionOrThrow` can be used in apps that will always have at least one selected session and that do not want to deal with a nullable type.
* **feature-sessions**: `SessionIntentProcessor` can now be configured to open new tabs for incoming [Intents](https://developer.android.com/reference/android/content/Intent).
* **ui-icons**: Mirrored `mozac_ic_pin` and `mozac_ic_pin_filled` icons.
* **service-firefox-accounts**: Renamed the component from *service-fxa* for clarity. Introduced `FxaResult.whenComplete()` to be called when the `FxaResult` and the whole chain of `then` calls is completed with a value. Synchronized blocks invoking Rust calls.
* Various bugfixes and refactorings (see commits below for details)
* [Commits](https://github.com/mozilla-mobile/android-components/compare/v0.13...v0.14), [Milestone](https://github.com/mozilla-mobile/android-components/milestone/12?closed=1)

# 0.13 (2018-07-06)

* Compiled against:
  * Android support libraries 27.1.1
  * Kotlin Standard library 1.2.51
  * Kotlin coroutines 0.23.4
  * GeckoView
    * Nightly: 63.0.20180704100138 (2018.07.04, 1c235a552c32ba6c97e6030c497c49f72c7d48a8)
    * Beta: 62.0b5
    * Release: 61.0

* **service-fxa**, **samples-fxa**: Various improvements to FxA component API (made calls asynchronous and introduced error handling)
* **browser-toolbar**: Added functionality to observer focus changes (`setOnEditFocusChangeListener`)
* **concept-tabstray**, **browser-tabstray**, **features-tabs**: New components to provide browser tabs functionality
* **sample-browser**: Updated to support multiple tabs

* **API changes**:
  * InlineAutocompleteEditText: `onAutocomplete` was renamed to `applyAutocompleteResult`
  * Toolbar: `setOnUrlChangeListener` was renamed to `setOnUrlCommitListener`

* Various bugfixes and refactorings (see commits below for details)
* [Commits](https://github.com/mozilla-mobile/android-components/compare/v0.12...v0.13)

# 0.12 (2018-06-29)

* Compiled against:
  * Android support libraries 27.1.1
  * Kotlin Standard library 1.2.50
  * Kotlin coroutines 0.23.3
  * GeckoView Nightly
    * date: 2018.06.27
    * version: 63.0.20180627100018
    * revision: 1c235a552c32ba6c97e6030c497c49f72c7d48a8

* **service-fxa**, **samples-fxa**: Added new library/component for integrating with Firefox Accounts, and a sample app to demo its usage
* **samples-browser**: Moved all browser behaviour into standalone fragment
* Various bugfixes and refactorings (see commits below for details)

* [Commits](https://github.com/mozilla-mobile/android-components/compare/v0.11...v0.12)

# 0.11 (2018-06-22)

* Compiled against:
  * Android support libraries 27.1.1
  * Kotlin Standard library 1.2.41
  * Kotlin coroutines 0.22.5
  * GeckoView Nightly
    * date: 2018.06.21
    * version: 62.0.20180621100051
    * revision: e834d23a292972ab4250a8be00e6740c43e41db2

* **feature-session**, **browser-session**: Added functionality to process CustomTabsIntent.
* **engine-gecko**: Created separate engine-gecko variants/modules for nightly/beta/release channels.
* **browser-toolbar**: Added support for setting autocomplete filter.
* Various refactorings (see commits below for details)

* [Commits](https://github.com/mozilla-mobile/android-components/compare/v0.10...v0.11)

# 0.10 (2018-06-14)

* Compiled against:
  * Android support libraries 27.1.1
  * Kotlin Standard library 1.2.41
  * Kotlin coroutines 0.22.5
  * GeckoView Nightly
    * date: 2018.05.16
    * version: 62.0.20180516100458
    * revision: dedd25bfd2794eaba95225361f82c701e49c9339

* **browser-session**: Added Custom Tabs configuration to session. Added new functionality that allows attaching a lifecycle owner to session observers so that observer can automatically be unregistered when the associated lifecycle ends.
* **service-telemetry**: Updated createdTimestamp and createdDate fields for mobile-metrics ping

* [Commits](https://github.com/mozilla-mobile/android-components/compare/v0.9...v0.10)

# 0.9 (2018-06-06)

* Compiled against:
  * Android support libraries 27.1.1
  * Kotlin Standard library 1.2.41
  * Kotlin coroutines 0.22.5
  * GeckoView Nightly
    * date: 2018.05.16
    * version: 62.0.20180516100458
    * revision: dedd25bfd2794eaba95225361f82c701e49c9339

* **feature-session**, **engine-gecko**, **engine-system**: Added functionality and API to save/restore engine session state and made sure it's persisted by default (using `DefaultSessionStorage`)
* **concept-toolbar**: Use "AppCompat" versions of ImageButton and ImageView. Add `notifyListener` parameter to `setSelected` and `toggle` to specify whether or not listeners should be invoked.

* [Commits](https://github.com/mozilla-mobile/android-components/compare/v0.8...v0.9)

# 0.8 (2018-05-30)

* Compiled against:
  * Android support libraries 27.1.1
  * Kotlin Standard library 1.2.41
  * Kotlin coroutines 0.22.5
  * GeckoView Nightly
    * date: 2018.05.16
    * version: 62.0.20180516100458
    * revision: dedd25bfd2794eaba95225361f82c701e49c9339

* **browser-session**, **engine-gecko**, **engine-system**: Added SSL information and secure state to session, and made it observable.
* **browser-toolbar**: Introduced page, browser and navigation actions and allow for them to be dynamically shown, hidden and updated. Added ability to specify custom behaviour for clicks on URL in display mode. Added support for custom background actions. Enabled layout transitions by default.
* **service-telemetry**: Added new mobile-metrics ping type.

* [Commits](https://github.com/mozilla-mobile/android-components/compare/v0.7...v0.8)

# 0.7 (2018-05-24)

* Compiled against:
  * Android support libraries 27.1.1
  * Kotlin Standard library 1.2.41
  * Kotlin coroutines 0.22.5
  * GeckoView Nightly
    * date: 2018.05.16
    * version: 62.0.20180516100458
    * revision: dedd25bfd2794eaba95225361f82c701e49c9339

* **browser-toolbar**: Added support for dynamic actions. Made site security indicator optional. Added support for overriding default height and padding.
* **feature-session**: Added new use case implementation to support reloading URLs. Fixed bugs when restoring sessions from storage. Use `AtomicFile` for `DefaultSessionStorage`.
* **feature-search**: New component - Connects an (concept) engine implementation with the browser search module and provides search related use case implementations e.g. searching using the default provider.
* **support-ktx**: Added extension method to check if a `String` represents a URL.
* **samples-browser**: Added default search integration using the new feature-search component.
* **samples-toolbar**: New sample app - Shows how to customize the browser-toolbar component.

* [Commits](https://github.com/mozilla-mobile/android-components/compare/v0.6...v0.7)

# 0.6 (2018-05-16)

* Compiled against:
  * Android support libraries 27.1.1
  * Kotlin Standard library 1.2.41
  * Kotlin coroutines 0.22.5
  * GeckoView Nightly
    * date: 2018.05.16
    * version: 62.0.20180516100458
    * revision: dedd25bfd2794eaba95225361f82c701e49c9339

* **browser-menu**: New component - A generic menu with customizable items for browser toolbars.
* **concept-session-storage**: New component - Abstraction layer for hiding the actual session storage implementation.
* **feature-session**: Added `DefaultSessionStorage` which is used if no other implementation of `SessionStorage` (from the new concept module) is provided. Introduced a new `SessionProvider` type which simplifies the API for use cases and components and removed the `SessionMapping` type as it's no longer needed.
* **support-ktx**: Added extension methods to `View` for checking visibility (`View.isVisible`, `View.isInvisible` and `View.isGone`).
* **samples-browser**: Use new browser menu component and switch to Gecko as default engine.

* [Commits](https://github.com/mozilla-mobile/android-components/compare/v0.5.1...v0.6)

# 0.5.1 (2018-05-03)

* Compiled against:
  * Android support libraries 27.1.1
  * Kotlin Standard library 1.2.41
  * Kotlin coroutines 0.22.5
  * GeckoView Nightly
    * date: 2018.04.10
    * version: 61.0.20180410100334
    * revision: a8061a09cd7064a8783ca9e67979d77fb52e001e

* **browser-domains**: Simplified API of `DomainAutoCompleteProvider` which now uses a dedicated result type instead of a callback and typealias.
* **browser-toolbar**: Added various enhancements to support edit and display mode and to navigate back/forward.
* **feature-session**: Added `SessionIntentProcessor` which provides reuseable functionality to handle incoming intents.
* **sample-browser**: Sample application now handles the device back button and reacts to incoming (ACTION_VIEW) intents.
* **support-ktx**: Added extension methods to `View` for converting dp to pixels (`View.dp`), showing and hiding the keyboard (`View.showKeyboard` and `View.hideKeyboard`).
* **service-telemetry**: New component - A generic library for generating and sending telemetry pings from Android applications to Mozilla's telemetry service.
* **ui-icons**: New component - A collection of often used browser icons.
* **ui-progress**: New component - An animated progress bar following the Photon Design System.

* [Commits](https://github.com/mozilla-mobile/android-components/compare/v0.4...v0.5)

# 0.5 (2018-05-02)

_Due to a packaging bug this release is not usable. Please use 0.5.1 instead._

# 0.4 (2018-04-19)

* Compiled against:
  * Android support libraries 27.1.1
  * Kotlin Standard library 1.2.31
  * Kotlin coroutines 0.22.5

* **browser-search**: New module - Search plugins and companion code to load, parse and use them.
* **browser-domains**: Auto-completion of full URLs (instead of just domains) is now supported.
* **ui-colors** module (org.mozilla.photon:colors) now includes all photon colors.
* **ui-fonts**: New module - Convenience accessor for fonts used by Mozilla.
* Multiple (Java/Kotlin) package names have been changed to match the naming of the module. Module names usually follow the template "$group-$name" and package names now follow the same scheme: "mozilla.components.$group.$name". For example the code of the "browser-toolbar" module now lives in the "mozilla.components.browser.toolbar" package. The group and artifacts Ids in Maven/Gradle have not been changed at this time.

* [Commits](https://github.com/mozilla-mobile/android-components/compare/v0.3...v0.4)

# 0.3 (2018-04-05)

* Compiled against:
  * Android support libraries 27.1.1
  * Kotlin Standard library 1.2.30
  * Kotlin coroutines 0.19.3

* New component: **ui-autocomplete** - A set of components to provide autocomplete functionality. **InlineAutocompleteEditText** is a Kotlin version of the inline autocomplete widget we have been using in Firefox for Android and Focus/Klar for Android.
* New component: **browser-domains** - Localized and customizable domain lists for auto-completion in browsers.
* New components (Planning phase; Not for consumption yet): engine, engine-gecko, session, toolbar

* [Commits](https://github.com/mozilla-mobile/android-components/compare/v0.2.2...v0.3)

# 0.2.2 (2018-03-27)

* Compiled against:
  * Android support libraries 27.1.0
  * Kotlin Standard library 1.2.30

* First release with synchronized version numbers.<|MERGE_RESOLUTION|>--- conflicted
+++ resolved
@@ -18,17 +18,15 @@
 * **feature-media**
   * Do not display title/url/icon of website in media notification if website is opened in private mode.
 
-<<<<<<< HEAD
 * **concept-engine** and **browser-session**
   * ⚠️ **This is a breaking change**: `TrackingProtectionPolicy` removes the `categories` property to expose two new ones `trackingCategories: Array<AntiTrackingCategory>` and `safeBrowsingCategories: Array<SafeBrowsingCategory>` to separate the tracking protection categories from the safe browsing ones.
   * ⚠️ **This is a breaking change**: `TrackingProtectionPolicy.all()` has been replaced by `TrackingProtectionPolicy.strict()` to have similar naming conventions with GeckoView api.
   * ⚠️ **This is a breaking change**: `Tracker#categories` has been replaced by `Tracker#trackingCategories` and `Tracker#cookiePolicies` to better report blocked content see [#4098](https://github.com/mozilla-mobile/android-components/issues/4098).
   * Added: `Session#trackersLoaded` A list of `Tracker`s that could be blocked but has been loaded in this session.
   * Added: `Session#Observer#onTrackerLoaded` Notifies that a tracker that could be blocked has been loaded.
-=======
+
 * **browser-toolbar**
   * HTTP sites are now marked as insecure with a broken padlock icon, rather than a globe icon. Apps can revert to the globe icon by using a custom `BrowserToolbar.siteSecurityIcon`.
->>>>>>> fce5c6fa
 
 # 8.0.0
 
