macosx64/debug:
    description: "MacOS X x64 Cross-compile"
    index:
        product: firefox
        job-name: macosx64-debug
    treeherder:
        platform: osx-10-7/debug
        symbol: tc(B)
        tier: 2
    worker-type: aws-provisioner-v1/gecko-{level}-b-macosx64
    worker:
        implementation: docker-worker
        max-run-time: 36000
    run:
        using: mozharness
        actions: [get-secrets build generate-build-stats update]
        config:
            - builds/releng_base_mac_64_cross_builds.py
            - balrog/production.py
        script: "mozharness/scripts/fx_desktop_build.py"
        secrets: true
        custom-build-variant-cfg: cross-debug
        tooltool-downloads: internal

macosx64/opt:
    description: "MacOS X x64 Cross-compile"
    index:
        product: firefox
        job-name: macosx64-opt
    treeherder:
        platform: osx-10-7/opt
        symbol: tc(B)
        tier: 2
    worker-type: aws-provisioner-v1/gecko-{level}-b-macosx64
    worker:
        implementation: docker-worker
        max-run-time: 36000
    run:
        using: mozharness
        actions: [get-secrets build generate-build-stats update]
        config:
            - builds/releng_base_mac_64_cross_builds.py
            - balrog/production.py
        script: "mozharness/scripts/fx_desktop_build.py"
        secrets: true
        tooltool-downloads: internal

<<<<<<< HEAD
macosx64-qr/debug:
    description: "MacOS X x64 QuantumRender"
    index:
        product: firefox
        job-name: macosx64-qr-debug
    treeherder:
        platform: osx-10-7/debug
        symbol: tc(QR)
        tier: 2
    worker-type: aws-provisioner-v1/gecko-{level}-b-macosx64
    worker:
        implementation: docker-worker
        max-run-time: 36000
    run:
        using: mozharness
        actions: [get-secrets build generate-build-stats update]
        config:
            - builds/releng_base_mac_64_cross_builds.py
            - balrog/production.py
        script: "mozharness/scripts/fx_desktop_build.py"
        secrets: true
        custom-build-variant-cfg: cross-qr-debug
        tooltool-downloads: internal

macosx64-qr/opt:
    description: "MacOS X x64 QuantumRender"
    index:
        product: firefox
        job-name: macosx64-qr-opt
    treeherder:
        platform: osx-10-7/opt
        symbol: tc(QR)
=======
macosx64-universal/opt:
    description: "MacOS X Universal Cross-compile"
    index:
        product: firefox
        job-name: macosx64-opt
    treeherder:
        platform: osx-10-7/opt
        symbol: tc(Bu)
>>>>>>> ca180e64
        tier: 2
    worker-type: aws-provisioner-v1/gecko-{level}-b-macosx64
    worker:
        implementation: docker-worker
        max-run-time: 36000
    run:
        using: mozharness
        actions: [get-secrets build generate-build-stats update]
        config:
            - builds/releng_base_mac_64_cross_builds.py
            - balrog/production.py
        script: "mozharness/scripts/fx_desktop_build.py"
        secrets: true
<<<<<<< HEAD
        custom-build-variant-cfg: cross-qr-opt
=======
        custom-build-variant-cfg: cross-universal
>>>>>>> ca180e64
        tooltool-downloads: internal<|MERGE_RESOLUTION|>--- conflicted
+++ resolved
@@ -45,7 +45,30 @@
         secrets: true
         tooltool-downloads: internal
 
-<<<<<<< HEAD
+macosx64-universal/opt:
+    description: "MacOS X Universal Cross-compile"
+    index:
+        product: firefox
+        job-name: macosx64-opt
+    treeherder:
+        platform: osx-10-7/opt
+        symbol: tc(Bu)
+        tier: 2
+    worker-type: aws-provisioner-v1/gecko-{level}-b-macosx64
+    worker:
+        implementation: docker-worker
+        max-run-time: 36000
+    run:
+        using: mozharness
+        actions: [get-secrets build generate-build-stats update]
+        config:
+            - builds/releng_base_mac_64_cross_builds.py
+            - balrog/production.py
+        script: "mozharness/scripts/fx_desktop_build.py"
+        secrets: true
+        custom-build-variant-cfg: cross-universal
+        tooltool-downloads: internal
+
 macosx64-qr/debug:
     description: "MacOS X x64 QuantumRender"
     index:
@@ -78,16 +101,6 @@
     treeherder:
         platform: osx-10-7/opt
         symbol: tc(QR)
-=======
-macosx64-universal/opt:
-    description: "MacOS X Universal Cross-compile"
-    index:
-        product: firefox
-        job-name: macosx64-opt
-    treeherder:
-        platform: osx-10-7/opt
-        symbol: tc(Bu)
->>>>>>> ca180e64
         tier: 2
     worker-type: aws-provisioner-v1/gecko-{level}-b-macosx64
     worker:
@@ -101,9 +114,5 @@
             - balrog/production.py
         script: "mozharness/scripts/fx_desktop_build.py"
         secrets: true
-<<<<<<< HEAD
         custom-build-variant-cfg: cross-qr-opt
-=======
-        custom-build-variant-cfg: cross-universal
->>>>>>> ca180e64
         tooltool-downloads: internal