--- conflicted
+++ resolved
@@ -2361,7 +2361,6 @@
 
 sidebarheader > .tabs-closebutton > .toolbarbutton-text {
   display: none;
-<<<<<<< HEAD
 }
 
 /* ----- CONTENT ----- */
@@ -2372,21 +2371,6 @@
   color: -moz-DialogText;
   text-shadow: none;
 }
-
-/* ----- THROBBER ----- */
-
-#navigator-throbber {
-  width: 17px;
-  min-height: 16px;
-  margin: 0 4px;
-}
-
-#navigator-throbber[busy="true"] {
-  list-style-image: url("chrome://global/skin/icons/loading_16.png");
-=======
->>>>>>> 6856f76d
-}
-
 
 toolbarbutton.chevron > .toolbarbutton-menu-dropmarker {
   display: none;
