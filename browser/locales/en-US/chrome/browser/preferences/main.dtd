<!-- This Source Code Form is subject to the terms of the Mozilla Public
   - License, v. 2.0. If a copy of the MPL was not distributed with this
   - file, You can obtain one at http://mozilla.org/MPL/2.0/. -->

<!ENTITY startup.label             "Startup">

<!ENTITY startupPage.label         "When &brandShortName; starts:">
<!ENTITY startupPage.accesskey     "s">
<!ENTITY startupHomePage.label     "Show my home page">
<!ENTITY startupBlankPage.label    "Show a blank page">
<!ENTITY startupLastSession.label  "Show my windows and tabs from last time">

<!ENTITY homepage.label            "Home Page:">
<!ENTITY homepage.accesskey        "P">
<!ENTITY useCurrentPage.label      "Use Current Page">
<!ENTITY useCurrentPage.accesskey  "C">
<!ENTITY useMultiple.label         "Use Current Pages">
<!ENTITY chooseBookmark.label      "Use Bookmark…">
<!ENTITY chooseBookmark.accesskey  "B">
<!ENTITY restoreDefault.label      "Restore to Default">
<!ENTITY restoreDefault.accesskey  "R">

<!ENTITY downloads.label     "Downloads">

<!ENTITY saveTo.label "Save files to">
<!ENTITY saveTo.accesskey "v">
<!ENTITY chooseFolderWin.label        "Browse…">
<!ENTITY chooseFolderWin.accesskey    "o">
<!ENTITY chooseFolderMac.label        "Choose…">
<!ENTITY chooseFolderMac.accesskey    "e">
<!ENTITY alwaysAsk.label "Always ask me where to save files">
<!ENTITY alwaysAsk.accesskey "A">

<<<<<<< HEAD
<!ENTITY alwaysCheckDefault2.label        "Always check if &brandShortName; is your default browser">
<!ENTITY alwaysCheckDefault2.accesskey    "w">
=======
<!ENTITY alwaysCheckDefault.label         "Always check to see if &brandShortName; is the default browser on startup">
<!ENTITY alwaysCheckDefault2.label        "Always check if &brandShortName; is your default browser">
<!ENTITY alwaysCheckDefault2.accesskey    "w">
<!ENTITY setAsMyDefaultBrowser.label      "Make &brandShortName; My Default Browser">
<!ENTITY setAsMyDefaultBrowser.accesskey  "D">
>>>>>>> 4bd94c28
<!ENTITY setAsMyDefaultBrowser2.label     "Make Default">
<!ENTITY setAsMyDefaultBrowser2.accesskey "D">
<!ENTITY isDefault.label                  "&brandShortName; is currently your default browser">
<!ENTITY isNotDefault.label               "&brandShortName; is not your default browser">

<!ENTITY separateProfileMode.label        "Allow &brandShortName; and Firefox to run at the same time">
<!ENTITY useFirefoxSync.label             "Tip: This uses separate profiles. Use Sync to share data between them.">
<!ENTITY getStarted.label                 "Start using Sync…"><|MERGE_RESOLUTION|>--- conflicted
+++ resolved
@@ -31,16 +31,11 @@
 <!ENTITY alwaysAsk.label "Always ask me where to save files">
 <!ENTITY alwaysAsk.accesskey "A">
 
-<<<<<<< HEAD
-<!ENTITY alwaysCheckDefault2.label        "Always check if &brandShortName; is your default browser">
-<!ENTITY alwaysCheckDefault2.accesskey    "w">
-=======
 <!ENTITY alwaysCheckDefault.label         "Always check to see if &brandShortName; is the default browser on startup">
 <!ENTITY alwaysCheckDefault2.label        "Always check if &brandShortName; is your default browser">
 <!ENTITY alwaysCheckDefault2.accesskey    "w">
 <!ENTITY setAsMyDefaultBrowser.label      "Make &brandShortName; My Default Browser">
 <!ENTITY setAsMyDefaultBrowser.accesskey  "D">
->>>>>>> 4bd94c28
 <!ENTITY setAsMyDefaultBrowser2.label     "Make Default">
 <!ENTITY setAsMyDefaultBrowser2.accesskey "D">
 <!ENTITY isDefault.label                  "&brandShortName; is currently your default browser">
