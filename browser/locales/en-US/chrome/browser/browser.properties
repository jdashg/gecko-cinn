--- conflicted
+++ resolved
@@ -322,12 +322,8 @@
 syncPromoNotification.bookmarks.description=You can access your bookmarks on all your devices with %S.\u0020
 # LOCALIZATION NOTE (syncPromoNotification.passwords.label): This appears in
 # the remember password panel.  %S will be replaced by syncBrandShortName.
-<<<<<<< HEAD
 # The final space separates this text from the Learn More link.
 syncPromoNotification.passwords.description=You can access your passwords on all your devices with %S.\u0020
-syncPromoNotification.learnMoreLinkText=Learn More
-=======
-syncPromoNotification.passwords.label=You can access your passwords on all your devices with %S.
 syncPromoNotification.learnMoreLinkText=Learn More
 
 # Telemetry prompt
@@ -338,5 +334,4 @@
 telemetryYesButtonLabel = Yes
 telemetryYesButtonAccessKey = Y
 telemetryNoButtonLabel = No
-telemetryNoButtonAccessKey = N
->>>>>>> 3f8469f1
+telemetryNoButtonAccessKey = N