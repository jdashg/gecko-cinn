--- conflicted
+++ resolved
@@ -527,39 +527,8 @@
   // Just to be safe we consider 20ms.
   let skew = isWindows ? 20000000 : 0;
   return after - before > -skew;
-<<<<<<< HEAD
-}
-
-
-// These tests are known to randomly fail due to bug 507790 when database
-// flushes are active, so we turn off syncing for them.
-let (randomFailingSyncTests = [
-  "test_multi_word_tags.js",
-  "test_removeVisitsByTimeframe.js",
-  "test_utils_getURLsForContainerNode.js",
-  "test_exclude_livemarks.js",
-  "test_402799.js",
-  "test_results-as-visit.js",
-  "test_sorting.js",
-  "test_redirectsMode.js",
-  "test_384228.js",
-  "test_395593.js",
-  "test_containersQueries_sorting.js",
-  "test_browserGlue_smartBookmarks.js",
-  "test_browserGlue_distribution.js",
-  "test_331487.js",
-  "test_tags.js",
-  "test_385829.js",
-  "test_405938_restore_queries.js",
-]) {
-  let currentTestFilename = do_get_file(_TEST_FILE[0], true).leafName;
-  if (randomFailingSyncTests.indexOf(currentTestFilename) != -1) {
-    print("Test " + currentTestFilename +
-          " is known random due to bug 507790, disabling PlacesDBFlush.");
-    let sync = Cc["@mozilla.org/places/sync;1"].getService(Ci.nsIObserver);
-    sync.observe(null, "places-debug-stop-sync", null);
-  }
-}
+}
+
 
 // These tests are randomly failing if idle-daily is executed in the middle,
 // thus we make history ignore the notification for them.  See bug 602872.
@@ -577,6 +546,4 @@
           " is known random due to idle-daily, remove observer.");
     Services.obs.removeObserver(PlacesUtils.history, "idle-daily");
   }
-=======
->>>>>>> a306ae60
 }