/* -*- Mode: C++; tab-width: 8; indent-tabs-mode: nil; c-basic-offset: 2 -*- */
/* vim: set ts=8 sts=2 et sw=2 tw=80: */
/* This Source Code Form is subject to the terms of the Mozilla Public
 * License, v. 2.0. If a copy of the MPL was not distributed with this
 * file, You can obtain one at http://mozilla.org/MPL/2.0/. */

// This file defines static prefs, i.e. those that are defined at startup and
// used entirely or mostly from C++ code.
//
// If a pref is listed here and also in a prefs data file such as all.js, the
// value from the latter will override the value given here. For vanilla
// browser builds such overrides are discouraged, but they are necessary for
// some configurations (e.g. Thunderbird).
//
// The file is separated into sections, where the sections are determined by
// the first segment of the prefnames within (e.g. "network.predictor.enabled"
// is within the `Prefs starting with "network."` section). Sections must be
// kept in alphabetical order, but prefs within sections need not be. Please
// follow the existing naming convention when considering adding a new pref and
// whether you need a new section.
//
// Normal prefs
// ------------
// Definitions of normal prefs in this file have the following form.
//
//   PREF(<pref-name-string>, <cpp-type>, <default-value>)
//
// - <pref-name-string> is the name of the pref, as it appears in about:config.
//   It is used in most libpref API functions (from both C++ and JS code).
//
// - <cpp-type> is one of bool, int32_t, float, or String (which is just a
//   typedef for `const char*` in StaticPrefs.h). Note that float prefs are
//   stored internally as strings.
//
// - <default-value> is the default value. Its type should match <cpp-type>.
//
// VarCache prefs
// --------------
// A VarCache pref is a special type of pref. It can be accessed via the normal
// pref hash table lookup functions, but it also has:
//
// - an associated global variable (the VarCache) that mirrors the pref value
//   in the prefs hash table (unless the update policy is `Skip` or `Once`, see
//   below); and
//
// - a getter function that reads that global variable.
//
// Using the getter to read the pref's value has the two following advantages
// over the normal API functions.
//
// - A direct global variable access is faster than a hash table lookup.
//
// - A global variable can be accessed off the main thread. If a pref *is*
//   accessed off the main thread, it should use an atomic type. (But note that
//   many VarCaches that should be atomic are not, in particular because
//   Atomic<float> is not available, alas.)
//
// Definitions of VarCache prefs in this file has the following form.
//
//   VARCACHE_PREF(
//     <update-policy>,
//     <pref-name-string>,
//      <pref-name-id>,  // indented one space to align with <pref-name-string>
//     <cpp-type>, <default-value>
//   )
//
// - <update-policy> is one of the following:
//
//   * Live: Evaluate the pref and set callback so it stays current/live. This
//     is the normal policy.
//
//   * Skip: Set the value to <default-value>, skip any Preferences calls. This
//     policy should be rarely used and its use is discouraged.
//
//   * Once: Set the value once at startup, and then leave it unchanged after
//     that. (The exact point at which all Once pref values is set is when the
//     first Once getter is called.) This is useful for graphics prefs where we
//     often don't want a new pref value to apply until restart. Otherwise, this
//     update policy is best avoided because its behaviour can cause confusion
//     and bugs.
//
// - <pref-name-string> is the same as for normal prefs.
//
// - <pref-name-id> is the name of the static getter function generated within
//   the StaticPrefs class. For consistency, the identifier for every pref
//   should be created by starting with <pref-name-string> and converting any
//   '.' or '-' chars to '_'. For example, "foo.bar_baz" becomes
//   `foo_bar_baz`. This is arguably ugly, but clear, and you can search for
//   both using the regexp /foo.bar.baz/. Some getter functions have
//   `_do_not_use_directly` appended to indicate that there is some other
//   wrapper getter that should be used in preference to the normal static pref
//   getter.
//
// - <cpp-type> is one of bool, int32_t, uint32_t, float, or an Atomic version
//   of one of those. The C++ preprocessor doesn't like template syntax in a
//   macro argument, so use the typedefs defines in StaticPrefs.h; for example,
//   use `ReleaseAcquireAtomicBool` instead of `Atomic<bool, ReleaseAcquire>`.
//   A pref with a Skip or Once policy can be non-atomic as it is only ever
//   written to once during the parent process startup. A pref with a Live
//   policy must be made Atomic if ever accessed outside the main thread;
//   assertions are in place to ensure this.
//
// - <default-value> is the same as for normal prefs.
//
// Note that Rust code must access the global variable directly, rather than via
// the getter.

// clang-format off

#ifdef RELEASE_OR_BETA
# define NOT_IN_RELEASE_OR_BETA_VALUE false
#else
# define NOT_IN_RELEASE_OR_BETA_VALUE true
#endif

//---------------------------------------------------------------------------
// Prefs starting with "accessibility."
//---------------------------------------------------------------------------

VARCACHE_PREF(
  Live,
  "accessibility.monoaudio.enable",
   accessibility_monoaudio_enable,
  RelaxedAtomicBool, false
)

VARCACHE_PREF(
  Live,
  "accessibility.browsewithcaret",
   accessibility_browsewithcaret,
  RelaxedAtomicBool, false
)

//---------------------------------------------------------------------------
// Prefs starting with "apz."
// The apz prefs are explained in AsyncPanZoomController.cpp
//---------------------------------------------------------------------------

VARCACHE_PREF(
  Live,
  "apz.allow_double_tap_zooming",
   apz_allow_double_tap_zooming,
  RelaxedAtomicBool, true
)

VARCACHE_PREF(
  Live,
  "apz.allow_immediate_handoff",
   apz_allow_immediate_handoff,
  RelaxedAtomicBool, true
)

VARCACHE_PREF(
  Live,
  "apz.allow_zooming",
   apz_allow_zooming,
  RelaxedAtomicBool, false
)

VARCACHE_PREF(
  Live,
  "apz.android.chrome_fling_physics.enabled",
   apz_android_chrome_fling_physics_enabled,
  RelaxedAtomicBool, false
)

VARCACHE_PREF(
  Live,
  "apz.android.chrome_fling_physics.friction",
   apz_android_chrome_fling_physics_friction,
  AtomicFloat, 0.015f
)

VARCACHE_PREF(
  Live,
  "apz.android.chrome_fling_physics.inflexion",
   apz_android_chrome_fling_physics_inflexion,
  AtomicFloat, 0.35f
)

VARCACHE_PREF(
  Live,
  "apz.android.chrome_fling_physics.stop_threshold",
   apz_android_chrome_fling_physics_stop_threshold,
  AtomicFloat, 0.1f
)

VARCACHE_PREF(
  Live,
  "apz.autoscroll.enabled",
   apz_autoscroll_enabled,
  RelaxedAtomicBool, false
)

VARCACHE_PREF(
  Live,
  "apz.axis_lock.breakout_angle",
   apz_axis_lock_breakout_angle,
  AtomicFloat, float(M_PI / 8.0) /* 22.5 degrees */
)

VARCACHE_PREF(
  Live,
  "apz.axis_lock.breakout_threshold",
   apz_axis_lock_breakout_threshold,
  AtomicFloat, 1.0f / 32.0f
)

VARCACHE_PREF(
  Live,
  "apz.axis_lock.direct_pan_angle",
   apz_axis_lock_direct_pan_angle,
  AtomicFloat, float(M_PI / 3.0) /* 60 degrees */
)

VARCACHE_PREF(
  Live,
  "apz.axis_lock.lock_angle",
   apz_axis_lock_lock_angle,
  AtomicFloat, float(M_PI / 6.0) /* 30 degrees */
)

VARCACHE_PREF(
  Live,
  "apz.axis_lock.mode",
   apz_axis_lock_mode,
  RelaxedAtomicInt32, 0
)

VARCACHE_PREF(
  Live,
  "apz.content_response_timeout",
   apz_content_response_timeout,
  RelaxedAtomicInt32, 400
)

VARCACHE_PREF(
  Live,
  "apz.danger_zone_x",
   apz_danger_zone_x,
  RelaxedAtomicInt32, 50
)

VARCACHE_PREF(
  Live,
  "apz.danger_zone_y",
   apz_danger_zone_y,
  RelaxedAtomicInt32, 100
)

VARCACHE_PREF(
  Live,
  "apz.disable_for_scroll_linked_effects",
   apz_disable_for_scroll_linked_effects,
  RelaxedAtomicBool, false
)

VARCACHE_PREF(
  Live,
  "apz.displayport_expiry_ms",
   apz_displayport_expiry_ms,
  RelaxedAtomicUint32, 15000
)

VARCACHE_PREF(
  Live,
  "apz.drag.enabled",
   apz_drag_enabled,
  RelaxedAtomicBool, false
)

VARCACHE_PREF(
  Live,
  "apz.drag.initial.enabled",
   apz_drag_initial_enabled,
  RelaxedAtomicBool, false
)

VARCACHE_PREF(
  Live,
  "apz.drag.touch.enabled",
   apz_touch_drag_enabled,
  RelaxedAtomicBool, false
)

VARCACHE_PREF(
  Live,
  "apz.enlarge_displayport_when_clipped",
   apz_enlarge_displayport_when_clipped,
  RelaxedAtomicBool, false
)

VARCACHE_PREF(
  Live,
  "apz.fixed-margin-override.enabled",
   apz_fixed_margin_override_enabled,
  RelaxedAtomicBool, false
)

VARCACHE_PREF(
  Live,
  "apz.fixed-margin-override.bottom",
   apz_fixed_margin_override_bottom,
  RelaxedAtomicInt32, 0
)

VARCACHE_PREF(
  Live,
  "apz.fixed-margin-override.top",
   apz_fixed_margin_override_top,
  RelaxedAtomicInt32, 0
)

VARCACHE_PREF(
  Live,
  "apz.fling_accel_base_mult",
   apz_fling_accel_base_mult,
  AtomicFloat, 1.0f
)

VARCACHE_PREF(
  Live,
  "apz.fling_accel_interval_ms",
   apz_fling_accel_interval_ms,
  RelaxedAtomicInt32, 500
)

VARCACHE_PREF(
  Live,
  "apz.fling_accel_supplemental_mult",
   apz_fling_accel_supplemental_mult,
  AtomicFloat, 1.0f
)

VARCACHE_PREF(
  Live,
  "apz.fling_accel_min_velocity",
   apz_fling_accel_min_velocity,
  AtomicFloat, 1.5f
)

VARCACHE_PREF(
  Once,
  "apz.fling_curve_function_x1",
   apz_fling_curve_function_x1,
  float, 0.0f
)

VARCACHE_PREF(
  Once,
  "apz.fling_curve_function_x2",
   apz_fling_curve_function_x2,
  float, 1.0f
)

VARCACHE_PREF(
  Once,
  "apz.fling_curve_function_y1",
   apz_fling_curve_function_y1,
  float, 0.0f
)

VARCACHE_PREF(
  Once,
  "apz.fling_curve_function_y2",
   apz_fling_curve_function_y2,
  float, 1.0f
)

VARCACHE_PREF(
  Live,
  "apz.fling_curve_threshold_inches_per_ms",
   apz_fling_curve_threshold_inches_per_ms,
  AtomicFloat, -1.0f
)

VARCACHE_PREF(
  Live,
  "apz.fling_friction",
   apz_fling_friction,
  AtomicFloat, 0.002f
)

VARCACHE_PREF(
  Live,
  "apz.fling_min_velocity_threshold",
   apz_fling_min_velocity_threshold,
  AtomicFloat, 0.5f
)

VARCACHE_PREF(
  Live,
  "apz.fling_stop_on_tap_threshold",
   apz_fling_stop_on_tap_threshold,
  AtomicFloat, 0.05f
)

VARCACHE_PREF(
  Live,
  "apz.fling_stopped_threshold",
   apz_fling_stopped_threshold,
  AtomicFloat, 0.01f
)

VARCACHE_PREF(
  Live,
  "apz.frame_delay.enabled",
   apz_frame_delay_enabled,
  RelaxedAtomicBool, false
)

#ifdef MOZ_WIDGET_GTK
VARCACHE_PREF(
  Live,
  "apz.gtk.kinetic_scroll.enabled",
   apz_gtk_kinetic_scroll_enabled,
  RelaxedAtomicBool, false
)
#endif

#if !defined(MOZ_WIDGET_ANDROID)
# define PREF_VALUE true
#else
# define PREF_VALUE false
#endif
VARCACHE_PREF(
  Once,
  "apz.keyboard.enabled",
   apz_keyboard_enabled,
  bool, PREF_VALUE
)
#undef PREF_VALUE

VARCACHE_PREF(
  Live,
  "apz.keyboard.passive-listeners",
   apz_keyboard_passive_listeners,
  RelaxedAtomicBool, false
)

VARCACHE_PREF(
  Live,
  "apz.max_tap_time",
   apz_max_tap_time,
  RelaxedAtomicInt32, 300
)

VARCACHE_PREF(
  Live,
  "apz.max_velocity_inches_per_ms",
   apz_max_velocity_inches_per_ms,
  AtomicFloat, -1.0f
)

VARCACHE_PREF(
  Once,
  "apz.max_velocity_queue_size",
   apz_max_velocity_queue_size,
  uint32_t, 5
)

VARCACHE_PREF(
  Live,
  "apz.min_skate_speed",
   apz_min_skate_speed,
  AtomicFloat, 1.0f
)

VARCACHE_PREF(
  Live,
  "apz.minimap.enabled",
   apz_minimap_enabled,
  RelaxedAtomicBool, false
)

VARCACHE_PREF(
  Live,
  "apz.one_touch_pinch.enabled",
   apz_one_touch_pinch_enabled,
  RelaxedAtomicBool, true
)

VARCACHE_PREF(
  Live,
  "apz.overscroll.enabled",
   apz_overscroll_enabled,
  RelaxedAtomicBool, false
)

VARCACHE_PREF(
  Live,
  "apz.overscroll.min_pan_distance_ratio",
   apz_overscroll_min_pan_distance_ratio,
  AtomicFloat, 1.0f
)

VARCACHE_PREF(
  Live,
  "apz.overscroll.spring_stiffness",
   apz_overscroll_spring_stiffness,
  AtomicFloat, 0.001f
)

VARCACHE_PREF(
  Live,
  "apz.overscroll.stop_distance_threshold",
   apz_overscroll_stop_distance_threshold,
  AtomicFloat, 5.0f
)

VARCACHE_PREF(
  Live,
  "apz.paint_skipping.enabled",
   apz_paint_skipping_enabled,
  RelaxedAtomicBool, true
)

VARCACHE_PREF(
  Live,
  "apz.peek_messages.enabled",
   apz_peek_messages_enabled,
  RelaxedAtomicBool, true
)

VARCACHE_PREF(
  Live,
  "apz.pinch_lock.mode",
   apz_pinch_lock_mode,
  RelaxedAtomicInt32, 1
)

VARCACHE_PREF(
  Live,
  "apz.pinch_lock.scroll_lock_threshold",
   apz_pinch_lock_scroll_lock_threshold,
  AtomicFloat, 1.0f / 32.0f
)

VARCACHE_PREF(
  Live,
  "apz.pinch_lock.span_breakout_threshold",
   apz_pinch_lock_span_breakout_threshold,
  AtomicFloat, 1.0f / 32.0f
)

VARCACHE_PREF(
  Live,
  "apz.pinch_lock.span_lock_threshold",
   apz_pinch_lock_span_lock_threshold,
  AtomicFloat, 1.0f / 32.0f
)

VARCACHE_PREF(
  Once,
  "apz.pinch_lock.buffer_max_age",
   apz_pinch_lock_buffer_max_age,
  int32_t, 50 // milliseconds
)

VARCACHE_PREF(
  Live,
  "apz.popups.enabled",
   apz_popups_enabled,
  RelaxedAtomicBool, false
)

VARCACHE_PREF(
  Live,
  "apz.printtree",
   apz_printtree,
  RelaxedAtomicBool, false
)

VARCACHE_PREF(
  Live,
  "apz.record_checkerboarding",
   apz_record_checkerboarding,
  RelaxedAtomicBool, false
)

VARCACHE_PREF(
  Live,
  "apz.second_tap_tolerance",
   apz_second_tap_tolerance,
  AtomicFloat, 0.5f
)

VARCACHE_PREF(
  Live,
  "apz.test.fails_with_native_injection",
   apz_test_fails_with_native_injection,
  RelaxedAtomicBool, false
)

VARCACHE_PREF(
  Live,
  "apz.test.logging_enabled",
   apz_test_logging_enabled,
  RelaxedAtomicBool, false
)

VARCACHE_PREF(
  Live,
  "apz.touch_move_tolerance",
   apz_touch_move_tolerance,
  AtomicFloat, 0.1f
)

VARCACHE_PREF(
  Live,
  "apz.touch_start_tolerance",
   apz_touch_start_tolerance,
  AtomicFloat, 1.0f/4.5f
)

VARCACHE_PREF(
  Live,
  "apz.velocity_bias",
   apz_velocity_bias,
  AtomicFloat, 0.0f
)

VARCACHE_PREF(
  Live,
  "apz.velocity_relevance_time_ms",
   apz_velocity_relevance_time_ms,
  RelaxedAtomicUint32, 150
)

VARCACHE_PREF(
  Live,
  "apz.x_skate_highmem_adjust",
   apz_x_skate_highmem_adjust,
  AtomicFloat, 0.0f
)

VARCACHE_PREF(
  Live,
  "apz.x_skate_size_multiplier",
   apz_x_skate_size_multiplier,
  AtomicFloat, 1.5f
)

VARCACHE_PREF(
  Live,
  "apz.x_stationary_size_multiplier",
   apz_x_stationary_size_multiplier,
  AtomicFloat, 3.0f
)

VARCACHE_PREF(
  Live,
  "apz.y_skate_highmem_adjust",
   apz_y_skate_highmem_adjust,
  AtomicFloat, 0.0f
)

VARCACHE_PREF(
  Live,
  "apz.y_skate_size_multiplier",
   apz_y_skate_size_multiplier,
  AtomicFloat, 2.5f
)

VARCACHE_PREF(
  Live,
  "apz.y_stationary_size_multiplier",
   apz_y_stationary_size_multiplier,
  AtomicFloat, 3.5f
)

VARCACHE_PREF(
  Live,
  "apz.zoom_animation_duration_ms",
   apz_zoom_animation_duration_ms,
  RelaxedAtomicInt32, 250
)

VARCACHE_PREF(
  Live,
  "apz.scale_repaint_delay_ms",
   apz_scale_repaint_delay_ms,
  RelaxedAtomicInt32, 500
)

VARCACHE_PREF(
  Live,
  "apz.relative-update.enabled",
   apz_relative_update_enabled,
  RelaxedAtomicBool, false
)

//---------------------------------------------------------------------------
// Prefs starting with "beacon."
//---------------------------------------------------------------------------

// Is support for Navigator.sendBeacon enabled?
VARCACHE_PREF(
  Live,
  "beacon.enabled",
  beacon_enabled,
  bool, true
)

//---------------------------------------------------------------------------
// Prefs starting with "browser."
//---------------------------------------------------------------------------

PREF("browser.active_color", String, "")
PREF("browser.anchor_color", String, "")

// See http://dev.w3.org/html5/spec/forms.html#attr-fe-autofocus
VARCACHE_PREF(
  Live,
  "browser.autofocus",
  browser_autofocus,
  bool, true
)

VARCACHE_PREF(
  Live,
  "browser.cache.offline.enable",
  browser_cache_offline_enable,
  bool, true
)

// Whether Content Blocking Third-Party Cookies UI has been enabled.
VARCACHE_PREF(
  Live,
  "browser.contentblocking.allowlist.storage.enabled",
  browser_contentblocking_allowlist_storage_enabled,
  bool, false
)

VARCACHE_PREF(
  Live,
  "browser.contentblocking.allowlist.annotations.enabled",
  browser_contentblocking_allowlist_annotations_enabled,
  bool, true
)

VARCACHE_PREF(
  Live,
  "browser.contentblocking.database.enabled",
  browser_contentblocking_database_enabled,
  bool, false
)

// How many recent block/unblock actions per origins we remember in the
// Content Blocking log for each top-level window.
VARCACHE_PREF(
  Live,
  "browser.contentblocking.originlog.length",
  browser_contentblocking_originlog_length,
  uint32_t, 32
)

VARCACHE_PREF(
  Live,
  "browser.contentblocking.rejecttrackers.control-center.ui.enabled",
  browser_contentblocking_rejecttrackers_control_center_ui_enabled,
  bool, false
)

PREF("browser.display.background_color", String, "")

// 0 = default: always, except in high contrast mode
// 1 = always
// 2 = never
VARCACHE_PREF(
  Live,
  "browser.display.document_color_use",
  browser_display_document_color_use,
  uint32_t, 0
)

VARCACHE_PREF(
  Live,
  "browser.display.focus_ring_on_anything",
  browser_display_focus_ring_on_anything,
  bool, false
)

VARCACHE_PREF(
  Live,
  "browser.display.focus_ring_width",
  browser_display_focus_ring_width,
  uint32_t, 1
)

PREF("browser.display.focus_background_color", String, "")

// 0=solid, 1=dotted
VARCACHE_PREF(
  Live,
  "browser.display.focus_ring_style",
  browser_display_focus_ring_style,
  uint32_t, 1
)

PREF("browser.display.focus_text_color", String, "")
PREF("browser.display.foreground_color", String, "")

VARCACHE_PREF(
  Live,
  "browser.display.show_focus_rings",
  browser_display_show_focus_rings,
  bool,
  // Focus rings are not shown on Mac or Android by default.
#if defined(XP_MACOSX) || defined(ANDROID)
  false
#else
  true
#endif
)

// In theory: 0 = never, 1 = quick, 2 = always, though we always just use it as
// a bool!
VARCACHE_PREF(
  Live,
  "browser.display.use_document_fonts",
  browser_display_use_document_fonts,
  RelaxedAtomicInt32, 1
)

VARCACHE_PREF(
  Live,
  "browser.display.use_focus_colors",
  browser_display_use_focus_colors,
  bool, false
)

VARCACHE_PREF(
  Live,
  "browser.display.use_system_colors",
  browser_display_use_system_colors,
  bool, true
)

// IMPORTANT: Keep this in condition in sync with all.js. The value
// of MOZILLA_OFFICIAL is different between full and artifact builds, so without
// it being specified there, dump is disabled in artifact builds (see Bug 1490412).
#ifdef MOZILLA_OFFICIAL
# define PREF_VALUE false
#else
# define PREF_VALUE true
#endif
VARCACHE_PREF(
  Live,
  "browser.dom.window.dump.enabled",
  browser_dom_window_dump_enabled,
  RelaxedAtomicBool, PREF_VALUE
)
#undef PREF_VALUE

// Render animations and videos as a solid color
VARCACHE_PREF(
  Live,
  "browser.measurement.render_anims_and_video_solid",
  browser_measurement_render_anims_and_video_solid,
  RelaxedAtomicBool, false
)

// Blocked plugin content
VARCACHE_PREF(
  Live,
  "browser.safebrowsing.blockedURIs.enabled",
  browser_safebrowsing_blockedURIs_enabled,
  bool, true
)

// Malware protection
VARCACHE_PREF(
  Live,
  "browser.safebrowsing.malware.enabled",
  browser_safebrowsing_malware_enabled,
  bool, true
)

// Password protection
VARCACHE_PREF(
  Live,
  "browser.safebrowsing.passwords.enabled",
  browser_safebrowsing_passwords_enabled,
  bool, false
)

// Phishing protection
VARCACHE_PREF(
  Live,
  "browser.safebrowsing.phishing.enabled",
  browser_safebrowsing_phishing_enabled,
  bool, true
)

// Maximum size for an array to store the safebrowsing prefixset.
VARCACHE_PREF(
  Live,
  "browser.safebrowsing.prefixset_max_array_size",
  browser_safebrowsing_prefixset_max_array_size,
  RelaxedAtomicUint32, 512*1024
)

// ContentSessionStore prefs
// Maximum number of bytes of DOMSessionStorage data we collect per origin.
VARCACHE_PREF(
  Live,
  "browser.sessionstore.dom_storage_limit",
  browser_sessionstore_dom_storage_limit,
  uint32_t, 2048
)

// When this pref is enabled document loads with a mismatched
// Cross-Origin header will fail to load
VARCACHE_PREF(
  Live,
  "browser.tabs.remote.useCrossOriginPolicy",
  browser_tabs_remote_useCrossOriginPolicy,
  bool, false
)

// When this pref is enabled top level loads with a mismatched
// Cross-Origin-Opener-Policy header will be loaded in a separate process.
VARCACHE_PREF(
  Live,
  "browser.tabs.remote.useCrossOriginOpenerPolicy",
  browser_tabs_remote_useCrossOriginOpenerPolicy,
  bool, false
)

// When this pref is enabled, the browser will check no-cors responses that
// have the Cross-Origin-Resource-Policy header and will fail the request if
// the origin of the resource's loading document doesn't match the origin
// (or base domain) of the loaded resource.
VARCACHE_PREF(
  Live,
  "browser.tabs.remote.useCORP",
  browser_tabs_remote_useCORP,
  bool, false
)

VARCACHE_PREF(
  Live,
  "browser.ui.scroll-toolbar-threshold",
   browser_ui_scroll_toolbar_threshold,
  RelaxedAtomicInt32, 10
)

VARCACHE_PREF(
  Live,
  "browser.ui.zoom.force-user-scalable",
   browser_ui_zoom_force_user_scalable,
  RelaxedAtomicBool, false
)

VARCACHE_PREF(
  Live,
  "browser.underline_anchors",
  browser_underline_anchors,
  bool, true
)

VARCACHE_PREF(
  Live,
  "browser.viewport.desktopWidth",
   browser_viewport_desktopWidth,
  RelaxedAtomicInt32, 980
)

PREF("browser.visited_color", String, "")

//---------------------------------------------------------------------------
// Prefs starting with "canvas."
//---------------------------------------------------------------------------

// Add support for canvas path objects
VARCACHE_PREF(
  Live,
  "canvas.path.enabled",
  canvas_path_enabled,
  bool, true
)

VARCACHE_PREF(
  Live,
  "canvas.capturestream.enabled",
  canvas_capturestream_enabled,
  bool, true
)

// Is support for CanvasRenderingContext2D.filter enabled?
VARCACHE_PREF(
  Live,
  "canvas.filters.enabled",
  canvas_filters_enabled,
  bool, true
)

// Provide ability to turn on support for canvas focus rings.
VARCACHE_PREF(
  Live,
  "canvas.focusring.enabled",
  canvas_focusring_enabled,
  bool, true
)

// Is support for CanvasRenderingContext2D's hitRegion APIs enabled?
VARCACHE_PREF(
  Live,
  "canvas.hitregions.enabled",
  canvas_hitregions_enabled,
  bool, false
)

//---------------------------------------------------------------------------
// Prefs starting with "channelclassifier."
//---------------------------------------------------------------------------

VARCACHE_PREF(
  Live,
  "channelclassifier.allowlist_example",
  channelclassifier_allowlist_example,
  bool, false
)

//---------------------------------------------------------------------------
// Prefs starting with "clipboard."
//---------------------------------------------------------------------------

#if !defined(ANDROID) && !defined(XP_MACOSX) && defined(XP_UNIX)
# define PREF_VALUE true
#else
# define PREF_VALUE false
#endif
VARCACHE_PREF(
  Live,
  "clipboard.autocopy",
  clipboard_autocopy,
  bool, PREF_VALUE
)
#undef PREF_VALUE

//---------------------------------------------------------------------------
// Prefs starting with "device."
//---------------------------------------------------------------------------

// Is support for the device sensors API enabled?
VARCACHE_PREF(
  Live,
  "device.sensors.enabled",
  device_sensors_enabled,
  bool, true
)

VARCACHE_PREF(
  Live,
  "device.sensors.ambientLight.enabled",
  device_sensors_ambientLight_enabled,
  bool, false
)

VARCACHE_PREF(
  Live,
  "device.sensors.motion.enabled",
  device_sensors_motion_enabled,
  bool, true
)

VARCACHE_PREF(
  Live,
  "device.sensors.orientation.enabled",
  device_sensors_orientation_enabled,
  bool, true
)

VARCACHE_PREF(
  Live,
  "device.sensors.proximity.enabled",
  device_sensors_proximity_enabled,
  bool, false
)

//---------------------------------------------------------------------------
// Prefs starting with "devtools."
//---------------------------------------------------------------------------

VARCACHE_PREF(
  Live,
  "devtools.enabled",
  devtools_enabled,
  RelaxedAtomicBool, false
)

#ifdef MOZILLA_OFFICIAL
# define PREF_VALUE false
#else
# define PREF_VALUE true
#endif
VARCACHE_PREF(
  Live,
  "devtools.console.stdout.chrome",
  devtools_console_stdout_chrome,
  RelaxedAtomicBool, PREF_VALUE
)
#undef PREF_VALUE

VARCACHE_PREF(
  Live,
  "devtools.console.stdout.content",
  devtools_console_stdout_content,
  RelaxedAtomicBool, false
)

//---------------------------------------------------------------------------
// Prefs starting with "dom."
//---------------------------------------------------------------------------

// Allow cut/copy
VARCACHE_PREF(
  Live,
  "dom.allow_cut_copy",
  dom_allow_cut_copy,
  bool, true
)

// Is support for automatically removing replaced filling animations enabled?
#ifdef RELEASE_OR_BETA
# define PREF_VALUE false
#else
# define PREF_VALUE true
#endif
VARCACHE_PREF(
  Live,
  "dom.animations-api.autoremove.enabled",
  dom_animations_api_autoremove_enabled,
  bool, PREF_VALUE
)
#undef PREF_VALUE

// Is support for composite operations from the Web Animations API enabled?
#ifdef RELEASE_OR_BETA
# define PREF_VALUE false
#else
# define PREF_VALUE true
#endif
VARCACHE_PREF(
  Live,
  "dom.animations-api.compositing.enabled",
  dom_animations_api_compositing_enabled,
  bool, PREF_VALUE
)
#undef PREF_VALUE

// Is support for the core interfaces of Web Animations API enabled?
VARCACHE_PREF(
  Live,
  "dom.animations-api.core.enabled",
  dom_animations_api_core_enabled,
  bool, true
)

// Is support for Document.getAnimations() and Element.getAnimations()
// supported?
//
// Before enabling this by default, make sure also CSSPseudoElement interface
// has been spec'ed properly, or we should add a separate pref for
// CSSPseudoElement interface. See Bug 1174575 for further details.
#ifdef RELEASE_OR_BETA
# define PREF_VALUE false
#else
# define PREF_VALUE true
#endif
VARCACHE_PREF(
  Live,
  "dom.animations-api.getAnimations.enabled",
  dom_animations_api_getAnimations_enabled,
  bool, PREF_VALUE
)
#undef PREF_VALUE

// Is support for animations from the Web Animations API without 0%/100%
// keyframes enabled?
#ifdef RELEASE_OR_BETA
# define PREF_VALUE false
#else
# define PREF_VALUE true
#endif
VARCACHE_PREF(
  Live,
  "dom.animations-api.implicit-keyframes.enabled",
  dom_animations_api_implicit_keyframes_enabled,
  bool, PREF_VALUE
)
#undef PREF_VALUE

// Is support for timelines from the Web Animations API enabled?
#ifdef RELEASE_OR_BETA
# define PREF_VALUE false
#else
# define PREF_VALUE true
#endif
VARCACHE_PREF(
  Live,
  "dom.animations-api.timelines.enabled",
  dom_animations_api_timelines_enabled,
  bool, PREF_VALUE
)
#undef PREF_VALUE

// Is support for AudioWorklet enabled?
VARCACHE_PREF(
  Live,
  "dom.audioworklet.enabled",
  dom_audioworklet_enabled,
  bool, false
)

// Is support for Navigator.getBattery enabled?
VARCACHE_PREF(
  Live,
  "dom.battery.enabled",
  dom_battery_enabled,
  bool, true
)

// Block multiple external protocol URLs in iframes per single event.
VARCACHE_PREF(
  Live,
  "dom.block_external_protocol_in_iframes",
  dom_block_external_protocol_in_iframes,
  bool, true
)

// Block multiple window.open() per single event.
VARCACHE_PREF(
  Live,
  "dom.block_multiple_popups",
  dom_block_multiple_popups,
  bool, true
)

// SW Cache API
VARCACHE_PREF(
  Live,
  "dom.caches.enabled",
  dom_caches_enabled,
  RelaxedAtomicBool, true
)

VARCACHE_PREF(
  Live,
  "dom.caches.testing.enabled",
  dom_caches_testing_enabled,
  RelaxedAtomicBool, false
)

// Whether Mozilla specific "text" event should be dispatched only in the
// system group or not in content.
VARCACHE_PREF(
  Live,
  "dom.compositionevent.text.dispatch_only_system_group_in_content",
  dom_compositionevent_text_dispatch_only_system_group_in_content,
  bool, true
)

// Any how many seconds we allow external protocol URLs in iframe when not in
// single events
VARCACHE_PREF(
  Live,
  "dom.delay.block_external_protocol_in_iframes",
  dom_delay_block_external_protocol_in_iframes,
  uint32_t, 10 // in seconds
)

// HTML <dialog> element
VARCACHE_PREF(
  Live,
  "dom.dialog_element.enabled",
  dom_dialog_element_enabled,
  bool, false
)

VARCACHE_PREF(
  Live,
  "dom.disable_open_during_load",
  dom_disable_open_during_load,
  bool, false
)

VARCACHE_PREF(
  Live,
  "dom.element.transform-getters.enabled",
  dom_element_transform_getters_enabled,
  bool, false
)

// Is support for Performance.mozMemory enabled?
VARCACHE_PREF(
  Live,
  "dom.enable_memory_stats",
  dom_enable_memory_stats,
  bool, false
)

// Enable Performance API
// Whether nonzero values can be returned from performance.timing.*
VARCACHE_PREF(
  Live,
  "dom.enable_performance",
  dom_enable_performance,
  RelaxedAtomicBool, true
)

// Enable Performance Observer API
VARCACHE_PREF(
  Live,
  "dom.enable_performance_observer",
  dom_enable_performance_observer,
  RelaxedAtomicBool, true
)

// Whether resource timing will be gathered and returned by performance.GetEntries*
VARCACHE_PREF(
  Live,
  "dom.enable_resource_timing",
  dom_enable_resource_timing,
  bool, true
)

// Whether performance.GetEntries* will contain an entry for the active document
VARCACHE_PREF(
  Live,
  "dom.enable_performance_navigation_timing",
  dom_enable_performance_navigation_timing,
  bool, true
)

// If this is true, it's allowed to fire "cut", "copy" and "paste" events.
// Additionally, "input" events may expose clipboard content when inputType
// is "insertFromPaste" or something.
VARCACHE_PREF(
  Live,
  "dom.event.clipboardevents.enabled",
  dom_event_clipboardevents_enabled,
  bool, true
)

// Time limit, in milliseconds, for EventStateManager::IsHandlingUserInput().
// Used to detect long running handlers of user-generated events.
VARCACHE_PREF(
  Live,
  "dom.event.handling-user-input-time-limit",
  dom_event_handling_user_input_time_limit,
  uint32_t, 1000
)

// Enable clipboard readText() and writeText() by default
VARCACHE_PREF(
  Live,
  "dom.events.asyncClipboard",
  dom_events_asyncClipboard,
  bool, true
)

// Disable clipboard read() and write() by default
VARCACHE_PREF(
  Live,
  "dom.events.asyncClipboard.dataTransfer",
  dom_events_asyncClipboard_dataTransfer,
  bool, false
)

// Whether to expose test interfaces of various sorts
VARCACHE_PREF(
  Live,
  "dom.expose_test_interfaces",
  dom_expose_test_interfaces,
  bool, false
)

VARCACHE_PREF(
  Live,
  "dom.fetchObserver.enabled",
  dom_fetchObserver_enabled,
  RelaxedAtomicBool, false
)

// Allow the content process to create a File from a path. This is allowed just
// on parent process, on 'file' Content process, or for testing.
VARCACHE_PREF(
  Live,
  "dom.file.createInChild",
  dom_file_createInChild,
  RelaxedAtomicBool, false
)

// Support @autocomplete values for form autofill feature.
VARCACHE_PREF(
  Live,
  "dom.forms.autocomplete.formautofill",
  dom_forms_autocomplete_formautofill,
  bool, false
)

// Whether the Gamepad API is enabled
VARCACHE_PREF(
  Live,
  "dom.gamepad.enabled",
  dom_gamepad_enabled,
  bool, true
)

// Is Gamepad Extension API enabled?
VARCACHE_PREF(
  Live,
  "dom.gamepad.extensions.enabled",
  dom_gamepad_extensions_enabled,
  bool, true
)

// Is LightIndicator API enabled in Gamepad Extension API?
VARCACHE_PREF(
  Live,
  "dom.gamepad.extensions.lightindicator",
  dom_gamepad_extensions_lightindicator,
  bool, false
)

// Is MultiTouch API enabled in Gamepad Extension API?
VARCACHE_PREF(
  Live,
  "dom.gamepad.extensions.multitouch",
  dom_gamepad_extensions_multitouch,
  bool, false
)

// Is Gamepad vibrate haptic feedback function enabled?
VARCACHE_PREF(
  Live,
  "dom.gamepad.haptic_feedback.enabled",
  dom_gamepad_haptic_feedback_enabled,
  bool, true
)

#ifdef RELEASE_OR_BETA
# define PREF_VALUE  false
#else
# define PREF_VALUE  true
#endif
VARCACHE_PREF(
  Live,
  "dom.gamepad.non_standard_events.enabled",
  dom_gamepad_non_standard_events_enabled,
  bool, PREF_VALUE
)
#undef PREF_VALUE

VARCACHE_PREF(
  Live,
  "dom.gamepad.test.enabled",
  dom_gamepad_test_enabled,
  bool, false
)

// W3C draft ImageCapture API
VARCACHE_PREF(
  Live,
  "dom.imagecapture.enabled",
  dom_imagecapture_enabled,
  bool, false
)

// Enable passing the "storage" option to indexedDB.open.
VARCACHE_PREF(
  Live,
  "dom.indexedDB.storageOption.enabled",
  dom_indexedDB_storageOption_enabled,
  RelaxedAtomicBool, false
)

// Whether we conform to Input Events Level 1 or Input Events Level 2.
// true:  conforming to Level 1
// false: conforming to Level 2
VARCACHE_PREF(
  Live,
  "dom.input_events.conform_to_level_1",
  dom_input_events_conform_to_level_1,
  bool, true
)

// Enable not moving the cursor to end when a text input or textarea has .value
// set to the value it already has.  By default, enabled.
VARCACHE_PREF(
  Live,
  "dom.input.skip_cursor_move_for_same_value_set",
  dom_input_skip_cursor_move_for_same_value_set,
  bool, true
)

VARCACHE_PREF(
  Live,
  "dom.IntersectionObserver.enabled",
  dom_IntersectionObserver_enabled,
  bool, true
)

#ifdef NIGHTLY_BUILD
# define PREF_VALUE  true
#else
# define PREF_VALUE  false
#endif
VARCACHE_PREF(
  Live,
  "dom.ipc.cancel_content_js_when_navigating",
  dom_ipc_cancel_content_js_when_navigating,
  bool, PREF_VALUE
)
#undef PREF_VALUE

VARCACHE_PREF(
  Live,
  "dom.ipc.plugins.asyncdrawing.enabled",
   dom_ipc_plugins_asyncdrawing_enabled,
  RelaxedAtomicBool, false
)

// Is support for input type=date and type=time enabled?
VARCACHE_PREF(
  Live,
  "dom.forms.datetime",
  dom_forms_datetime,
  bool, true
)

// Is support for HTMLInputElement.inputMode enabled?
VARCACHE_PREF(
  Live,
  "dom.forms.inputmode",
  dom_forms_inputmode,
  bool, NOT_IN_RELEASE_OR_BETA_VALUE
)

// Enable Directory API. By default, disabled.
VARCACHE_PREF(
  Live,
  "dom.input.dirpicker",
  dom_input_dirpicker,
  bool, false
)

// Is support for InputEvent.data enabled?
VARCACHE_PREF(
  Live,
  "dom.inputevent.data.enabled",
  dom_inputevent_data_enabled,
  bool, true
)

// Is support for InputEvent.dataTransfer enabled?
VARCACHE_PREF(
  Live,
  "dom.inputevent.datatransfer.enabled",
  dom_inputevent_datatransfer_enabled,
  bool, true
)

// Is support for InputEvent.inputType enabled?
VARCACHE_PREF(
  Live,
  "dom.inputevent.inputtype.enabled",
  dom_inputevent_inputtype_enabled,
  bool, true
)

// How long a content process can take before closing its IPC channel
// after shutdown is initiated.  If the process exceeds the timeout,
// we fear the worst and kill it.
#if !defined(DEBUG) && !defined(MOZ_ASAN) && !defined(MOZ_VALGRIND) && \
    !defined(MOZ_TSAN)
# define PREF_VALUE 5
#else
# define PREF_VALUE 0
#endif
VARCACHE_PREF(
  Live,
  "dom.ipc.tabs.shutdownTimeoutSecs",
  dom_ipc_tabs_shutdownTimeoutSecs,
  RelaxedAtomicUint32, PREF_VALUE
)
#undef PREF_VALUE

// If this is true, "keypress" event's keyCode value and charCode value always
// become same if the event is not created/initialized by JS.
VARCACHE_PREF(
  Live,
  "dom.keyboardevent.keypress.set_keycode_and_charcode_to_same_value",
  dom_keyboardevent_keypress_set_keycode_and_charcode_to_same_value,
  bool, true
)

VARCACHE_PREF(
  Live,
  "dom.largeAllocation.forceEnable",
  dom_largeAllocation_forceEnable,
  bool, false
)

// Whether the disabled attribute in HTMLLinkElement disables the sheet loading
// altogether, or forwards to the inner stylesheet method without attribute
// reflection.
//
// Historical behavior is the second, the first is being discussed at:
// https://github.com/whatwg/html/issues/3840
VARCACHE_PREF(
  Live,
  "dom.link.disabled_attribute.enabled",
  dom_link_disabled_attribute_enabled,
  bool, true
)

// Whether window.onappinstalled from "W3C Web Manifest" is enabled
VARCACHE_PREF(
  Live,
  "dom.manifest.onappinstalled",
  dom_manifest_onappinstalled,
  bool, false
)

// This pref is used to enable/disable the `document.autoplayPolicy` API which
// returns a enum string which presents current autoplay policy and can change
// overtime based on user session activity.
VARCACHE_PREF(
  Live,
  "dom.media.autoplay.autoplay-policy-api",
  dom_media_autoplay_autoplay_policy_api,
  bool, false
)

VARCACHE_PREF(
  Live,
  "dom.meta-viewport.enabled",
   dom_meta_viewport_enabled,
  RelaxedAtomicBool, false
)

VARCACHE_PREF(
  Live,
  "dom.metaElement.setCookie.allowed",
  dom_metaElement_setCookie_allowed,
  bool, false
)

// Is support for module scripts (<script type="module">) enabled for content?
VARCACHE_PREF(
  Live,
  "dom.moduleScripts.enabled",
  dom_moduleScripts_enabled,
  bool, true
)

// Is support for mozBrowser frames enabled?
VARCACHE_PREF(
  Live,
  "dom.mozBrowserFramesEnabled",
  dom_mozBrowserFramesEnabled,
  bool, false
)

// Whether we disable triggering mutation events for changes to style
// attribute via CSSOM.
// NOTE: This preference is used in unit tests. If it is removed or its default
// value changes, please update test_sharedMap_var_caches.js accordingly.
VARCACHE_PREF(
  Live,
  "dom.mutation-events.cssom.disabled",
  dom_mutation_events_cssom_disabled,
  bool, true
)

// Network Information API
#if defined(MOZ_WIDGET_ANDROID)
# define PREF_VALUE true
#else
# define PREF_VALUE false
#endif
VARCACHE_PREF(
  Live,
  "dom.netinfo.enabled",
  dom_netinfo_enabled,
  RelaxedAtomicBool, PREF_VALUE
)
#undef PREF_VALUE

// Is support for Window.paintWorklet enabled?
VARCACHE_PREF(
  Live,
  "dom.paintWorklet.enabled",
  dom_paintWorklet_enabled,
  bool, false
)

// Enable/disable the PaymentRequest API
VARCACHE_PREF(
  Live,
  "dom.payments.request.enabled",
  dom_payments_request_enabled,
  bool, false
)

// Whether a user gesture is required to call PaymentRequest.prototype.show().
VARCACHE_PREF(
  Live,
  "dom.payments.request.user_interaction_required",
  dom_payments_request_user_interaction_required,
  bool, true
)

// Time in milliseconds for PaymentResponse to wait for
// the Web page to call complete().
VARCACHE_PREF(
  Live,
  "dom.payments.response.timeout",
  dom_payments_response_timeout,
  uint32_t, 5000
)

// Enable printing performance marks/measures to log
VARCACHE_PREF(
  Live,
  "dom.performance.enable_user_timing_logging",
  dom_performance_enable_user_timing_logging,
  RelaxedAtomicBool, false
)

VARCACHE_PREF(
  Live,
  "dom.performance.children_results_ipc_timeout",
  dom_performance_children_results_ipc_timeout,
  uint32_t, 1000
)
#undef PREF_VALUE

// Enable notification of performance timing
VARCACHE_PREF(
  Live,
  "dom.performance.enable_notify_performance_timing",
  dom_performance_enable_notify_performance_timing,
  bool, false
)

// Is support for PerformanceTiming.timeToContentfulPaint enabled?
VARCACHE_PREF(
  Live,
  "dom.performance.time_to_contentful_paint.enabled",
  dom_performance_time_to_contentful_paint_enabled,
  bool, false
)

// Is support for PerformanceTiming.timeToDOMContentFlushed enabled?
VARCACHE_PREF(
  Live,
  "dom.performance.time_to_dom_content_flushed.enabled",
  dom_performance_time_to_dom_content_flushed_enabled,
  bool, false
)

// Is support for PerformanceTiming.timeToFirstInteractive enabled?
VARCACHE_PREF(
  Live,
  "dom.performance.time_to_first_interactive.enabled",
  dom_performance_time_to_first_interactive_enabled,
  bool, false
)

// Is support for PerformanceTiming.timeToNonBlankPaint enabled?
VARCACHE_PREF(
  Live,
  "dom.performance.time_to_non_blank_paint.enabled",
  dom_performance_time_to_non_blank_paint_enabled,
  bool, false
)

// Is support for Permissions.revoke enabled?
VARCACHE_PREF(
  Live,
  "dom.permissions.revoke.enable",
  dom_permissions_revoke_enable,
  bool, false
)

// Whether we should show the placeholder when the element is focused but empty.
VARCACHE_PREF(
  Live,
  "dom.placeholder.show_on_focus",
  dom_placeholder_show_on_focus,
  bool, true
)

// Is support for Element.requestPointerLock enabled?
// This is added for accessibility purpose. When user has no way to exit
// pointer lock (e.g. no keyboard available), they can use this pref to
// disable the Pointer Lock API altogether.
VARCACHE_PREF(
  Live,
  "dom.pointer-lock.enabled",
  dom_pointer_lock_enabled,
  bool, true
)

// Presentation API
#if defined(ANDROID)
# define PREF_VALUE NOT_IN_RELEASE_OR_BETA_VALUE
#else
# define PREF_VALUE false
#endif
VARCACHE_PREF(
  Live,
  "dom.presentation.enabled",
  dom_presentation_enabled,
  bool, PREF_VALUE
)

VARCACHE_PREF(
  Live,
  "dom.presentation.controller.enabled",
  dom_presentation_controller_enabled,
  bool, PREF_VALUE
)

VARCACHE_PREF(
  Live,
  "dom.presentation.receiver.enabled",
  dom_presentation_receiver_enabled,
  bool, PREF_VALUE
)
#undef PREF_VALUE

VARCACHE_PREF(
  Live,
  "dom.presentation.testing.simulate-receiver",
  dom_presentation_testing_simulate_receiver,
  bool, false
)

// WHATWG promise rejection events. See
// https://html.spec.whatwg.org/multipage/webappapis.html#promiserejectionevent
VARCACHE_PREF(
  Live,
  "dom.promise_rejection_events.enabled",
  dom_promise_rejection_events_enabled,
  RelaxedAtomicBool, true
)

// This currently only affects XHTML. For XUL the cache is always allowed.
VARCACHE_PREF(
  Live,
  "dom.prototype_document_cache.enabled",
  dom_prototype_document_cache_enabled,
  bool, true
)

// Push
VARCACHE_PREF(
  Live,
  "dom.push.enabled",
  dom_push_enabled,
  RelaxedAtomicBool, false
)

// Is support for Navigator.registerContentHandler enabled?
VARCACHE_PREF(
  Live,
  "dom.registerContentHandler.enabled",
  dom_registerContentHandler_enabled,
  bool, false
)

// Reporting API.
#ifdef NIGHTLY_BUILD
# define PREF_VALUE true
#else
# define PREF_VALUE false
#endif
VARCACHE_PREF(
  Live,
  "dom.reporting.enabled",
  dom_reporting_enabled,
  RelaxedAtomicBool, PREF_VALUE
)
#undef PREF_VALUE

VARCACHE_PREF(
  Live,
  "dom.reporting.testing.enabled",
  dom_reporting_testing_enabled,
  RelaxedAtomicBool, false
)

#ifdef NIGHTLY_BUILD
# define PREF_VALUE true
#else
# define PREF_VALUE false
#endif
VARCACHE_PREF(
  Live,
  "dom.reporting.featurePolicy.enabled",
  dom_reporting_featurePolicy_enabled,
  RelaxedAtomicBool, PREF_VALUE
)
#undef PREF_VALUE

VARCACHE_PREF(
  Live,
  "dom.reporting.header.enabled",
  dom_reporting_header_enabled,
  RelaxedAtomicBool, false
)

// In seconds. The timeout to remove not-active report-to endpoints.
VARCACHE_PREF(
  Live,
  "dom.reporting.cleanup.timeout",
  dom_reporting_cleanup_timeout,
  uint32_t, 3600
)

// Any X seconds the reports are dispatched to endpoints.
VARCACHE_PREF(
  Live,
  "dom.reporting.delivering.timeout",
  dom_reporting_delivering_timeout,
  uint32_t, 5
)

// How many times the delivering of a report should be tried.
VARCACHE_PREF(
  Live,
  "dom.reporting.delivering.maxFailures",
  dom_reporting_delivering_maxFailures,
  uint32_t, 3
)

// How many reports should be stored in the report queue before being delivered.
VARCACHE_PREF(
  Live,
  "dom.reporting.delivering.maxReports",
  dom_reporting_delivering_maxReports,
  uint32_t, 100
)

// Enable requestIdleCallback API
VARCACHE_PREF(
  Live,
  "dom.requestIdleCallback.enabled",
  dom_requestIdleCallback_enabled,
  bool, true
)

#ifdef JS_BUILD_BINAST
VARCACHE_PREF(
  Live,
  "dom.script_loader.binast_encoding.domain.restrict",
  dom_script_loader_binast_encoding_domain_restrict,
  bool, true
)

VARCACHE_PREF(
  Live,
  "dom.script_loader.binast_encoding.enabled",
  dom_script_loader_binast_encoding_enabled,
  RelaxedAtomicBool, false
)
#endif

// Whether to enable the JavaScript start-up cache. This causes one of the first
// execution to record the bytecode of the JavaScript function used, and save it
// in the existing cache entry. On the following loads of the same script, the
// bytecode would be loaded from the cache instead of being generated once more.
VARCACHE_PREF(
  Live,
  "dom.script_loader.bytecode_cache.enabled",
  dom_script_loader_bytecode_cache_enabled,
  bool, true
)

// Ignore the heuristics of the bytecode cache, and always record on the first
// visit. (used for testing purposes).

// Choose one strategy to use to decide when the bytecode should be encoded and
// saved. The following strategies are available right now:
//   * -2 : (reader mode) The bytecode cache would be read, but it would never
//          be saved.
//   * -1 : (eager mode) The bytecode would be saved as soon as the script is
//          seen for the first time, independently of the size or last access
//          time.
//   *  0 : (default) The bytecode would be saved in order to minimize the
//          page-load time.
//
// Other values might lead to experimental strategies. For more details, have a
// look at: ScriptLoader::ShouldCacheBytecode function.
VARCACHE_PREF(
  Live,
  "dom.script_loader.bytecode_cache.strategy",
  dom_script_loader_bytecode_cache_strategy,
  int32_t, 0
)

// Is support for decoding external (non-inline) classic or module DOM scripts
// (i.e. anything but workers) as UTF-8, then directly compiling without
// inflating to UTF-16, enabled?
VARCACHE_PREF(
  Live,
  "dom.script_loader.external_scripts.utf8_parsing.enabled",
  dom_script_loader_external_scripts_utf8_parsing_enabled,
  bool, NOT_IN_RELEASE_OR_BETA_VALUE
)

#ifdef NIGHTLY_BUILD
# define PREF_VALUE true
#else
# define PREF_VALUE false
#endif
// This pref enables FeaturePolicy logic and the parsing of 'allow' attribute in
// HTMLIFrameElement objects.
VARCACHE_PREF(
  Live,
  "dom.security.featurePolicy.enabled",
  dom_security_featurePolicy_enabled,
  bool, PREF_VALUE
)

// This pref enables the featurePolicy header support.
VARCACHE_PREF(
  Live,
  "dom.security.featurePolicy.header.enabled",
  dom_security_featurePolicy_header_enabled,
  bool, PREF_VALUE
)

// Expose the 'policy' attribute in document and HTMLIFrameElement
VARCACHE_PREF(
  Live,
  "dom.security.featurePolicy.webidl.enabled",
  dom_security_featurePolicy_webidl_enabled,
  bool, PREF_VALUE
)
#undef PREF_VALUE

// Is support for selection event APIs enabled?
VARCACHE_PREF(
  Live,
  "dom.select_events.enabled",
  dom_select_events_enabled,
  bool, true
)

VARCACHE_PREF(
  Live,
  "dom.separate_event_queue_for_post_message.enabled",
  dom_separate_event_queue_for_post_message_enabled,
  bool, true
)

VARCACHE_PREF(
  Live,
  "dom.serviceWorkers.enabled",
  dom_serviceWorkers_enabled,
  RelaxedAtomicBool, false
)

// If true. then the service worker interception and the ServiceWorkerManager
// will live in the parent process.  This only takes effect on browser start.
// Note, this is not currently safe to use for normal browsing yet.
PREF("dom.serviceWorkers.parent_intercept", bool, false)

VARCACHE_PREF(
  Live,
  "dom.serviceWorkers.testing.enabled",
  dom_serviceWorkers_testing_enabled,
  RelaxedAtomicBool, false
)

// External.AddSearchProvider is deprecated and it will be removed in the next
// cycles.
VARCACHE_PREF(
  Live,
  "dom.sidebar.enabled",
  dom_sidebar_enabled,
  bool, true
)

// Are shared memory User Agent style sheets enabled?
VARCACHE_PREF(
  Live,
  "dom.storage_access.auto_grants.delayed",
  dom_storage_access_auto_grants_delayed,
  bool, true
)

// Storage-access API.
VARCACHE_PREF(
  Live,
  "dom.storage_access.enabled",
  dom_storage_access_enabled,
  bool, false
)

// Enable Storage API for all platforms except Android.
#if !defined(MOZ_WIDGET_ANDROID)
# define PREF_VALUE true
#else
# define PREF_VALUE false
#endif
VARCACHE_PREF(
  Live,
  "dom.storageManager.enabled",
  dom_storageManager_enabled,
  RelaxedAtomicBool, PREF_VALUE
)
#undef PREF_VALUE

// Is support for Storage test APIs enabled?
VARCACHE_PREF(
  Live,
  "dom.storage.testing",
  dom_storage_testing,
  bool, false
)

// For area and anchor elements with target=_blank and no rel set to
// opener/noopener.
#ifdef EARLY_BETA_OR_EARLIER
#define PREF_VALUE true
#else
#define PREF_VALUE false
#endif
VARCACHE_PREF(
  Live,
  "dom.targetBlankNoOpener.enabled",
  dom_targetBlankNoOpener_enabled,
  bool, PREF_VALUE
)
#undef PREF_VALUE

// Is support for Selection.GetRangesForInterval enabled?
VARCACHE_PREF(
  Live,
  "dom.testing.selection.GetRangesForInterval",
  dom_testing_selection_GetRangesForInterval,
  bool, false
)

VARCACHE_PREF(
  Live,
  "dom.testing.structuredclonetester.enabled",
  dom_testing_structuredclonetester_enabled,
  RelaxedAtomicBool, false
)

// Should we defer timeouts and intervals while loading a page.  Released
// on Idle or when the page is loaded.
VARCACHE_PREF(
  Live,
  "dom.timeout.defer_during_load",
  dom_timeout_defer_during_load,
  bool, true
)

// Maximum deferral time for setTimeout/Interval in milliseconds
VARCACHE_PREF(
  Live,
  "dom.timeout.max_idle_defer_ms",
  dom_timeout_max_idle_defer_ms,
  uint32_t, 10*1000
)

// UDPSocket API
VARCACHE_PREF(
  Live,
  "dom.udpsocket.enabled",
  dom_udpsocket_enabled,
  bool, false
)

// Is support for Window.visualViewport enabled?
VARCACHE_PREF(
  Live,
  "dom.visualviewport.enabled",
  dom_visualviewport_enabled,
  bool, false
)

// Is support for WebVR APIs enabled?
// Enabled by default in beta and release for Windows and OS X and for all
// platforms in nightly and aurora.
#if defined(XP_WIN) || defined(XP_DARWIN) || !defined(RELEASE_OR_BETA)
# define PREF_VALUE true
#else
# define PREF_VALUE false
#endif
VARCACHE_PREF(
  Once,
  "dom.vr.enabled",
  dom_vr_enabled,
  bool, PREF_VALUE
)
#undef PREF_VALUE

VARCACHE_PREF(
  Live,
  "dom.vr.autoactivate.enabled",
   dom_vr_autoactivate_enabled,
  RelaxedAtomicBool, false
)

VARCACHE_PREF(
  Live,
  "dom.vr.controller.enumerate.interval",
   dom_vr_controller_enumerate_interval,
  RelaxedAtomicInt32, 1000
)

VARCACHE_PREF(
  Live,
  "dom.vr.controller_trigger_threshold",
   dom_vr_controller_trigger_threshold,
  AtomicFloat, 0.1f
)

VARCACHE_PREF(
  Live,
  "dom.vr.display.enumerate.interval",
   dom_vr_display_enumerate_interval,
  RelaxedAtomicInt32, 5000
)

VARCACHE_PREF(
  Live,
  "dom.vr.display.rafMaxDuration",
   dom_vr_display_rafMaxDuration,
  RelaxedAtomicUint32, 50
)

// Enable external XR API integrations.
#if defined(XP_WIN)
#define PREF_VALUE true
#else
#define PREF_VALUE false
#endif
VARCACHE_PREF(
  Once,
  "dom.vr.external.enabled",
   dom_vr_external_enabled,
  bool, PREF_VALUE
)
#undef PREF_VALUE

VARCACHE_PREF(
  Live,
  "dom.vr.external.notdetected.timeout",
   dom_vr_external_notdetected_timeout,
  RelaxedAtomicInt32, 60000
)

VARCACHE_PREF(
  Live,
  "dom.vr.external.quit.timeout",
   dom_vr_external_quit_timeout,
  RelaxedAtomicInt32, 10000
)

VARCACHE_PREF(
  Live,
  "dom.vr.inactive.timeout",
   dom_vr_inactive_timeout,
  RelaxedAtomicInt32, 5000
)

VARCACHE_PREF(
  Live,
  "dom.vr.navigation.timeout",
   dom_vr_navigation_timeout,
  RelaxedAtomicInt32, 1000
)

// Oculus device
#if defined(HAVE_64BIT_BUILD) && !defined(ANDROID)
// We are only enabling WebVR by default on 64-bit builds (Bug 1384459)
#define PREF_VALUE true
#else
// On Android, this pref is irrelevant.
#define PREF_VALUE false
#endif
VARCACHE_PREF(
  Once,
  "dom.vr.oculus.enabled",
   dom_vr_oculus_enabled,
  bool, PREF_VALUE
)
#undef PREF_VALUE

VARCACHE_PREF(
  Live,
  "dom.vr.oculus.invisible.enabled",
   dom_vr_oculus_invisible_enabled,
  RelaxedAtomicBool, true
)

VARCACHE_PREF(
  Live,
  "dom.vr.oculus.present.timeout",
   dom_vr_oculus_present_timeout,
  RelaxedAtomicInt32, 500
)

// OpenVR device
#if !defined(HAVE_64BIT_BUILD) && !defined(ANDROID)
// We are only enabling WebVR by default on 64-bit builds (Bug 1384459).
#define PREF_VALUE false
#elif defined(XP_WIN) || defined(XP_MACOSX)
// We enable OpenVR by default for Windows and macOS.
#define PREF_VALUE true
#else
// See Bug 1310663 (Linux).  On Android, this pref is irrelevant.
#define PREF_VALUE false
#endif
VARCACHE_PREF(
  Once,
  "dom.vr.openvr.enabled",
   dom_vr_openvr_enabled,
  bool, PREF_VALUE
)
#undef PREF_VALUE

VARCACHE_PREF(
  Once,
  "dom.vr.openvr.action_input",
   dom_vr_openvr_action_input,
  bool, true
)

// OSVR device
VARCACHE_PREF(
  Once,
  "dom.vr.osvr.enabled",
   dom_vr_osvr_enabled,
  bool, false
)

VARCACHE_PREF(
  Live,
  "dom.vr.poseprediction.enabled",
   dom_vr_poseprediction_enabled,
  RelaxedAtomicBool, true
)

// Enable a separate process for VR module.
#if defined(XP_WIN)
#define PREF_VALUE true
#else
#define PREF_VALUE false
#endif
VARCACHE_PREF(
  Once,
  "dom.vr.process.enabled",
   dom_vr_process_enabled,
  bool, PREF_VALUE
)
#undef PREF_VALUE

VARCACHE_PREF(
  Once,
  "dom.vr.process.startup_timeout_ms",
   dom_vr_process_startup_timeout_ms,
  int32_t, 5000
)

VARCACHE_PREF(
  Live,
  "dom.vr.puppet.enabled",
   dom_vr_puppet_enabled,
  RelaxedAtomicBool, false
)

VARCACHE_PREF(
  Live,
  "dom.vr.puppet.submitframe",
   dom_vr_puppet_submitframe,
  RelaxedAtomicUint32, 0
)

// VR test system.
VARCACHE_PREF(
  Live,
  "dom.vr.test.enabled",
  dom_vr_test_enabled,
  bool, false
)

VARCACHE_PREF(
  Live,
  "dom.vr.require-gesture",
   dom_vr_require_gesture,
  RelaxedAtomicBool, true
)

// Enable the VR Service, which interfaces with VR hardware in a separate
// thread.
VARCACHE_PREF(
  Once,
  "dom.vr.service.enabled",
   dom_vr_service_enabled,
  bool, true
)

// W3C draft pointer events
#ifdef ANDROID
# define PREF_VALUE false
#else
# define PREF_VALUE true
#endif
VARCACHE_PREF(
  Live,
  "dom.w3c_pointer_events.enabled",
  dom_w3c_pointer_events_enabled,
  RelaxedAtomicBool, PREF_VALUE
)
#undef PREF_VALUE

// Is support for Navigator.webdriver enabled?
VARCACHE_PREF(
  Live,
  "dom.webdriver.enabled",
  dom_webdriver_enabled,
  bool, true
)

// In case Touch API is enabled, this pref controls whether to support
// ontouch* event handlers, document.createTouch, document.createTouchList and
// document.createEvent("TouchEvent").
#ifdef ANDROID
# define PREF_VALUE true
#else
# define PREF_VALUE false
#endif
VARCACHE_PREF(
  Live,
  "dom.w3c_touch_events.legacy_apis.enabled",
  dom_w3c_touch_events_legacy_apis_enabled,
  bool, PREF_VALUE
)
#undef PREF_VALUE

// Is support for the Web Audio API enabled?
VARCACHE_PREF(
  Live,
  "dom.webaudio.enabled",
  dom_webaudio_enabled,
  bool, true
)

#if !defined(MOZ_WIDGET_ANDROID)
# define PREF_VALUE true
#else
# define PREF_VALUE false
#endif
VARCACHE_PREF(
  Live,
  "dom.webkitBlink.dirPicker.enabled",
  dom_webkitBlink_dirPicker_enabled,
  RelaxedAtomicBool, PREF_VALUE
)
#undef PREF_VALUE

// NOTE: This preference is used in unit tests. If it is removed or its default
// value changes, please update test_sharedMap_var_caches.js accordingly.
VARCACHE_PREF(
  Live,
  "dom.webcomponents.shadowdom.report_usage",
  dom_webcomponents_shadowdom_report_usage,
  bool, false
)

// Is support for the Web GPU API enabled?
VARCACHE_PREF(
  Live,
  "dom.webgpu.enable",
  dom_webgpu_enable,
  bool, false
)

// Is support for HTMLInputElement.webkitEntries enabled?
#if !defined(MOZ_WIDGET_ANDROID)
# define PREF_VALUE true
#else
# define PREF_VALUE false
#endif
VARCACHE_PREF(
  Live,
  "dom.webkitBlink.filesystem.enabled",
  dom_webkitBlink_filesystem_enabled,
  bool, PREF_VALUE
)
#undef PREF_VALUE

// Whether the WebMIDI API is enabled
VARCACHE_PREF(
  Live,
  "dom.webmidi.enabled",
  dom_webmidi_enabled,
  bool, false
)

VARCACHE_PREF(
  Live,
  "dom.webnotifications.allowinsecure",
  dom_webnotifications_allowinsecure,
  RelaxedAtomicBool, false
)

VARCACHE_PREF(
  Live,
  "dom.webnotifications.enabled",
  dom_webnotifications_enabled,
  RelaxedAtomicBool, true
)

#ifdef EARLY_BETA_OR_EARLIER
# define PREF_VALUE  true
#else
# define PREF_VALUE  false
#endif
VARCACHE_PREF(
  Live,
  "dom.webnotifications.requireuserinteraction",
  dom_webnotifications_requireuserinteraction,
  RelaxedAtomicBool, PREF_VALUE
)
#undef PREF_VALUE

#ifdef NIGHTLY_BUILD
# define PREF_VALUE  true
#else
# define PREF_VALUE  false
#endif
VARCACHE_PREF(
  Live,
  "dom.webnotifications.requireinteraction.enabled",
  dom_webnotifications_requireinteraction_enabled,
  RelaxedAtomicBool, PREF_VALUE
)
#undef PREF_VALUE

VARCACHE_PREF(
  Live,
  "dom.webnotifications.serviceworker.enabled",
  dom_webnotifications_serviceworker_enabled,
  RelaxedAtomicBool, true
)

// Is support for Window.event enabled?
VARCACHE_PREF(
  Live,
  "dom.window.event.enabled",
  dom_window_event_enabled,
  bool, true
)

// Enable the "noreferrer" feature argument for window.open()
VARCACHE_PREF(
  Live,
  "dom.window.open.noreferrer.enabled",
  dom_window_open_noreferrer_enabled,
  bool, true
)

VARCACHE_PREF(
  Live,
  "dom.worker.canceling.timeoutMilliseconds",
  dom_worker_canceling_timeoutMilliseconds,
  RelaxedAtomicUint32, 30000 /* 30 seconds */
)

// Is support for compiling DOM worker scripts directly from UTF-8 (without ever
// inflating to UTF-16) enabled?
VARCACHE_PREF(
  Live,
  "dom.worker.script_loader.utf8_parsing.enabled",
  dom_worker_script_loader_utf8_parsing_enabled,
  RelaxedAtomicBool, NOT_IN_RELEASE_OR_BETA_VALUE
)

VARCACHE_PREF(
  Live,
  "dom.worker.use_medium_high_event_queue",
  dom_worker_use_medium_high_event_queue,
  RelaxedAtomicBool, true
)

VARCACHE_PREF(
  Live,
  "dom.worklet.enabled",
  dom_worklet_enabled,
  bool, false
)

// Enable content type normalization of XHR uploads via MIME Sniffing standard
VARCACHE_PREF(
  Live,
  "dom.xhr.standard_content_type_normalization",
  dom_xhr_standard_content_type_normalization,
  RelaxedAtomicBool, true
)

// Is support for XMLDocument.async enabled?
VARCACHE_PREF(
  Live,
  "dom.xmldocument.async.enabled",
  dom_xmldocument_async_enabled,
  bool, false
)

// Is support for XMLDocument.load enabled?
VARCACHE_PREF(
  Live,
  "dom.xmldocument.load.enabled",
  dom_xmldocument_load_enabled,
  bool, false
)

// When this pref is set, parent documents may consider child iframes have
// loaded while they are still loading.
VARCACHE_PREF(
  Live,
  "dom.cross_origin_iframes_loaded_in_background",
   dom_cross_origin_iframes_loaded_in_background,
  bool, false
)

// Is support for Navigator.geolocation enabled?
VARCACHE_PREF(
  Live,
  "geo.enabled",
  geo_enabled,
  bool, true
)

// WebIDL test prefs

VARCACHE_PREF(
  Live,
  "abc.def",
  abc_def,
  bool, true
)
VARCACHE_PREF(
  Live,
  "ghi.jkl",
  ghi_jkl,
  bool, true
)

//---------------------------------------------------------------------------
// Prefs starting with "extensions."
//---------------------------------------------------------------------------

#ifdef ANDROID
// Private browsing opt-in is only supported on Firefox desktop.
# define PREF_VALUE true
#else
# define PREF_VALUE false
#endif
VARCACHE_PREF(
  Live,
  "extensions.allowPrivateBrowsingByDefault",
  extensions_allowPrivateBrowsingByDefault,
  bool, PREF_VALUE
)
#undef PREF_VALUE

// This pref should be set to true only in case of regression related to the
// changes applied in Bug 152591 (to be removed as part of Bug 1537753).
VARCACHE_PREF(
  Live,
  "extensions.cookiesBehavior.overrideOnTopLevel",
  extensions_cookiesBehavior_overrideOnTopLevel,
  bool, false
)

//---------------------------------------------------------------------------
// Prefs starting with "fission."
//---------------------------------------------------------------------------

// This pref has no effect within fission windows, it only controls the
// behaviour within non-fission windows.
VARCACHE_PREF(
  Live,
  "fission.preserve_browsing_contexts",
  fission_preserve_browsing_contexts,
  bool, false
)

//---------------------------------------------------------------------------
// Prefs starting with "full-screen-api."
//---------------------------------------------------------------------------

VARCACHE_PREF(
  Live,
  "full-screen-api.enabled",
  full_screen_api_enabled,
  bool, false
)

VARCACHE_PREF(
  Live,
  "full-screen-api.unprefix.enabled",
  full_screen_api_unprefix_enabled,
  bool, true
)

VARCACHE_PREF(
  Live,
  "full-screen-api.allow-trusted-requests-only",
  full_screen_api_allow_trusted_requests_only,
  bool, true
)

VARCACHE_PREF(
  Live,
  "full-screen-api.mouse-event-allow-left-button-only",
   full_screen_api_mouse_event_allow_left_button_only,
  bool, true
)

//---------------------------------------------------------------------------
// Prefs starting with "fuzzing.". It's important that these can only be
// checked in fuzzing builds (when FUZZING is defined), otherwise you could
// enable the fuzzing stuff on your regular build which would be bad :)
//---------------------------------------------------------------------------

#ifdef FUZZING
VARCACHE_PREF(
  Live,
  "fuzzing.enabled",
  fuzzing_enabled,
  bool, false
)

VARCACHE_PREF(
  Live,
  "fuzzing.necko.enabled",
  fuzzing_necko_enabled,
  RelaxedAtomicBool, false
)
#endif

//---------------------------------------------------------------------------
// Prefs starting with "general."
//---------------------------------------------------------------------------

VARCACHE_PREF(
  Live,
  "general.smoothScroll",
   general_smoothScroll,
  RelaxedAtomicBool, true
)

VARCACHE_PREF(
  Live,
  "general.smoothScroll.currentVelocityWeighting",
   general_smoothScroll_currentVelocityWeighting,
  AtomicFloat, 0.25
)

VARCACHE_PREF(
  Live,
  "general.smoothScroll.durationToIntervalRatio",
   general_smoothScroll_durationToIntervalRatio,
  RelaxedAtomicInt32, 200
)

VARCACHE_PREF(
  Live,
  "general.smoothScroll.lines.durationMaxMS",
   general_smoothScroll_lines_durationMaxMS,
  RelaxedAtomicInt32, 150
)

VARCACHE_PREF(
  Live,
  "general.smoothScroll.lines.durationMinMS",
   general_smoothScroll_lines_durationMinMS,
  RelaxedAtomicInt32, 150
)

VARCACHE_PREF(
  Live,
  "general.smoothScroll.mouseWheel",
   general_smoothScroll_mouseWheel,
  RelaxedAtomicBool, true
)

VARCACHE_PREF(
  Live,
  "general.smoothScroll.mouseWheel.durationMaxMS",
   general_smoothScroll_mouseWheel_durationMaxMS,
  RelaxedAtomicInt32, 400
)

VARCACHE_PREF(
  Live,
  "general.smoothScroll.mouseWheel.durationMinMS",
   general_smoothScroll_mouseWheel_durationMinMS,
  RelaxedAtomicInt32, 200
)

VARCACHE_PREF(
  Live,
  "general.smoothScroll.other.durationMaxMS",
   general_smoothScroll_other_durationMaxMS,
  RelaxedAtomicInt32, 150
)

VARCACHE_PREF(
  Live,
  "general.smoothScroll.other.durationMinMS",
   general_smoothScroll_other_durationMinMS,
  RelaxedAtomicInt32, 150
)

VARCACHE_PREF(
  Live,
  "general.smoothScroll.pages",
   general_smoothScroll_pages,
  RelaxedAtomicBool, true
)

VARCACHE_PREF(
  Live,
  "general.smoothScroll.pages.durationMaxMS",
   general_smoothScroll_pages_durationMaxMS,
  RelaxedAtomicInt32, 150
)

VARCACHE_PREF(
  Live,
  "general.smoothScroll.pages.durationMinMS",
   general_smoothScroll_pages_durationMinMS,
  RelaxedAtomicInt32, 150
)

VARCACHE_PREF(
  Live,
  "general.smoothScroll.pixels.durationMaxMS",
   general_smoothScroll_pixels_durationMaxMS,
  RelaxedAtomicInt32, 150
)

VARCACHE_PREF(
  Live,
  "general.smoothScroll.pixels.durationMinMS",
   general_smoothScroll_pixels_durationMinMS,
  RelaxedAtomicInt32, 150
)

VARCACHE_PREF(
  Live,
  "general.smoothScroll.stopDecelerationWeighting",
  general_smoothScroll_stopDecelerationWeighting,
  AtomicFloat, 0.4f
)


VARCACHE_PREF(
  Live,
  "general.smoothScroll.msdPhysics.enabled",
   general_smoothScroll_msdPhysics_enabled,
  RelaxedAtomicBool, false
)

VARCACHE_PREF(
  Live,
  "general.smoothScroll.msdPhysics.continuousMotionMaxDeltaMS",
   general_smoothScroll_msdPhysics_continuousMotionMaxDeltaMS,
  RelaxedAtomicInt32, 120
)

VARCACHE_PREF(
  Live,
  "general.smoothScroll.msdPhysics.motionBeginSpringConstant",
   general_smoothScroll_msdPhysics_motionBeginSpringConstant,
  RelaxedAtomicInt32, 1250
)

VARCACHE_PREF(
  Live,
  "general.smoothScroll.msdPhysics.slowdownMinDeltaMS",
   general_smoothScroll_msdPhysics_slowdownMinDeltaMS,
  RelaxedAtomicInt32, 12
)

VARCACHE_PREF(
  Live,
  "general.smoothScroll.msdPhysics.slowdownMinDeltaRatio",
   general_smoothScroll_msdPhysics_slowdownMinDeltaRatio,
  AtomicFloat, 1.3f
)

VARCACHE_PREF(
  Live,
  "general.smoothScroll.msdPhysics.slowdownSpringConstant",
   general_smoothScroll_msdPhysics_slowdownSpringConstant,
  RelaxedAtomicInt32, 2000
)

VARCACHE_PREF(
  Live,
  "general.smoothScroll.msdPhysics.regularSpringConstant",
   general_smoothScroll_msdPhysics_regularSpringConstant,
  RelaxedAtomicInt32, 1000
)

//---------------------------------------------------------------------------
// Prefs starting with "gfx."
//---------------------------------------------------------------------------

VARCACHE_PREF(
  Once,
  "gfx.allow-texture-direct-mapping",
   gfx_allow_texture_direct_mapping,
  bool, true
)

VARCACHE_PREF(
  Once,
  "gfx.android.rgb16.force",
   gfx_android_rgb16_force,
  bool, false
)

VARCACHE_PREF(
  Once,
  "gfx.apitrace.enabled",
   gfx_apitrace_enabled,
  bool, false
)

#if defined(RELEASE_OR_BETA)
// "Skip" means this is locked to the default value in beta and release.
VARCACHE_PREF(
  Skip,
  "gfx.blocklist.all",
   gfx_blocklist_all,
  int32_t, 0
)
#else
VARCACHE_PREF(
  Once,
  "gfx.blocklist.all",
   gfx_blocklist_all,
  int32_t, 0
)
#endif

// 0x7fff is the maximum supported xlib surface size and is more than enough for canvases.
VARCACHE_PREF(
  Live,
  "gfx.canvas.max-size",
   gfx_canvas_max_size,
  RelaxedAtomicInt32, 0x7fff
)

VARCACHE_PREF(
  Live,
  "gfx.canvas.remote",
   gfx_canvas_remote,
  RelaxedAtomicBool, false
)

VARCACHE_PREF(
  Live,
  "gfx.color_management.enablev4",
   gfx_color_management_enablev4,
  RelaxedAtomicBool, false
)

VARCACHE_PREF(
  Live,
  "gfx.color_management.mode",
   gfx_color_management_mode,
  RelaxedAtomicInt32, -1
)

// The zero default here should match QCMS_INTENT_DEFAULT from qcms.h
VARCACHE_PREF(
  Live,
  "gfx.color_management.rendering_intent",
   gfx_color_management_rendering_intent,
  RelaxedAtomicInt32, 0
)

VARCACHE_PREF(
  Live,
  "gfx.compositor.clearstate",
   gfx_compositor_clearstate,
  RelaxedAtomicBool, false
)

VARCACHE_PREF(
  Live,
  "gfx.compositor.glcontext.opaque",
   gfx_compositor_glcontext_opaque,
  RelaxedAtomicBool, false
)

#if defined(MOZ_WIDGET_ANDROID)
// Overrides the glClear color used when the surface origin is not (0, 0)
// Used for drawing a border around the content.
VARCACHE_PREF(
  Live,
  "gfx.compositor.override.clear-color.r",
   gfx_compositor_override_clear_color_r,
  AtomicFloat, 0.0f
)

VARCACHE_PREF(
  Live,
  "gfx.compositor.override.clear-color.g",
   gfx_compositor_override_clear_color_g,
  AtomicFloat, 0.0f
)

VARCACHE_PREF(
  Live,
  "gfx.compositor.override.clear-color.b",
   gfx_compositor_override_clear_color_b,
  AtomicFloat, 0.0f
)

VARCACHE_PREF(
  Live,
  "gfx.compositor.override.clear-color.a",
   gfx_compositor_override_clear_color_a,
  AtomicFloat, 0.0f
)
#endif // defined(MOZ_WIDGET_ANDROID)

VARCACHE_PREF(
  Live,
  "gfx.content.always-paint",
   gfx_content_always_paint,
  RelaxedAtomicBool, false
)

// Size in megabytes
VARCACHE_PREF(
  Once,
  "gfx.content.skia-font-cache-size",
   gfx_content_skia_font_cache_size,
  int32_t, 5
)

VARCACHE_PREF(
  Once,
  "gfx.device-reset.limit",
   gfx_device_reset_limit,
  int32_t, 10
)

VARCACHE_PREF(
  Once,
  "gfx.device-reset.threshold-ms",
   gfx_device_reset_threshold_ms,
  int32_t, -1
)


// Whether to disable the automatic detection and use of direct2d.
VARCACHE_PREF(
  Once,
  "gfx.direct2d.disabled",
   gfx_direct2d_disabled,
  bool, false
)

// Whether to attempt to enable Direct2D regardless of automatic detection or
// blacklisting.
VARCACHE_PREF(
  Once,
  "gfx.direct2d.force-enabled",
   gfx_direct2d_force_enabled,
  bool, false
)

VARCACHE_PREF(
  Live,
  "gfx.direct2d.destroy-dt-on-paintthread",
   gfx_direct2d_destroy_dt_on_paintthread,
  RelaxedAtomicBool, true
)

VARCACHE_PREF(
  Live,
  "gfx.direct3d11.reuse-decoder-device",
   gfx_direct3d11_reuse_decoder_device,
  RelaxedAtomicInt32, -1
)

VARCACHE_PREF(
  Live,
  "gfx.direct3d11.allow-keyed-mutex",
   gfx_direct3d11_allow_keyed_mutex,
  RelaxedAtomicBool, true
)

VARCACHE_PREF(
  Live,
  "gfx.direct3d11.use-double-buffering",
   gfx_direct3d11_use_double_buffering,
  RelaxedAtomicBool, false
)

VARCACHE_PREF(
  Once,
  "gfx.direct3d11.enable-debug-layer",
   gfx_direct3d11_enable_debug_layer,
  bool, false
)

VARCACHE_PREF(
  Once,
  "gfx.direct3d11.break-on-error",
   gfx_direct3d11_break_on_error,
  bool, false
)

VARCACHE_PREF(
  Once,
  "gfx.direct3d11.sleep-on-create-device",
   gfx_direct3d11_sleep_on_create_device,
  int32_t, 0
)

VARCACHE_PREF(
  Live,
  "gfx.downloadable_fonts.keep_color_bitmaps",
   gfx_downloadable_fonts_keep_color_bitmaps,
  RelaxedAtomicBool, false
)

// Whether font sanitization is performed on the main thread or not.
VARCACHE_PREF(
  Live,
  "gfx.downloadable_fonts.sanitize_omt",
  gfx_downloadable_fonts_sanitize_omt,
  RelaxedAtomicBool, true
)

VARCACHE_PREF(
  Live,
  "gfx.downloadable_fonts.validate_variation_tables",
   gfx_downloadable_fonts_validate_variation_tables,
  RelaxedAtomicBool, true
)

VARCACHE_PREF(
  Live,
  "gfx.downloadable_fonts.otl_validation",
   gfx_downloadable_fonts_otl_validation,
  RelaxedAtomicBool, true
)

VARCACHE_PREF(
  Live,
  "gfx.draw-color-bars",
   gfx_draw_color_bars,
  RelaxedAtomicBool, false
)

VARCACHE_PREF(
  Once,
  "gfx.e10s.hide-plugins-for-scroll",
   gfx_e10s_hide_plugins_for_scroll,
  bool, true
)

VARCACHE_PREF(
  Once,
  "gfx.e10s.font-list.shared",
   gfx_e10s_font_list_shared,
  bool, false
)

VARCACHE_PREF(
  Live,
  "gfx.font_ahem_antialias_none",
  gfx_font_ahem_antialias_none,
  RelaxedAtomicBool, false
)

#if defined(XP_MACOSX)
VARCACHE_PREF(
  Live,
  "gfx.font_rendering.coretext.enabled",
   gfx_font_rendering_coretext_enabled,
  RelaxedAtomicBool, false
)
#endif

VARCACHE_PREF(
  Live,
  "gfx.font_rendering.opentype_svg.enabled",
  gfx_font_rendering_opentype_svg_enabled,
  bool, true
)

VARCACHE_PREF(
  Live,
  "gfx.layerscope.enabled",
   gfx_layerscope_enabled,
  RelaxedAtomicBool, false
)

VARCACHE_PREF(
  Live,
  "gfx.layerscope.port",
   gfx_layerscope_port,
  RelaxedAtomicInt32, 23456
)

// Note that        "gfx.logging.level" is defined in Logging.h.
VARCACHE_PREF(
  Live,
  "gfx.logging.level",
   gfx_logging_level,
  RelaxedAtomicInt32, mozilla::gfx::LOG_DEFAULT
)

VARCACHE_PREF(
  Once,
  "gfx.logging.crash.length",
   gfx_logging_crash_length,
  uint32_t, 16
)

VARCACHE_PREF(
  Live,
  "gfx.logging.painted-pixel-count.enabled",
   gfx_logging_painted_pixel_count_enabled,
  RelaxedAtomicBool, false
)

// The maximums here are quite conservative, we can tighten them if problems show up.
VARCACHE_PREF(
  Once,
  "gfx.logging.texture-usage.enabled",
   gfx_logging_texture_usage_enabled,
  bool, false
)

VARCACHE_PREF(
  Once,
  "gfx.logging.peak-texture-usage.enabled",
   gfx_logging_peak_texture_usage_enabled,
  bool, false
)

VARCACHE_PREF(
  Once,
  "gfx.logging.slow-frames.enabled",
   gfx_logging_slow_frames_enabled,
  bool, false
)

// Use gfxPlatform::MaxAllocSize instead of the pref directly.
VARCACHE_PREF(
  Once,
  "gfx.max-alloc-size",
   gfx_max_alloc_size_do_not_use_directly,
  int32_t, (int32_t)500000000
)

// Use gfxPlatform::MaxTextureSize instead of the pref directly.
VARCACHE_PREF(
  Once,
  "gfx.max-texture-size",
   gfx_max_texture_size_do_not_use_directly,
  int32_t, (int32_t)32767
)

VARCACHE_PREF(
  Live,
  "gfx.offscreencanvas.enabled",
  gfx_offscreencanvas_enabled,
  RelaxedAtomicBool, false
)

#ifdef RELEASE_OR_BETA
# define PREF_VALUE false
#else
# define PREF_VALUE true
#endif
VARCACHE_PREF(
  Live,
  "gfx.omta.background-color",
  gfx_omta_background_color,
  bool, PREF_VALUE
)
#undef PREF_VALUE

VARCACHE_PREF(
  Live,
  "gfx.partialpresent.force",
   gfx_partialpresent_force,
  RelaxedAtomicInt32, 0
)

VARCACHE_PREF(
  Live,
  "gfx.perf-warnings.enabled",
   gfx_perf_warnings_enabled,
  RelaxedAtomicBool, false
)

VARCACHE_PREF(
  Live,
  "gfx.testing.device-fail",
   gfx_testing_device_fail,
  RelaxedAtomicBool, false
)

VARCACHE_PREF(
  Live,
  "gfx.testing.device-reset",
   gfx_testing_device_reset,
  RelaxedAtomicInt32, 0
)

VARCACHE_PREF(
  Once,
  "gfx.text.disable-aa",
   gfx_text_disable_aa,
  bool, false
)

// Disable surface sharing due to issues with compatible FBConfigs on
// NVIDIA drivers as described in bug 1193015.
VARCACHE_PREF(
  Live,
  "gfx.use-glx-texture-from-pixmap",
   gfx_use_glx_texture_from_pixmap,
  RelaxedAtomicBool, false
)

VARCACHE_PREF(
  Once,
  "gfx.use-iosurface-textures",
   gfx_use_iosurface_textures,
  bool, false
)

VARCACHE_PREF(
  Once,
  "gfx.use-mutex-on-present",
   gfx_use_mutex_on_present,
  bool, false
)

VARCACHE_PREF(
  Once,
  "gfx.use-surfacetexture-textures",
   gfx_use_surfacetexture_textures,
  bool, false
)

VARCACHE_PREF(
  Live,
  "gfx.vsync.collect-scroll-transforms",
   gfx_vsync_collect_scroll_transforms,
  RelaxedAtomicBool, false
)

VARCACHE_PREF(
  Once,
  "gfx.vsync.compositor.unobserve-count",
   gfx_vsync_compositor_unobserve_count,
  int32_t, 10
)

// We expose two prefs: gfx.webrender.all and gfx.webrender.enabled.
// The first enables WR+additional features, and the second just enables WR.
// For developer convenience, building with --enable-webrender=true or just
// --enable-webrender will set gfx.webrender.enabled to true by default.
//
// We also have a pref gfx.webrender.all.qualified which is not exposed via
// about:config. That pref enables WR but only on qualified hardware. This is
// the pref we'll eventually flip to deploy WebRender to the target population.
VARCACHE_PREF(
  Once,
  "gfx.webrender.all",
   gfx_webrender_all,
  bool, false
)

#ifdef MOZ_ENABLE_WEBRENDER
#define PREF_VALUE true
#else
#define PREF_VALUE false
#endif
VARCACHE_PREF(
  Once,
  "gfx.webrender.enabled",
   gfx_webrender_enabled_do_not_use_directly,
  bool, PREF_VALUE
)
#undef PREF_VALUE

VARCACHE_PREF(
  Live,
  "gfx.webrender.blob-images",
   gfx_webrender_blob_images,
  RelaxedAtomicBool, true
)

VARCACHE_PREF(
  Live,
  "gfx.webrender.blob.paint-flashing",
   gfx_webrender_blob_paint_flashing,
  RelaxedAtomicBool, false
)

VARCACHE_PREF(
  Live,
  "gfx.webrender.dl.dump-parent",
   gfx_webrender_dl_dump_parent,
  RelaxedAtomicBool, false
)

VARCACHE_PREF(
  Live,
  "gfx.webrender.dl.dump-content",
   gfx_webrender_dl_dump_content,
  RelaxedAtomicBool, false
)

// Also expose a pref to allow users to force-disable WR. This is exposed
// on all channels because WR can be enabled on qualified hardware on all
// channels.
VARCACHE_PREF(
  Once,
  "gfx.webrender.force-disabled",
   gfx_webrender_force_disabled,
  bool, false
)

VARCACHE_PREF(
  Live,
  "gfx.webrender.highlight-painted-layers",
   gfx_webrender_highlight_painted_layers,
  RelaxedAtomicBool, false
)

VARCACHE_PREF(
  Live,
  "gfx.webrender.late-scenebuild-threshold",
   gfx_webrender_late_scenebuild_threshold,
  RelaxedAtomicInt32, 4
)

VARCACHE_PREF(
  Live,
  "gfx.webrender.max-filter-ops-per-chain",
   gfx_webrender_max_filter_ops_per_chain,
  RelaxedAtomicUint32, 64
)

VARCACHE_PREF(
  Live,
  "gfx.webrender.picture-caching",
   gfx_webrender_picture_caching,
  RelaxedAtomicBool, false
)

VARCACHE_PREF(
  Once,
  "gfx.webrender.split-render-roots",
   gfx_webrender_split_render_roots,
  bool, false
)

VARCACHE_PREF(
  Live,
  "gfx.webrender.start-debug-server",
   gfx_webrender_start_debug_server,
  RelaxedAtomicBool, false
)

// Use vsync events generated by hardware
VARCACHE_PREF(
  Once,
  "gfx.work-around-driver-bugs",
   gfx_work_around_driver_bugs,
  bool, true
)

VARCACHE_PREF(
  Live,
  "gfx.ycbcr.accurate-conversion",
   gfx_ycbcr_accurate_conversion,
  RelaxedAtomicBool, false
)

//---------------------------------------------------------------------------
// Prefs starting with "gl." (OpenGL)
//---------------------------------------------------------------------------

VARCACHE_PREF(
  Live,
  "gl.allow-high-power",
   gl_allow_high_power,
  RelaxedAtomicBool, true
)

VARCACHE_PREF(
  Live,
  "gl.ignore-dx-interop2-blacklist",
   gl_ignore_dx_interop2_blacklist,
  RelaxedAtomicBool, false
)

#if defined(XP_MACOSX)
VARCACHE_PREF(
  Live,
  "gl.multithreaded",
   gl_multithreaded,
  RelaxedAtomicBool, false
)
#endif

VARCACHE_PREF(
  Live,
  "gl.require-hardware",
   gl_require_hardware,
  RelaxedAtomicBool, false
)

VARCACHE_PREF(
  Live,
  "gl.use-tls-is-current",
   gl_use_tls_is_current,
  RelaxedAtomicInt32, 0
)

//---------------------------------------------------------------------------
// Prefs starting with "html5."
//---------------------------------------------------------------------------

// Toggle which thread the HTML5 parser uses for stream parsing.
VARCACHE_PREF(
  Live,
  "html5.offmainthread",
  html5_offmainthread,
  bool, true
)

// Time in milliseconds between the time a network buffer is seen and the timer
// firing when the timer hasn't fired previously in this parse in the
// off-the-main-thread HTML5 parser.
VARCACHE_PREF(
  Live,
  "html5.flushtimer.initialdelay",
  html5_flushtimer_initialdelay,
  RelaxedAtomicInt32, 16
)

// Time in milliseconds between the time a network buffer is seen and the timer
// firing when the timer has already fired previously in this parse.
VARCACHE_PREF(
  Live,
  "html5.flushtimer.subsequentdelay",
  html5_flushtimer_subsequentdelay,
  RelaxedAtomicInt32, 16
)

//---------------------------------------------------------------------------
// Prefs starting with "image."
//---------------------------------------------------------------------------

VARCACHE_PREF(
  Live,
  "image.animated.decode-on-demand.threshold-kb",
   image_animated_decode_on_demand_threshold_kb,
  RelaxedAtomicUint32, 20480
)

VARCACHE_PREF(
  Live,
  "image.animated.decode-on-demand.batch-size",
   image_animated_decode_on_demand_batch_size,
  RelaxedAtomicUint32, 6
)

// Whether we should recycle already displayed frames instead of discarding
// them. This saves on the allocation itself, and may be able to reuse the
// contents as well. Only applies if generating full frames.
VARCACHE_PREF(
  Once,
  "image.animated.decode-on-demand.recycle",
   image_animated_decode_on_demand_recycle,
  bool, true
)

VARCACHE_PREF(
  Live,
  "image.animated.resume-from-last-displayed",
   image_animated_resume_from_last_displayed,
  RelaxedAtomicBool, false
)

VARCACHE_PREF(
  Live,
  "image.cache.factor2.threshold-surfaces",
   image_cache_factor2_threshold_surfaces,
  RelaxedAtomicInt32, -1
)

VARCACHE_PREF(
  Live,
  "image.cache.max-rasterized-svg-threshold-kb",
   image_cache_max_rasterized_svg_threshold_kb,
  RelaxedAtomicInt32, 90*1024
)

// The maximum size, in bytes, of the decoded images we cache.
VARCACHE_PREF(
  Once,
  "image.cache.size",
   image_cache_size,
  int32_t, 5*1024*1024
)

// A weight, from 0-1000, to place on time when comparing to size.
// Size is given a weight of 1000 - timeweight.
VARCACHE_PREF(
  Once,
  "image.cache.timeweight",
   image_cache_timeweight,
  int32_t, 500
)

VARCACHE_PREF(
  Live,
  "image.decode-immediately.enabled",
   image_decode_immediately_enabled,
  RelaxedAtomicBool, false
)

VARCACHE_PREF(
  Live,
  "image.downscale-during-decode.enabled",
   image_downscale_during_decode_enabled,
  RelaxedAtomicBool, true
)

VARCACHE_PREF(
  Live,
  "image.infer-src-animation.threshold-ms",
   image_infer_src_animation_threshold_ms,
  RelaxedAtomicUint32, 2000
)

VARCACHE_PREF(
  Live,
  "image.layout_network_priority",
   image_layout_network_priority,
  RelaxedAtomicBool, true
)

// Chunk size for calls to the image decoders.
VARCACHE_PREF(
  Once,
  "image.mem.decode_bytes_at_a_time",
   image_mem_decode_bytes_at_a_time,
  uint32_t, 16384
)

VARCACHE_PREF(
  Live,
  "image.mem.discardable",
   image_mem_discardable,
  RelaxedAtomicBool, false
)

// Discards inactive image frames of _animated_ images and re-decodes them on
// demand from compressed data. Has no effect if image.mem.discardable is false.
VARCACHE_PREF(
  Once,
  "image.mem.animated.discardable",
   image_mem_animated_discardable,
  bool, true
)

VARCACHE_PREF(
  Live,
  "image.mem.animated.use_heap",
   image_mem_animated_use_heap,
  RelaxedAtomicBool, false
)

VARCACHE_PREF(
  Live,
  "image.mem.debug-reporting",
   image_mem_debug_reporting,
  RelaxedAtomicBool, false
)

VARCACHE_PREF(
  Live,
  "image.mem.shared",
   image_mem_shared,
  RelaxedAtomicBool, true
)

// How much of the data in the surface cache is discarded when we get a memory
// pressure notification, as a fraction. The discard factor is interpreted as a
// reciprocal, so a discard factor of 1 means to discard everything in the
// surface cache on memory pressure, a discard factor of 2 means to discard half
// of the data, and so forth. The default should be a good balance for desktop
// and laptop systems, where we never discard visible images.
VARCACHE_PREF(
  Once,
  "image.mem.surfacecache.discard_factor",
   image_mem_surfacecache_discard_factor,
  uint32_t, 1
)

// Maximum size for the surface cache, in kilobytes.
VARCACHE_PREF(
  Once,
  "image.mem.surfacecache.max_size_kb",
   image_mem_surfacecache_max_size_kb,
  uint32_t, 1024 * 1024
)

// Minimum timeout for expiring unused images from the surface cache, in
// milliseconds. This controls how long we store cached temporary surfaces.
VARCACHE_PREF(
  Once,
  "image.mem.surfacecache.min_expiration_ms",
   image_mem_surfacecache_min_expiration_ms,
  uint32_t, 60*1000
)

// The surface cache's size, within the constraints of the maximum size set
// above, is determined as a fraction of main memory size. The size factor is
// interpreted as a reciprocal, so a size factor of 4 means to use no more than
// 1/4 of main memory.  The default should be a good balance for most systems.
VARCACHE_PREF(
  Once,
  "image.mem.surfacecache.size_factor",
   image_mem_surfacecache_size_factor,
  uint32_t, 4
)

VARCACHE_PREF(
  Live,
  "image.mem.volatile.min_threshold_kb",
   image_mem_volatile_min_threshold_kb,
  RelaxedAtomicInt32, -1
)

// How long in ms before we should start shutting down idle decoder threads.
VARCACHE_PREF(
  Once,
  "image.multithreaded_decoding.idle_timeout",
   image_multithreaded_decoding_idle_timeout,
  int32_t, 600000
)

// How many threads we'll use for multithreaded decoding. If < 0, will be
// automatically determined based on the system's number of cores.
VARCACHE_PREF(
  Once,
  "image.multithreaded_decoding.limit",
   image_multithreaded_decoding_limit,
  int32_t, -1
)

VARCACHE_PREF(
  Live,
  "image.webp.enabled",
   image_webp_enabled,
  RelaxedAtomicBool, false
)

//---------------------------------------------------------------------------
// Prefs starting with "javascript."
//---------------------------------------------------------------------------

// BigInt API
VARCACHE_PREF(
  Live,
  "javascript.options.bigint",
  javascript_options_bigint,
  RelaxedAtomicBool, true
)

VARCACHE_PREF(
  Live,
  "javascript.options.compact_on_user_inactive",
  javascript_options_compact_on_user_inactive,
  bool, true
)

// The default amount of time to wait from the user being idle to starting a
// shrinking GC.
#ifdef NIGHTLY_BUILD
# define PREF_VALUE  15000  // ms
#else
# define PREF_VALUE 300000  // ms
#endif
VARCACHE_PREF(
  Live,
  "javascript.options.compact_on_user_inactive_delay",
  javascript_options_compact_on_user_inactive_delay,
  uint32_t, PREF_VALUE
)
#undef PREF_VALUE

VARCACHE_PREF(
  Live,
  "javascript.options.experimental.fields",
  javascript_options_experimental_fields,
  RelaxedAtomicBool, true
)

VARCACHE_PREF(
  Live,
  "javascript.options.experimental.await_fix",
  javascript_options_experimental_await_fix,
  RelaxedAtomicBool, true
)

// nsJSEnvironmentObserver observes the memory-pressure notifications and
// forces a garbage collection and cycle collection when it happens, if the
// appropriate pref is set.
#ifdef ANDROID
  // Disable the JS engine's GC on memory pressure, since we do one in the
  // mobile browser (bug 669346).
  // XXX: this value possibly should be changed, or the pref removed entirely.
  //      See bug 1450787.
# define PREF_VALUE false
#else
# define PREF_VALUE true
#endif
VARCACHE_PREF(
  Live,
  "javascript.options.gc_on_memory_pressure",
  javascript_options_gc_on_memory_pressure,
  bool, PREF_VALUE
)
#undef PREF_VALUE

VARCACHE_PREF(
  Live,
  "javascript.options.mem.log",
  javascript_options_mem_log,
  bool, false
)

VARCACHE_PREF(
  Live,
  "javascript.options.mem.notify",
  javascript_options_mem_notify,
  bool, false
)

// Streams API
VARCACHE_PREF(
  Live,
  "javascript.options.streams",
  javascript_options_streams,
  RelaxedAtomicBool, false
)

// Whether ISO-2022-JP is a permitted content-based encoding detection
// outcome.
VARCACHE_PREF(
  Live,
  "intl.charset.detector.iso2022jp.allowed",
   intl_charset_detector_iso2022jp_allowed,
  bool, true
)

//---------------------------------------------------------------------------
// Prefs starting with "layers."
//---------------------------------------------------------------------------

// Whether to disable acceleration for all widgets.
VARCACHE_PREF(
  Once,
  "layers.acceleration.disabled",
   layers_acceleration_disabled_do_not_use_directly,
  bool, false
)
// Instead, use gfxConfig::IsEnabled(Feature::HW_COMPOSITING).

VARCACHE_PREF(
  Live,
  "layers.acceleration.draw-fps",
   layers_acceleration_draw_fps,
  RelaxedAtomicBool, false
)

VARCACHE_PREF(
  Live,
  "layers.acceleration.draw-fps.print-histogram",
   layers_acceleration_draw_fps_print_histogram,
  RelaxedAtomicBool, false
)

VARCACHE_PREF(
  Live,
  "layers.acceleration.draw-fps.write-to-file",
   layers_acceleration_draw_fps_write_to_file,
  RelaxedAtomicBool, false
)

// Whether to force acceleration on, ignoring blacklists.
#ifdef ANDROID
// bug 838603 -- on Android, accidentally blacklisting OpenGL layers
// means a startup crash for everyone.
// Temporarily force-enable GL compositing.  This is default-disabled
// deep within the bowels of the widgetry system.  Remove me when GL
// compositing isn't default disabled in widget/android.
#define PREF_VALUE true
#else
#define PREF_VALUE false
#endif
VARCACHE_PREF(
  Once,
  "layers.acceleration.force-enabled",
   layers_acceleration_force_enabled_do_not_use_directly,
  bool, PREF_VALUE
)
#undef PREF_VALUE

VARCACHE_PREF(
  Live,
  "layers.advanced.basic-layer.enabled",
   layers_advanced_basic_layer_enabled,
  RelaxedAtomicBool, false
)

// Whether we allow AMD switchable graphics.
VARCACHE_PREF(
  Once,
  "layers.amd-switchable-gfx.enabled",
   layers_amd_switchable_gfx_enabled,
  bool, true
)

// Whether to use async panning and zooming.
VARCACHE_PREF(
  Once,
  "layers.async-pan-zoom.enabled",
   layers_async_pan_zoom_enabled_do_not_use_directly,
  bool, true
)

VARCACHE_PREF(
  Live,
  "layers.bench.enabled",
   layers_bench_enabled,
  RelaxedAtomicBool, false
)

VARCACHE_PREF(
  Once,
  "layers.bufferrotation.enabled",
   layers_bufferrotation_enabled,
  bool, true
)

VARCACHE_PREF(
  Live,
  "layers.child-process-shutdown",
   layers_child_process_shutdown,
  RelaxedAtomicBool, true
)

#ifdef MOZ_GFX_OPTIMIZE_MOBILE
// If MOZ_GFX_OPTIMIZE_MOBILE is defined, we force component alpha off
// and ignore the preference.
VARCACHE_PREF(
  Skip,
  "layers.componentalpha.enabled",
   layers_componentalpha_enabled,
  bool, false
)
#else
// If MOZ_GFX_OPTIMIZE_MOBILE is not defined, we actually take the
// preference value, defaulting to true.
VARCACHE_PREF(
  Once,
  "layers.componentalpha.enabled",
   layers_componentalpha_enabled,
  bool, true
)
#endif

VARCACHE_PREF(
  Once,
  "layers.d3d11.force-warp",
   layers_d3d11_force_warp,
  bool, false
)

VARCACHE_PREF(
  Live,
  "layers.deaa.enabled",
   layers_deaa_enabled,
  RelaxedAtomicBool, false
)

VARCACHE_PREF(
  Live,
  "layers.draw-bigimage-borders",
   layers_draw_bigimage_borders,
  RelaxedAtomicBool, false
)

VARCACHE_PREF(
  Live,
  "layers.draw-borders",
   layers_draw_borders,
  RelaxedAtomicBool, false
)

VARCACHE_PREF(
  Live,
  "layers.draw-tile-borders",
   layers_draw_tile_borders,
  RelaxedAtomicBool, false
)

VARCACHE_PREF(
  Live,
  "layers.draw-layer-info",
   layers_draw_layer_info,
  RelaxedAtomicBool, false
)

VARCACHE_PREF(
  Live,
  "layers.dump",
   layers_dump,
  RelaxedAtomicBool, false
)

VARCACHE_PREF(
  Live,
  "layers.dump-texture",
   layers_dump_texture,
  RelaxedAtomicBool, false
)

#ifdef MOZ_DUMP_PAINTING
VARCACHE_PREF(
  Live,
  "layers.dump-decision",
   layers_dump_decision,
  RelaxedAtomicBool, false
)
#endif

VARCACHE_PREF(
  Live,
  "layers.dump-client-layers",
   layers_dump_client_layers,
  RelaxedAtomicBool, false
)

VARCACHE_PREF(
  Live,
  "layers.dump-host-layers",
   layers_dump_host_layers,
  RelaxedAtomicBool, false
)

// 0 is "no change" for contrast, positive values increase it, negative values
// decrease it until we hit mid gray at -1 contrast, after that it gets weird.
VARCACHE_PREF(
  Live,
  "layers.effect.contrast",
   layers_effect_contrast,
  AtomicFloat, 0.0f
)

VARCACHE_PREF(
  Live,
  "layers.effect.grayscale",
   layers_effect_grayscale,
  RelaxedAtomicBool, false
)

VARCACHE_PREF(
  Live,
  "layers.effect.invert",
   layers_effect_invert,
  RelaxedAtomicBool, false
)

#if defined(XP_MACOSX) || defined (OS_OPENBSD)
#define PREF_VALUE true
#else
#define PREF_VALUE false
#endif
VARCACHE_PREF(
  Once,
  "layers.enable-tiles",
   layers_enable_tiles,
  bool, PREF_VALUE
)
#undef PREF_VALUE

#if defined(XP_WIN)
#define PREF_VALUE true
#else
#define PREF_VALUE false
#endif
VARCACHE_PREF(
  Once,
  "layers.enable-tiles-if-skia-pomtp",
   layers_enable_tiles_if_skia_pomtp,
  bool, PREF_VALUE
)
#undef PREF_VALUE

VARCACHE_PREF(
  Live,
  "layers.flash-borders",
   layers_flash_borders,
  RelaxedAtomicBool, false
)

VARCACHE_PREF(
  Once,
  "layers.force-shmem-tiles",
   layers_force_shmem_tiles,
  bool, false
)

VARCACHE_PREF(
  Live,
  "layers.draw-mask-debug",
   layers_draw_mask_debug,
  RelaxedAtomicBool, false
)

VARCACHE_PREF(
  Live,
  "layers.force-synchronous-resize",
   layers_force_synchronous_resize,
  RelaxedAtomicBool, true
)

VARCACHE_PREF(
  Live,
  "layers.geometry.opengl.enabled",
   layers_geometry_opengl_enabled,
  RelaxedAtomicBool, false
)

VARCACHE_PREF(
  Live,
  "layers.geometry.basic.enabled",
   layers_geometry_basic_enabled,
  RelaxedAtomicBool, false
)

VARCACHE_PREF(
  Live,
  "layers.geometry.d3d11.enabled",
   layers_geometry_d3d11_enabled,
  RelaxedAtomicBool, false
)

#if defined(XP_WIN)
#define PREF_VALUE true
#elif defined(MOZ_WIDGET_GTK)
#define PREF_VALUE false
#else
#define PREF_VALUE false
#endif
VARCACHE_PREF(
  Once,
  "layers.gpu-process.allow-software",
   layers_gpu_process_allow_software,
  bool, PREF_VALUE
)
#undef PREF_VALUE

#if defined(XP_WIN) || defined(MOZ_WIDGET_GTK)
#define PREF_VALUE true
#else
#define PREF_VALUE false
#endif
VARCACHE_PREF(
  Once,
  "layers.gpu-process.enabled",
   layers_gpu_process_enabled,
  bool, PREF_VALUE
)
#undef PREF_VALUE

VARCACHE_PREF(
  Once,
  "layers.gpu-process.force-enabled",
   layers_gpu_process_force_enabled,
  bool, false
)

VARCACHE_PREF(
  Once,
  "layers.gpu-process.ipc_reply_timeout_ms",
   layers_gpu_process_ipc_reply_timeout_ms,
  int32_t, 10000
)

VARCACHE_PREF(
  Live,
  "layers.gpu-process.max_restarts",
   layers_gpu_process_max_restarts,
  RelaxedAtomicInt32, 1
)

// Note: This pref will only be used if it is less than layers.gpu-process.max_restarts.
VARCACHE_PREF(
  Live,
  "layers.gpu-process.max_restarts_with_decoder",
   layers_gpu_process_max_restarts_with_decoder,
  RelaxedAtomicInt32, 0
)

VARCACHE_PREF(
  Once,
  "layers.gpu-process.startup_timeout_ms",
   layers_gpu_process_startup_timeout_ms,
  int32_t, 5000
)

VARCACHE_PREF(
  Live,
  "layers.low-precision-buffer",
   layers_low_precision_buffer,
  RelaxedAtomicBool, false
)

VARCACHE_PREF(
  Live,
  "layers.low-precision-opacity",
   layers_low_precision_opacity,
  AtomicFloat, 1.0f
)

VARCACHE_PREF(
  Live,
  "layers.low-precision-resolution",
   layers_low_precision_resolution,
  AtomicFloat, 0.25f
)

VARCACHE_PREF(
  Live,
  "layers.max-active",
   layers_max_active,
  RelaxedAtomicInt32, -1
)

#if defined(XP_WIN)
#define PREF_VALUE true
#else
#define PREF_VALUE false
#endif
VARCACHE_PREF(
  Once,
  "layers.mlgpu.enabled",
   layers_mlgpu_enabled_do_not_use_directly,
  bool, PREF_VALUE
)
#undef PREF_VALUE

VARCACHE_PREF(
  Once,
  "layers.mlgpu.enable-buffer-cache",
   layers_mlgpu_enable_buffer_cache,
  bool, true
)

VARCACHE_PREF(
  Once,
  "layers.mlgpu.enable-buffer-sharing",
   layers_mlgpu_enable_buffer_sharing,
  bool, true
)

VARCACHE_PREF(
  Once,
  "layers.mlgpu.enable-clear-view",
   layers_mlgpu_enable_clear_view,
  bool, true
)

VARCACHE_PREF(
  Once,
  "layers.mlgpu.enable-cpu-occlusion",
   layers_mlgpu_enable_cpu_occlusion,
  bool, true
)

VARCACHE_PREF(
  Once,
  "layers.mlgpu.enable-depth-buffer",
   layers_mlgpu_enable_depth_buffer,
  bool, false
)

VARCACHE_PREF(
  Live,
  "layers.mlgpu.enable-invalidation",
   layers_mlgpu_enable_invalidation,
  RelaxedAtomicBool, true
)

#if defined(XP_WIN)
// Both this and the master "enabled" pref must be on to use Advanced Layers
// on Windows 7.
#define PREF_VALUE true
#else
#define PREF_VALUE false
#endif
VARCACHE_PREF(
  Once,
  "layers.mlgpu.enable-on-windows7",
   layers_mlgpu_enable_on_windows7,
  bool, PREF_VALUE
)
#undef PREF_VALUE

VARCACHE_PREF(
  Once,
  "layers.offmainthreadcomposition.force-disabled",
   layers_offmainthreadcomposition_force_disabled,
  bool, false
)

VARCACHE_PREF(
  Live,
  "layers.offmainthreadcomposition.frame-rate",
   layers_offmainthreadcomposition_frame_rate,
  RelaxedAtomicInt32, -1
)

VARCACHE_PREF(
  Once,
  "layers.omtp.capture-limit",
   layers_omtp_capture_limit,
  uint32_t, 25 * 1024 * 1024
)

VARCACHE_PREF(
  Live,
  "layers.omtp.dump-capture",
   layers_omtp_dump_capture,
  RelaxedAtomicBool, false
)

VARCACHE_PREF(
  Once,
  "layers.omtp.paint-workers",
   layers_omtp_paint_workers,
  int32_t, -1
)

VARCACHE_PREF(
  Live,
  "layers.omtp.release-capture-on-main-thread",
   layers_omtp_release_capture_on_main_thread,
  RelaxedAtomicBool, false
)

VARCACHE_PREF(
  Live,
  "layers.orientation.sync.timeout",
   layers_orientation_sync_timeout,
  RelaxedAtomicUint32, (uint32_t)0
)

#ifdef XP_WIN
VARCACHE_PREF(
  Once,
  "layers.prefer-opengl",
   layers_prefer_opengl,
  bool, false
)
#endif

VARCACHE_PREF(
  Live,
  "layers.progressive-paint",
   layers_progressive_paint,
  RelaxedAtomicBool, false
)

VARCACHE_PREF(
  Live,
  "layers.shared-buffer-provider.enabled",
   layers_shared_buffer_provider_enabled,
  RelaxedAtomicBool, false
)

VARCACHE_PREF(
  Live,
  "layers.single-tile.enabled",
   layers_single_tile_enabled,
  RelaxedAtomicBool, true
)

// We allow for configurable and rectangular tile size to avoid wasting memory
// on devices whose screen size does not align nicely to the default tile size.
// Although layers can be any size, they are often the same size as the screen,
// especially for width.
VARCACHE_PREF(
  Once,
  "layers.tile-width",
   layers_tile_width,
  int32_t, 512
)

VARCACHE_PREF(
  Once,
  "layers.tile-height",
   layers_tile_height,
  int32_t, 512
)

VARCACHE_PREF(
  Once,
  "layers.tile-initial-pool-size",
   layers_tile_initial_pool_size,
  uint32_t, (uint32_t)50
)

VARCACHE_PREF(
  Once,
  "layers.tile-pool-unused-size",
   layers_tile_pool_unused_size,
  uint32_t, (uint32_t)10
)

VARCACHE_PREF(
  Once,
  "layers.tile-pool-shrink-timeout",
   layers_tile_pool_shrink_timeout,
  uint32_t, (uint32_t)50
)

VARCACHE_PREF(
  Once,
  "layers.tile-pool-clear-timeout",
   layers_tile_pool_clear_timeout,
  uint32_t, (uint32_t)5000
)

// If this is set the tile size will only be treated as a suggestion.
// On B2G we will round this to the stride of the underlying allocation.
// On any platform we may later use the screen size and ignore
// tile-width/tile-height entirely. Its recommended to turn this off
// if you change the tile size.
VARCACHE_PREF(
  Once,
  "layers.tiles.adjust",
   layers_tiles_adjust,
  bool, true
)

#ifdef MOZ_WIDGET_ANDROID
#define PREF_VALUE true
#else
#define PREF_VALUE false
#endif
VARCACHE_PREF(
  Once,
  "layers.tiles.edge-padding",
   layers_tiles_edge_padding,
  bool, PREF_VALUE
)
#undef PREF_VALUE

VARCACHE_PREF(
  Live,
  "layers.tiles.fade-in.enabled",
   layers_tiles_fade_in_enabled,
  RelaxedAtomicBool, false
)

VARCACHE_PREF(
  Live,
  "layers.tiles.fade-in.duration-ms",
   layers_tiles_fade_in_duration_ms,
  RelaxedAtomicUint32, 250
)

VARCACHE_PREF(
  Live,
  "layers.tiles.retain-back-buffer",
   layers_tiles_retain_back_buffer,
  RelaxedAtomicBool, true
)

VARCACHE_PREF(
  Live,
  "layers.transaction.warning-ms",
   layers_transaction_warning_ms,
  RelaxedAtomicUint32, 200
)

VARCACHE_PREF(
  Once,
  "layers.uniformity-info",
   layers_uniformity_info,
  bool, false
)

VARCACHE_PREF(
  Once,
  "layers.use-image-offscreen-surfaces",
   layers_use_image_offscreen_surfaces,
  bool, true
)

//---------------------------------------------------------------------------
// Prefs starting with "layout."
//---------------------------------------------------------------------------

// Debug-only pref to force enable the AccessibleCaret. If you want to
// control AccessibleCaret by mouse, you'll need to set
// "layout.accessiblecaret.hide_carets_for_mouse_input" to false.
VARCACHE_PREF(
  Live,
  "layout.accessiblecaret.enabled",
  layout_accessiblecaret_enabled,
  bool, false
)

// Enable the accessible caret on platforms/devices
// that we detect have touch support. Note that this pref is an
// additional way to enable the accessible carets, rather than
// overriding the layout.accessiblecaret.enabled pref.
VARCACHE_PREF(
  Live,
  "layout.accessiblecaret.enabled_on_touch",
  layout_accessiblecaret_enabled_on_touch,
  bool, true
)

// By default, carets become tilt only when they are overlapping.
VARCACHE_PREF(
  Live,
  "layout.accessiblecaret.always_tilt",
  layout_accessiblecaret_always_tilt,
  bool, false
)

// Show caret in cursor mode when long tapping on an empty content. This
// also changes the default update behavior in cursor mode, which is based
// on the emptiness of the content, into something more heuristic. See
// AccessibleCaretManager::UpdateCaretsForCursorMode() for the details.
VARCACHE_PREF(
  Live,
  "layout.accessiblecaret.caret_shown_when_long_tapping_on_empty_content",
  layout_accessiblecaret_caret_shown_when_long_tapping_on_empty_content,
  bool, false
)

// 0 = by default, always hide carets for selection changes due to JS calls.
// 1 = update any visible carets for selection changes due to JS calls,
//     but don't show carets if carets are hidden.
// 2 = always show carets for selection changes due to JS calls.
VARCACHE_PREF(
  Live,
  "layout.accessiblecaret.script_change_update_mode",
  layout_accessiblecaret_script_change_update_mode,
  int32_t, 0
)

// Allow one caret to be dragged across the other caret without any limitation.
// This matches the built-in convention for all desktop platforms.
VARCACHE_PREF(
  Live,
  "layout.accessiblecaret.allow_dragging_across_other_caret",
  layout_accessiblecaret_allow_dragging_across_other_caret,
  bool, true
)

// Optionally provide haptic feedback on long-press selection events.
VARCACHE_PREF(
  Live,
  "layout.accessiblecaret.hapticfeedback",
  layout_accessiblecaret_hapticfeedback,
  bool, false
)

// Smart phone-number selection on long-press is not enabled by default.
VARCACHE_PREF(
  Live,
  "layout.accessiblecaret.extend_selection_for_phone_number",
  layout_accessiblecaret_extend_selection_for_phone_number,
  bool, false
)

// Keep the accessible carets hidden when the user is using mouse input (as
// opposed to touch/pen/etc.).
VARCACHE_PREF(
  Live,
  "layout.accessiblecaret.hide_carets_for_mouse_input",
  layout_accessiblecaret_hide_carets_for_mouse_input,
  bool, true
)

// CSS attributes (width, height, margin-left) of the AccessibleCaret in CSS
// pixels.
VARCACHE_PREF(
  Live,
  "layout.accessiblecaret.width",
  layout_accessiblecaret_width,
  float, 34.0f
)

VARCACHE_PREF(
  Live,
  "layout.accessiblecaret.height",
  layout_accessiblecaret_height,
  float, 36.0f
)

VARCACHE_PREF(
  Live,
  "layout.accessiblecaret.margin-left",
  layout_accessiblecaret_margin_left,
  float, -18.5f
)

// Simulate long tap events to select words. Mainly used in manual testing
// with mouse.
VARCACHE_PREF(
  Live,
  "layout.accessiblecaret.use_long_tap_injector",
  layout_accessiblecaret_use_long_tap_injector,
  bool, false
)

VARCACHE_PREF(
  Live,
  "layout.animation.prerender.partial",
   layout_animation_prerender_partial,
  RelaxedAtomicBool, false
)

VARCACHE_PREF(
  Live,
  "layout.animation.prerender.viewport-ratio-limit-x",
   layout_animation_prerender_viewport_ratio_limit_x,
  AtomicFloat, 1.125f
)

VARCACHE_PREF(
  Live,
  "layout.animation.prerender.viewport-ratio-limit-y",
   layout_animation_prerender_viewport_ratio_limit_y,
  AtomicFloat, 1.125f
)

VARCACHE_PREF(
  Live,
  "layout.animation.prerender.absolute-limit-x",
   layout_animation_prerender_absolute_limit_x,
  RelaxedAtomicUint32, 4096
)

VARCACHE_PREF(
  Live,
  "layout.animation.prerender.absolute-limit-y",
   layout_animation_prerender_absolute_limit_y,
  RelaxedAtomicUint32, 4096
)

// Is the codepath for using cached scrollbar styles enabled?
VARCACHE_PREF(
  Live,
  "layout.css.cached-scrollbar-styles.enabled",
  layout_css_cached_scrollbar_styles_enabled,
  bool, false
)

// Is path() supported in clip-path?
VARCACHE_PREF(
  Live,
  "layout.css.clip-path-path.enabled",
  layout_css_clip_path_path_enabled,
  bool, false
)

// text underline offset
VARCACHE_PREF(
  Live,
  "layout.css.text-underline-offset.enabled",
  layout_css_text_underline_offset_enabled,
  bool, false
)

// text decoration width
VARCACHE_PREF(
  Live,
  "layout.css.text-decoration-width.enabled",
  layout_css_text_decoration_width_enabled,
  bool, false
)

// text decoration skip ink
VARCACHE_PREF(
  Live,
  "layout.css.text-decoration-skip-ink.enabled",
  layout_css_text_decoration_skip_ink_enabled,
  bool, false
)

// Is support for CSS column-span enabled?
VARCACHE_PREF(
  Live,
  "layout.css.column-span.enabled",
  layout_css_column_span_enabled,
  bool, false
)

// Is support for CSS backdrop-filter enabled?
VARCACHE_PREF(
  Live,
  "layout.css.backdrop-filter.enabled",
  layout_css_backdrop_filter_enabled,
  bool, false
)

// Is support for CSS contain enabled?
#ifdef EARLY_BETA_OR_EARLIER
#define PREF_VALUE true
#else
#define PREF_VALUE false
#endif
VARCACHE_PREF(
  Live,
  "layout.css.contain.enabled",
  layout_css_contain_enabled,
  bool, PREF_VALUE
)
#undef PREF_VALUE

// Should stray control characters be rendered visibly?
#ifdef RELEASE_OR_BETA
# define PREF_VALUE false
#else
# define PREF_VALUE true
#endif
VARCACHE_PREF(
  Live,
  "layout.css.control-characters.visible",
  layout_css_control_characters_visible,
  bool, PREF_VALUE
)
#undef PREF_VALUE

// Is support for GeometryUtils.convert*FromNode enabled?
VARCACHE_PREF(
  Live,
  "layout.css.convertFromNode.enabled",
  layout_css_convertFromNode_enabled,
  bool, NOT_IN_RELEASE_OR_BETA_VALUE
)

// Is support for DOMMatrix enabled?
VARCACHE_PREF(
  Live,
  "layout.css.DOMMatrix.enabled",
  layout_css_DOMMatrix_enabled,
  RelaxedAtomicBool, true
)

// Is support for DOMQuad enabled?
VARCACHE_PREF(
  Live,
  "layout.css.DOMQuad.enabled",
  layout_css_DOMQuad_enabled,
  RelaxedAtomicBool, true
)

// Is support for DOMPoint enabled?
VARCACHE_PREF(
  Live,
  "layout.css.DOMPoint.enabled",
  layout_css_DOMPoint_enabled,
  RelaxedAtomicBool, true
)

// Are we emulating -moz-{inline}-box layout using CSS flexbox?
VARCACHE_PREF(
  Live,
  "layout.css.emulate-moz-box-with-flex",
  layout_css_emulate_moz_box_with_flex,
  bool, false
)

// Is support for the font-display @font-face descriptor enabled?
VARCACHE_PREF(
  Live,
  "layout.css.font-display.enabled",
  layout_css_font_display_enabled,
  bool, true
)

// Is support for document.fonts enabled?
VARCACHE_PREF(
  Live,
  "layout.css.font-loading-api.enabled",
  layout_css_font_loading_api_enabled,
  bool, true
)

// Is support for variation fonts enabled?
VARCACHE_PREF(
  Live,
  "layout.css.font-variations.enabled",
  layout_css_font_variations_enabled,
  RelaxedAtomicBool, true
)

// Is support for GeometryUtils.getBoxQuads enabled?
#ifdef RELEASE_OR_BETA
# define PREF_VALUE false
#else
# define PREF_VALUE true
#endif
VARCACHE_PREF(
  Live,
  "layout.css.getBoxQuads.enabled",
  layout_css_getBoxQuads_enabled,
  bool, PREF_VALUE
)
#undef PREF_VALUE

// Is support for CSS "grid-template-{columns,rows}: subgrid X" enabled?
#ifdef NIGHTLY_BUILD
# define PREF_VALUE  true
#else
# define PREF_VALUE  false
#endif
VARCACHE_PREF(
  Live,
  "layout.css.grid-template-subgrid-value.enabled",
  layout_css_grid_template_subgrid_value_enabled,
  bool, PREF_VALUE
)
#undef PREF_VALUE

// Is support for CSS individual transform enabled?
VARCACHE_PREF(
  Live,
  "layout.css.individual-transform.enabled",
  layout_css_individual_transform_enabled,
  bool, false
)

// Is support for CSS initial-letter property enabled?
VARCACHE_PREF(
  Live,
  "layout.css.initial-letter.enabled",
  layout_css_initial_letter_enabled,
  bool, false
)

// Pref to control whether line-height: -moz-block-height is exposed to content.
VARCACHE_PREF(
  Live,
  "layout.css.line-height-moz-block-height.content.enabled",
  layout_css_line_height_moz_block_height_content_enabled,
  bool, false
)

// Is support for motion-path enabled?
VARCACHE_PREF(
  Live,
  "layout.css.motion-path.enabled",
  layout_css_motion_path_enabled,
  bool, NOT_IN_RELEASE_OR_BETA_VALUE
)

// Is support for -moz-binding enabled?
VARCACHE_PREF(
  Live,
  "layout.css.moz-binding.content.enabled",
  layout_css_moz_binding_content_enabled,
  bool, false
)

// Pref to control whether the ::marker property restrictions defined in [1]
// apply.
//
// [1]: https://drafts.csswg.org/css-pseudo-4/#selectordef-marker
VARCACHE_PREF(
  Live,
  "layout.css.marker.restricted",
   layout_css_marker_restricted,
  bool, true
)

// Pref to control whether @-moz-document rules are enabled in content pages.
VARCACHE_PREF(
  Live,
  "layout.css.moz-document.content.enabled",
  layout_css_moz_document_content_enabled,
  bool, false
)

// Pref to control whether @-moz-document url-prefix() is parsed in content
// pages. Only effective when layout.css.moz-document.content.enabled is false.
#ifdef EARLY_BETA_OR_EARLIER
#define PREF_VALUE false
#else
#define PREF_VALUE true
#endif
VARCACHE_PREF(
  Live,
  "layout.css.moz-document.url-prefix-hack.enabled",
  layout_css_moz_document_url_prefix_hack_enabled,
  bool, PREF_VALUE
)
#undef PREF_VALUE

// Whether the offset-* logical property aliases are enabled.
VARCACHE_PREF(
  Live,
  "layout.css.offset-logical-properties.enabled",
  layout_css_offset_logical_properties_enabled,
  bool, false
)

// Is -moz-osx-font-smoothing enabled? (Only supported in OSX builds)
#if defined(XP_MACOSX)
# define PREF_VALUE true
#else
# define PREF_VALUE false
#endif
VARCACHE_PREF(
  Live,
  "layout.css.osx-font-smoothing.enabled",
  layout_css_osx_font_smoothing_enabled,
  bool, PREF_VALUE
)
#undef PREF_VALUE

// Is support for CSS overflow-clip-box enabled for non-UA sheets?
VARCACHE_PREF(
  Live,
  "layout.css.overflow-clip-box.enabled",
  layout_css_overflow_clip_box_enabled,
  bool, false
)

// Is support for overscroll-behavior enabled?
VARCACHE_PREF(
  Live,
  "layout.css.overscroll-behavior.enabled",
  layout_css_overscroll_behavior_enabled,
  bool, true
)

VARCACHE_PREF(
  Live,
  "layout.css.overflow-logical.enabled",
  layout_css_overflow_logical_enabled,
  bool, true
)

VARCACHE_PREF(
  Live,
  "layout.css.paint-order.enabled",
   layout_css_paint_order_enabled,
  RelaxedAtomicBool, false
)

// Is parallel CSS parsing enabled?
VARCACHE_PREF(
  Live,
  "layout.css.parsing.parallel",
  layout_css_parsing_parallel,
  bool, true
)

// Is support for -moz-prefixed animation properties enabled?
VARCACHE_PREF(
  Live,
  "layout.css.prefixes.animations",
  layout_css_prefixes_animations,
  bool, true
)

// Is support for -moz-border-image enabled?
VARCACHE_PREF(
  Live,
  "layout.css.prefixes.border-image",
  layout_css_prefixes_border_image,
  bool, true
)

// Is support for -moz-box-sizing enabled?
VARCACHE_PREF(
  Live,
  "layout.css.prefixes.box-sizing",
  layout_css_prefixes_box_sizing,
  bool, true
)

// Are "-webkit-{min|max}-device-pixel-ratio" media queries supported?
VARCACHE_PREF(
  Live,
  "layout.css.prefixes.device-pixel-ratio-webkit",
  layout_css_prefixes_device_pixel_ratio_webkit,
  bool, true
)

// Is support for -moz-prefixed font feature properties enabled?
VARCACHE_PREF(
  Live,
  "layout.css.prefixes.font-features",
  layout_css_prefixes_font_features,
  bool, true
)

// Is support for -moz-prefixed transform properties enabled?
VARCACHE_PREF(
  Live,
  "layout.css.prefixes.transforms",
  layout_css_prefixes_transforms,
  bool, true
)

// Is support for -moz-prefixed transition properties enabled?
VARCACHE_PREF(
  Live,
  "layout.css.prefixes.transitions",
  layout_css_prefixes_transitions,
  bool, true
)

// Is CSS error reporting enabled?
VARCACHE_PREF(
  Live,
  "layout.css.report_errors",
  layout_css_report_errors,
  bool, true
)

VARCACHE_PREF(
  Live,
  "layout.css.resizeobserver.enabled",
   layout_css_resizeobserver_enabled,
  bool, true
)

VARCACHE_PREF(
  Live,
  "layout.css.scroll-behavior.damping-ratio",
   layout_css_scroll_behavior_damping_ratio,
  AtomicFloat, 1.0f
)

// Is support for scrollbar-color property enabled?
VARCACHE_PREF(
  Live,
  "layout.css.scrollbar-color.enabled",
  layout_css_scrollbar_color_enabled,
  bool, true
)

// Is support for scrollbar-width property enabled?
VARCACHE_PREF(
  Live,
  "layout.css.scrollbar-width.enabled",
  layout_css_scrollbar_width_enabled,
  bool, true
)

#ifdef NIGHTLY_BUILD
# define PREF_VALUE true
#else
# define PREF_VALUE false
#endif
VARCACHE_PREF(
  Live,
  "layout.css.supports-selector.enabled",
  layout_css_supports_selector_enabled,
  bool, PREF_VALUE
)
#undef PREF_VALUE

VARCACHE_PREF(
  Live,
  "layout.css.scroll-behavior.enabled",
   layout_css_scroll_behavior_enabled,
  RelaxedAtomicBool, true
)

VARCACHE_PREF(
  Live,
  "layout.css.scroll-behavior.spring-constant",
   layout_css_scroll_behavior_spring_constant,
  AtomicFloat, 250.0f
)

VARCACHE_PREF(
  Live,
  "layout.css.scroll-snap.prediction-max-velocity",
   layout_css_scroll_snap_prediction_max_velocity,
  RelaxedAtomicInt32, 2000
)

VARCACHE_PREF(
  Live,
  "layout.css.scroll-snap.prediction-sensitivity",
   layout_css_scroll_snap_prediction_sensitivity,
  AtomicFloat, 0.750f
)

VARCACHE_PREF(
  Live,
  "layout.css.scroll-snap.proximity-threshold",
   layout_css_scroll_snap_proximity_threshold,
  RelaxedAtomicInt32, 200
)

// Is steps(jump-*) supported in easing functions?
VARCACHE_PREF(
  Live,
  "layout.css.step-position-jump.enabled",
  layout_css_step_position_jump_enabled,
  bool, true
)

// W3C touch-action css property (related to touch and pointer events)
// Note that we turn this on even on platforms/configurations where touch
// events are not supported (e.g. OS X, or Windows with e10s disabled). For
// those platforms we don't handle touch events anyway so it's conceptually
// a no-op.
VARCACHE_PREF(
  Live,
  "layout.css.touch_action.enabled",
  layout_css_touch_action_enabled,
  RelaxedAtomicBool, true
)

// Does arbitrary ::-webkit-* pseudo-element parsed?
VARCACHE_PREF(
  Live,
  "layout.css.unknown-webkit-pseudo-element",
  layout_css_unknown_webkit_pseudo_element,
  bool, true
)

// Are style system use counters enabled?
#ifdef RELEASE_OR_BETA
#define PREF_VALUE false
#else
#define PREF_VALUE true
#endif
VARCACHE_PREF(
  Live,
  "layout.css.use-counters.enabled",
  layout_css_use_counters_enabled,
  bool, PREF_VALUE
)
#undef PREF_VALUE

// Should the :visited selector ever match (otherwise :link matches instead)?
VARCACHE_PREF(
  Live,
  "layout.css.visited_links_enabled",
  layout_css_visited_links_enabled,
  bool, true
)

// Is the '-webkit-appearance' alias for '-moz-appearance' enabled?
VARCACHE_PREF(
  Live,
  "layout.css.webkit-appearance.enabled",
  layout_css_webkit_appearance_enabled,
  bool, true
)

VARCACHE_PREF(
  Live,
  "layout.css.xul-display-values.content.enabled",
  layout_css_xul_display_values_content_enabled,
  bool, false
)

// Pref to control whether display: -moz-box and display: -moz-inline-box are
// parsed in content pages.
VARCACHE_PREF(
  Live,
  "layout.css.xul-box-display-values.content.enabled",
  layout_css_xul_box_display_values_content_enabled,
  bool, false
)

// Pref to control whether XUL ::-tree-* pseudo-elements are parsed in content
// pages.
VARCACHE_PREF(
  Live,
  "layout.css.xul-tree-pseudos.content.enabled",
  layout_css_xul_tree_pseudos_content_enabled,
  bool, false
)

// Whether to block large cursors intersecting UI.
VARCACHE_PREF(
  Live,
  "layout.cursor.block.enabled",
  layout_cursor_block_enabled,
  bool, true
)

// The maximum width or height of the cursor we should allow when intersecting
// the UI, in CSS pixels.
VARCACHE_PREF(
  Live,
  "layout.cursor.block.max-size",
  layout_cursor_block_max_size,
  uint32_t, 32
)

VARCACHE_PREF(
  Live,
  "layout.display-list.build-twice",
   layout_display_list_build_twice,
  RelaxedAtomicBool, false
)

VARCACHE_PREF(
  Live,
  "layout.display-list.retain",
   layout_display_list_retain,
  RelaxedAtomicBool, true
)

VARCACHE_PREF(
  Live,
  "layout.display-list.retain.chrome",
   layout_display_list_retain_chrome,
  RelaxedAtomicBool, false
)

VARCACHE_PREF(
  Live,
  "layout.display-list.retain.verify",
   layout_display_list_retain_verify,
  RelaxedAtomicBool, false
)

VARCACHE_PREF(
  Live,
  "layout.display-list.retain.verify.order",
   layout_display_list_retain_verify_order,
  RelaxedAtomicBool, false
)

VARCACHE_PREF(
  Live,
  "layout.display-list.rebuild-frame-limit",
   layout_display_list_rebuild_frame_limit,
  RelaxedAtomicUint32, 500
)

VARCACHE_PREF(
  Live,
  "layout.display-list.dump",
   layout_display_list_dump,
  RelaxedAtomicBool, false
)

VARCACHE_PREF(
  Live,
  "layout.display-list.dump-content",
   layout_display_list_dump_content,
  RelaxedAtomicBool, false
)

VARCACHE_PREF(
  Live,
  "layout.display-list.dump-parent",
   layout_display_list_dump_parent,
  RelaxedAtomicBool, false
)

VARCACHE_PREF(
  Live,
  "layout.display-list.show-rebuild-area",
   layout_display_list_show_rebuild_area,
  RelaxedAtomicBool, false
)

VARCACHE_PREF(
  Live,
  "layout.display-list.flatten-transform",
   layout_display_list_flatten_transform,
  RelaxedAtomicBool, true
)

// Are dynamic reflow roots enabled?
#ifdef EARLY_BETA_OR_EARLIER
#define PREF_VALUE true
#else
#define PREF_VALUE false
#endif
VARCACHE_PREF(
  Live,
  "layout.dynamic-reflow-roots.enabled",
  layout_dynamic_reflow_roots_enabled,
  bool, PREF_VALUE
)
#undef PREF_VALUE

VARCACHE_PREF(
  Live,
  "layout.frame_rate",
   layout_frame_rate,
  RelaxedAtomicInt32, -1
)

VARCACHE_PREF(
  Live,
  "layout.min-active-layer-size",
   layout_min_active_layer_size,
  int, 64
)

VARCACHE_PREF(
  Once,
  "layout.paint_rects_separately",
   layout_paint_rects_separately,
  bool, true
)

// This and code dependent on it should be removed once containerless scrolling looks stable.
VARCACHE_PREF(
  Live,
  "layout.scroll.root-frame-containers",
   layout_scroll_root_frame_containers,
  RelaxedAtomicBool, false
)

// This pref is to be set by test code only.
VARCACHE_PREF(
  Live,
  "layout.scrollbars.always-layerize-track",
   layout_scrollbars_always_layerize_track,
  RelaxedAtomicBool, false
)

VARCACHE_PREF(
  Live,
  "layout.smaller-painted-layers",
   layout_smaller_painted_layers,
  RelaxedAtomicBool, false
)

VARCACHE_PREF(
  Live,
  "layout.lower_priority_refresh_driver_during_load",
  layout_lower_priority_refresh_driver_during_load,
  bool, true
)

// Pref to control enabling scroll anchoring.
VARCACHE_PREF(
  Live,
  "layout.css.scroll-anchoring.enabled",
  layout_css_scroll_anchoring_enabled,
  bool, true
)

VARCACHE_PREF(
  Live,
  "layout.css.scroll-anchoring.highlight",
  layout_css_scroll_anchoring_highlight,
  bool, false
)

// Is the CSS Scroll Snap Module Level 1 enabled?
VARCACHE_PREF(
  Live,
  "layout.css.scroll-snap-v1.enabled",
  layout_css_scroll_snap_v1_enabled,
  RelaxedAtomicBool, true
)

// Is support for the old unspecced scroll-snap enabled?
// E.g. scroll-snap-points-{x,y}, scroll-snap-coordinate, etc.
VARCACHE_PREF(
  Live,
  "layout.css.scroll-snap.enabled",
  layout_css_scroll_snap_enabled,
  bool, false
)

// Are shared memory User Agent style sheets enabled?
VARCACHE_PREF(
  Live,
  "layout.css.shared-memory-ua-sheets.enabled",
  layout_css_shared_memory_ua_sheets_enabled,
  bool, false
)

#ifdef NIGHTLY_BUILD
# define PREF_VALUE true
#else
# define PREF_VALUE false
#endif
VARCACHE_PREF(
  Live,
  "layout.css.shadow-parts.enabled",
   layout_css_shadow_parts_enabled,
  bool, PREF_VALUE
)
#undef PREF_VALUE

// Is support for CSS text-justify property enabled?
VARCACHE_PREF(
  Live,
  "layout.css.text-justify.enabled",
  layout_css_text_justify_enabled,
  bool, true
)

// Is support for -webkit-line-clamp enabled?
VARCACHE_PREF(
  Live,
  "layout.css.webkit-line-clamp.enabled",
  layout_css_webkit_line_clamp_enabled,
  bool, true
)

// Whether the computed value of line-height: normal returns the `normal`
// keyword rather than a pixel value based on the first available font.
//
// Only enabled on Nightly and early beta, at least for now.
//
// NOTE(emilio): If / when removing this pref, the GETCS_NEEDS_LAYOUT_FLUSH flag
// should be removed from line-height (and we should let -moz-block-height
// compute to the keyword as well, which shouldn't be observable anyway since
// it's an internal value).
//
// It'd be nice to make numbers compute also to themselves, but it looks like
// everybody agrees on turning them into pixels, see the discussion starting
// from [1].
//
// [1]: https://github.com/w3c/csswg-drafts/issues/3749#issuecomment-477287453
#ifdef EARLY_BETA_OR_EARLIER
#define PREF_VALUE true
#else
#define PREF_VALUE false
#endif
VARCACHE_PREF(
  Live,
  "layout.css.line-height.normal-as-resolved-value.enabled",
  layout_css_line_height_normal_as_resolved_value_enabled,
  bool, PREF_VALUE
)
#undef PREF_VALUE

#ifdef EARLY_BETA_OR_EARLIER
# define PREF_VALUE true
#else
# define PREF_VALUE false
#endif
// Are the width and height attributes on image-like elements mapped to the
// internal-for-now aspect-ratio property?
VARCACHE_PREF(
  Live,
  "layout.css.width-and-height-map-to-aspect-ratio.enabled",
  layout_css_width_and_height_map_to_aspect_ratio_enabled,
  bool, PREF_VALUE
)
#undef PREF_VALUE

//---------------------------------------------------------------------------
// Prefs starting with "media."
//---------------------------------------------------------------------------

// These prefs use camel case instead of snake case for the getter because one
// reviewer had an unshakeable preference for that. Who could that be?

VARCACHE_PREF(
  Live,
  "media.autoplay.enabled.user-gestures-needed",
  MediaAutoplayUserGesturesNeeded,
  bool, false
)

VARCACHE_PREF(
  Live,
  "media.autoplay.allow-muted",
  MediaAutoplayAllowMuted,
  RelaxedAtomicBool, true
)

VARCACHE_PREF(
  Live,
  "media.autoplay.blackList-override-default",
  MediaAutoplayBlackListOverrideDefault,
  RelaxedAtomicBool, true
)

// File-backed MediaCache size.
VARCACHE_PREF(
  Live,
  "media.cache_size",
  MediaCacheSize,
  RelaxedAtomicUint32, 512000 // Measured in KiB
)

// Size of file backed MediaCache while on a connection which is cellular (3G,
// etc), and thus assumed to be "expensive".
VARCACHE_PREF(
  Live,
  "media.cache_size.cellular",
  MediaCacheCellularSize,
  RelaxedAtomicUint32, 32768 // Measured in KiB
)

// If a resource is known to be smaller than this size (in kilobytes), a
// memory-backed MediaCache may be used; otherwise the (single shared global)
// file-backed MediaCache is used.
VARCACHE_PREF(
  Live,
  "media.memory_cache_max_size",
  MediaMemoryCacheMaxSize,
  uint32_t, 8192      // Measured in KiB
)

// Don't create more memory-backed MediaCaches if their combined size would go
// above this absolute size limit.
VARCACHE_PREF(
  Live,
  "media.memory_caches_combined_limit_kb",
  MediaMemoryCachesCombinedLimitKb,
  uint32_t, 524288
)

// Don't create more memory-backed MediaCaches if their combined size would go
// above this relative size limit (a percentage of physical memory).
VARCACHE_PREF(
  Live,
  "media.memory_caches_combined_limit_pc_sysmem",
  MediaMemoryCachesCombinedLimitPcSysmem,
  uint32_t, 5         // A percentage
)

// When a network connection is suspended, don't resume it until the amount of
// buffered data falls below this threshold (in seconds).
VARCACHE_PREF(
  Live,
  "media.cache_resume_threshold",
  MediaCacheResumeThreshold,
  RelaxedAtomicUint32, 30
)
VARCACHE_PREF(
  Live,
  "media.cache_resume_threshold.cellular",
  MediaCacheCellularResumeThreshold,
  RelaxedAtomicUint32, 10
)

// Stop reading ahead when our buffered data is this many seconds ahead of the
// current playback position. This limit can stop us from using arbitrary
// amounts of network bandwidth prefetching huge videos.
VARCACHE_PREF(
  Live,
  "media.cache_readahead_limit",
  MediaCacheReadaheadLimit,
  RelaxedAtomicUint32, 60
)
VARCACHE_PREF(
  Live,
  "media.cache_readahead_limit.cellular",
  MediaCacheCellularReadaheadLimit,
  RelaxedAtomicUint32, 30
)

// AudioSink
VARCACHE_PREF(
  Live,
  "media.resampling.enabled",
  MediaResamplingEnabled,
  RelaxedAtomicBool, false
)

#if defined(XP_WIN) || defined(XP_DARWIN) || defined(MOZ_PULSEAUDIO)
// libcubeb backend implement .get_preferred_channel_layout
# define PREF_VALUE false
#else
# define PREF_VALUE true
#endif
VARCACHE_PREF(
  Live,
  "media.forcestereo.enabled",
  MediaForcestereoEnabled,
  RelaxedAtomicBool, PREF_VALUE
)
#undef PREF_VALUE

// VideoSink
VARCACHE_PREF(
  Live,
  "media.ruin-av-sync.enabled",
  MediaRuinAvSyncEnabled,
  RelaxedAtomicBool, false
)

// Encrypted Media Extensions
#if defined(ANDROID)
# if defined(NIGHTLY_BUILD)
#  define PREF_VALUE true
# else
#  define PREF_VALUE false
# endif
#elif defined(XP_LINUX)
  // On Linux EME is visible but disabled by default. This is so that the "Play
  // DRM content" checkbox in the Firefox UI is unchecked by default. DRM
  // requires downloading and installing proprietary binaries, which users on
  // an open source operating systems didn't opt into. The first time a site
  // using EME is encountered, the user will be prompted to enable DRM,
  // whereupon the EME plugin binaries will be downloaded if permission is
  // granted.
# define PREF_VALUE false
#else
# define PREF_VALUE true
#endif
VARCACHE_PREF(
  Live,
  "media.eme.enabled",
  MediaEmeEnabled,
  bool, PREF_VALUE
)
#undef PREF_VALUE

// Whether we expose the functionality proposed in
// https://github.com/WICG/encrypted-media-encryption-scheme/blob/master/explainer.md
// I.e. if true, apps calling navigator.requestMediaKeySystemAccess() can pass
// an optional encryption scheme as part of MediaKeySystemMediaCapability
// objects. If a scheme is present when we check for support, we must ensure we
// support that scheme in order to provide key system access.
VARCACHE_PREF(
  Live,
  "media.eme.encrypted-media-encryption-scheme.enabled",
  media_eme_encrypted_media_encryption_scheme_enabled,
  bool, false
)

VARCACHE_PREF(
  Live,
  "media.clearkey.persistent-license.enabled",
  MediaClearkeyPersistentLicenseEnabled,
  bool, false
)

#if defined(XP_LINUX) && defined(MOZ_SANDBOX)
// Whether to allow, on a Linux system that doesn't support the necessary
// sandboxing features, loading Gecko Media Plugins unsandboxed.  However, EME
// CDMs will not be loaded without sandboxing even if this pref is changed.
VARCACHE_PREF(
  Live,
  "media.gmp.insecure.allow",
  MediaGmpInsecureAllow,
  RelaxedAtomicBool, false
)
#endif

// Specifies whether the PDMFactory can create a test decoder that just outputs
// blank frames/audio instead of actually decoding. The blank decoder works on
// all platforms.
VARCACHE_PREF(
  Live,
  "media.use-blank-decoder",
  MediaUseBlankDecoder,
  RelaxedAtomicBool, false
)

#if defined(XP_WIN)
# define PREF_VALUE true
#else
# define PREF_VALUE false
#endif
VARCACHE_PREF(
  Live,
  "media.gpu-process-decoder",
  MediaGpuProcessDecoder,
  RelaxedAtomicBool, PREF_VALUE
)
#undef PREF_VALUE

#if defined(XP_WIN)
# if defined(_ARM64_) || defined(__MINGW32__)
#  define PREF_VALUE false
# else
#  define PREF_VALUE true
# endif
#elif defined(XP_MACOSX)
# define PREF_VALUE true
#elif defined(XP_LINUX) && !defined(ANDROID)
# define PREF_VALUE true
#else
# define PREF_VALUE false
#endif
VARCACHE_PREF(
  Live,
  "media.rdd-process.enabled",
  MediaRddProcessEnabled,
  RelaxedAtomicBool, PREF_VALUE
)
#undef PREF_VALUE

VARCACHE_PREF(
  Live,
  "media.rdd-process.startup_timeout_ms",
  MediaRddProcessStartupTimeoutMs,
  RelaxedAtomicInt32, 5000
)

#if defined(XP_LINUX) && !defined(ANDROID)
# define PREF_VALUE true
#elif defined(XP_WIN) && !defined(_ARM64_)
# define PREF_VALUE false
#elif defined(XP_MACOSX)
# define PREF_VALUE false
#else
# define PREF_VALUE false
#endif
VARCACHE_PREF(
  Live,
  "media.rdd-vorbis.enabled",
  MediaRddVorbisEnabled,
  RelaxedAtomicBool, PREF_VALUE
)
#undef PREF_VALUE

#ifdef ANDROID

// Enable the MediaCodec PlatformDecoderModule by default.
VARCACHE_PREF(
  Live,
  "media.android-media-codec.enabled",
  MediaAndroidMediaCodecEnabled,
  RelaxedAtomicBool, true
)

VARCACHE_PREF(
  Live,
  "media.android-media-codec.preferred",
  MediaAndroidMediaCodecPreferred,
  RelaxedAtomicBool, true
)

#endif // ANDROID

#ifdef MOZ_OMX
VARCACHE_PREF(
  Live,
  "media.omx.enabled",
  MediaOmxEnabled,
  bool, false
)
#endif

#ifdef MOZ_FFMPEG

# if defined(XP_MACOSX)
#  define PREF_VALUE false
# else
#  define PREF_VALUE true
# endif
VARCACHE_PREF(
  Live,
  "media.ffmpeg.enabled",
  MediaFfmpegEnabled,
  RelaxedAtomicBool, PREF_VALUE
)
#undef PREF_VALUE

VARCACHE_PREF(
  Live,
  "media.libavcodec.allow-obsolete",
  MediaLibavcodecAllowObsolete,
  bool, false
)

#endif // MOZ_FFMPEG

#ifdef MOZ_FFVPX
VARCACHE_PREF(
  Live,
  "media.ffvpx.enabled",
  MediaFfvpxEnabled,
  RelaxedAtomicBool, true
)
#endif

#if defined(MOZ_FFMPEG) || defined(MOZ_FFVPX)
VARCACHE_PREF(
  Live,
  "media.ffmpeg.low-latency.enabled",
  MediaFfmpegLowLatencyEnabled,
  RelaxedAtomicBool, false
)
#endif

#ifdef MOZ_WMF

VARCACHE_PREF(
  Live,
  "media.wmf.enabled",
  MediaWmfEnabled,
  RelaxedAtomicBool, true
)

// Whether DD should consider WMF-disabled a WMF failure, useful for testing.
VARCACHE_PREF(
  Live,
  "media.decoder-doctor.wmf-disabled-is-failure",
  MediaDecoderDoctorWmfDisabledIsFailure,
  bool, false
)

VARCACHE_PREF(
  Live,
  "media.wmf.dxva.d3d11.enabled",
  PDMWMFAllowD3D11,
  RelaxedAtomicBool, true
)

VARCACHE_PREF(
  Live,
  "media.wmf.dxva.max-videos",
  PDMWMFMaxDXVAVideos,
  RelaxedAtomicUint32, 8
)

VARCACHE_PREF(
  Live,
  "media.wmf.use-nv12-format",
  PDMWMFUseNV12Format,
  RelaxedAtomicBool, true
)

VARCACHE_PREF(
  Live,
  "media.wmf.force.allow-p010-format",
  PDMWMFForceAllowP010Format,
  RelaxedAtomicBool, false
)

VARCACHE_PREF(
  Once,
  "media.wmf.use-sync-texture",
  PDMWMFUseSyncTexture,
  bool, true
)

VARCACHE_PREF(
  Live,
  "media.wmf.low-latency.enabled",
  PDMWMFLowLatencyEnabled,
  RelaxedAtomicBool, false
)

VARCACHE_PREF(
  Live,
  "media.wmf.low-latency.force-disabled",
  PDMWMFLowLatencyForceDisabled,
  RelaxedAtomicBool, false
)

VARCACHE_PREF(
  Live,
  "media.wmf.skip-blacklist",
  PDMWMFSkipBlacklist,
  RelaxedAtomicBool, false
)

VARCACHE_PREF(
  Live,
  "media.wmf.deblacklisting-for-telemetry-in-gpu-process",
  PDMWMFDeblacklistingForTelemetryInGPUProcess,
  RelaxedAtomicBool, false
)

VARCACHE_PREF(
  Live,
  "media.wmf.amd.highres.enabled",
  PDMWMFAMDHighResEnabled,
  RelaxedAtomicBool, true
)

VARCACHE_PREF(
  Live,
  "media.wmf.allow-unsupported-resolutions",
  PDMWMFAllowUnsupportedResolutions,
  RelaxedAtomicBool, false
)

VARCACHE_PREF(
  Once,
  "media.wmf.vp9.enabled",
  MediaWmfVp9Enabled,
  bool, true
)
#endif // MOZ_WMF

VARCACHE_PREF(
  Once,
  "media.hardware-video-decoding.force-enabled",
  HardwareVideoDecodingForceEnabled,
  bool, false
)

// Whether to check the decoder supports recycling.
#ifdef ANDROID
# define PREF_VALUE true
#else
# define PREF_VALUE false
#endif
VARCACHE_PREF(
  Live,
  "media.decoder.recycle.enabled",
  MediaDecoderRecycleEnabled,
  RelaxedAtomicBool, PREF_VALUE
)
#undef PREF_VALUE

// Should MFR try to skip to the next key frame?
VARCACHE_PREF(
  Live,
  "media.decoder.skip-to-next-key-frame.enabled",
  MediaDecoderSkipToNextKeyFrameEnabled,
  RelaxedAtomicBool, true
)

VARCACHE_PREF(
  Live,
  "media.gmp.decoder.enabled",
  MediaGmpDecoderEnabled,
  RelaxedAtomicBool, false
)

VARCACHE_PREF(
  Live,
  "media.eme.audio.blank",
  MediaEmeAudioBlank,
  RelaxedAtomicBool, false
)
VARCACHE_PREF(
  Live,
  "media.eme.video.blank",
  MediaEmeVideoBlank,
  RelaxedAtomicBool, false
)

VARCACHE_PREF(
  Live,
  "media.eme.chromium-api.video-shmems",
  MediaEmeChromiumApiVideoShmems,
  RelaxedAtomicUint32, 6
)

// Whether to suspend decoding of videos in background tabs.
VARCACHE_PREF(
  Live,
  "media.suspend-bkgnd-video.enabled",
  MediaSuspendBkgndVideoEnabled,
  RelaxedAtomicBool, true
)

// Delay, in ms, from time window goes to background to suspending
// video decoders. Defaults to 10 seconds.
VARCACHE_PREF(
  Live,
  "media.suspend-bkgnd-video.delay-ms",
  MediaSuspendBkgndVideoDelayMs,
  RelaxedAtomicUint32, 10000
)

VARCACHE_PREF(
  Live,
  "media.dormant-on-pause-timeout-ms",
  MediaDormantOnPauseTimeoutMs,
  RelaxedAtomicInt32, 5000
)

// AudioTrack and VideoTrack support
VARCACHE_PREF(
  Live,
  "media.track.enabled",
  media_track_enabled,
  bool, false
)

// TextTrack WebVTT Region extension support.
VARCACHE_PREF(
  Live,
  "media.webvtt.regions.enabled",
  media_webvtt_regions_enabled,
  bool, true
)

VARCACHE_PREF(
  Live,
  "media.webspeech.synth.force_global_queue",
  MediaWebspeechSynthForceGlobalQueue,
  bool, false
)

VARCACHE_PREF(
  Live,
  "media.webspeech.test.enable",
  MediaWebspeechTestEnable,
  bool, false
)

VARCACHE_PREF(
  Live,
  "media.webspeech.test.fake_fsm_events",
  MediaWebspeechTextFakeFsmEvents,
  bool, false
)

VARCACHE_PREF(
  Live,
  "media.webspeech.test.fake_recognition_service",
  MediaWebspeechTextFakeRecognitionService,
  bool, false
)

#ifdef MOZ_WEBSPEECH
VARCACHE_PREF(
  Live,
  "media.webspeech.recognition.enable",
  media_webspeech_recognition_enable,
  bool, false
)
#endif

VARCACHE_PREF(
  Live,
  "media.webspeech.recognition.force_enable",
  MediaWebspeechRecognitionForceEnable,
  bool, false
)

#ifdef MOZ_WEBSPEECH
VARCACHE_PREF(
  Live,
  "media.webspeech.synth.enabled",
  media_webspeech_synth_enabled,
  bool, false
)
#endif // MOZ_WEBSPEECH

#if defined(MOZ_WEBM_ENCODER)
# define PREF_VALUE true
#else
# define PREF_VALUE false
#endif
VARCACHE_PREF(
  Live,
  "media.encoder.webm.enabled",
  MediaEncoderWebMEnabled,
  RelaxedAtomicBool, true
)
#undef PREF_VALUE

#if defined(RELEASE_OR_BETA)
# define PREF_VALUE 3
#else
  // Zero tolerance in pre-release builds to detect any decoder regression.
# define PREF_VALUE 0
#endif
VARCACHE_PREF(
  Live,
  "media.audio-max-decode-error",
  MediaAudioMaxDecodeError,
  uint32_t, PREF_VALUE
)
#undef PREF_VALUE

#if defined(RELEASE_OR_BETA)
# define PREF_VALUE 2
#else
  // Zero tolerance in pre-release builds to detect any decoder regression.
# define PREF_VALUE 0
#endif
VARCACHE_PREF(
  Live,
  "media.video-max-decode-error",
  MediaVideoMaxDecodeError,
  uint32_t, PREF_VALUE
)
#undef PREF_VALUE

// Opus
VARCACHE_PREF(
  Live,
  "media.opus.enabled",
  MediaOpusEnabled,
  RelaxedAtomicBool, true
)

// Wave
VARCACHE_PREF(
  Live,
  "media.wave.enabled",
  MediaWaveEnabled,
  RelaxedAtomicBool, true
)

// Ogg
VARCACHE_PREF(
  Live,
  "media.ogg.enabled",
  MediaOggEnabled,
  RelaxedAtomicBool, true
)

// WebM
VARCACHE_PREF(
  Live,
  "media.webm.enabled",
  MediaWebMEnabled,
  RelaxedAtomicBool, true
)

// AV1
#if defined(XP_WIN) && !defined(_ARM64_)
# define PREF_VALUE true
#elif defined(XP_MACOSX)
# define PREF_VALUE true
#elif defined(XP_UNIX) && !defined(Android)
# define PREF_VALUE true
#else
# define PREF_VALUE false
#endif
VARCACHE_PREF(
  Live,
  "media.av1.enabled",
  MediaAv1Enabled,
  RelaxedAtomicBool, PREF_VALUE
)
#undef PREF_VALUE

VARCACHE_PREF(
  Live,
  "media.av1.use-dav1d",
  MediaAv1UseDav1d,
#if defined(XP_WIN) && !defined(_ARM64_)
  RelaxedAtomicBool, true
#elif defined(XP_MACOSX)
  RelaxedAtomicBool, true
#elif defined(XP_UNIX) && !defined(Android)
  RelaxedAtomicBool, true
#else
  RelaxedAtomicBool, false
#endif
)

VARCACHE_PREF(
  Live,
  "media.flac.enabled",
  MediaFlacEnabled,
  bool, true
)

// Hls
#ifdef ANDROID
# define PREF_VALUE true
#else
# define PREF_VALUE false
#endif
VARCACHE_PREF(
  Live,
  "media.hls.enabled",
  MediaHlsEnabled,
  bool, PREF_VALUE
)
#undef PREF_VALUE

// Max number of HLS players that can be created concurrently. Used only on
// Android and when "media.hls.enabled" is true.
#ifdef ANDROID
VARCACHE_PREF(
  Live,
  "media.hls.max-allocations",
  MediaHlsMaxAllocations,
  uint32_t, 20
)
#endif

#ifdef MOZ_FMP4
# define PREF_VALUE true
#else
# define PREF_VALUE false
#endif
VARCACHE_PREF(
  Live,
  "media.mp4.enabled",
  MediaMp4Enabled,
  RelaxedAtomicBool, PREF_VALUE
)
#undef PREF_VALUE

// Error/warning handling, Decoder Doctor.
//
// Set to true to force demux/decode warnings to be treated as errors.
VARCACHE_PREF(
  Live,
  "media.playback.warnings-as-errors",
  MediaPlaybackWarningsAsErrors,
  RelaxedAtomicBool, false
)

// Resume video decoding when the cursor is hovering on a background tab to
// reduce the resume latency and improve the user experience.
VARCACHE_PREF(
  Live,
  "media.resume-bkgnd-video-on-tabhover",
  MediaResumeBkgndVideoOnTabhover,
  bool, true
)

#ifdef ANDROID
# define PREF_VALUE true
#else
# define PREF_VALUE false
#endif
VARCACHE_PREF(
  Live,
  "media.videocontrols.lock-video-orientation",
  media_videocontrols_lock_video_orientation,
  bool, PREF_VALUE
)
#undef PREF_VALUE

// Media Seamless Looping
VARCACHE_PREF(
  Live,
  "media.seamless-looping",
  MediaSeamlessLooping,
  RelaxedAtomicBool, true
)

VARCACHE_PREF(
  Live,
  "media.autoplay.block-event.enabled",
  MediaBlockEventEnabled,
  bool, false
)

VARCACHE_PREF(
  Live,
  "media.media-capabilities.enabled",
  MediaCapabilitiesEnabled,
  RelaxedAtomicBool, true
)

VARCACHE_PREF(
  Live,
  "media.media-capabilities.screen.enabled",
  MediaCapabilitiesScreenEnabled,
  RelaxedAtomicBool, false
)

VARCACHE_PREF(
  Live,
  "media.benchmark.vp9.fps",
  MediaBenchmarkVp9Fps,
  RelaxedAtomicUint32, 0
)

VARCACHE_PREF(
  Live,
  "media.benchmark.vp9.threshold",
  MediaBenchmarkVp9Threshold,
  RelaxedAtomicUint32, 150
)

VARCACHE_PREF(
  Live,
  "media.benchmark.vp9.versioncheck",
  MediaBenchmarkVp9Versioncheck,
  RelaxedAtomicUint32, 0
)

VARCACHE_PREF(
  Live,
  "media.benchmark.frames",
  MediaBenchmarkFrames,
  RelaxedAtomicUint32, 300
)

VARCACHE_PREF(
  Live,
  "media.benchmark.timeout",
  MediaBenchmarkTimeout,
  RelaxedAtomicUint32, 1000
)

VARCACHE_PREF(
  Live,
  "media.test.video-suspend",
  media_test_video_suspend,
  RelaxedAtomicBool, false
)

// MediaCapture prefs follow

// Enables navigator.mediaDevices and getUserMedia() support. See also
// media.peerconnection.enabled
VARCACHE_PREF(
  Live,
  "media.navigator.enabled",
  media_navigator_enabled,
  bool, true
)

// This pref turns off [SecureContext] on the navigator.mediaDevices object, for
// more compatible legacy behavior.
VARCACHE_PREF(
  Live,
  "media.devices.insecure.enabled",
  media_devices_insecure_enabled,
  bool, true
)

// If the above pref is also enabled, this pref enabled getUserMedia() support
// in http, bypassing the instant NotAllowedError you get otherwise.
VARCACHE_PREF(
  Live,
  "media.getusermedia.insecure.enabled",
  media_getusermedia_insecure_enabled,
  bool, false
)

// WebRTC prefs follow

// Enables RTCPeerConnection support. Note that, when true, this pref enables
// navigator.mediaDevices and getUserMedia() support as well.
// See also media.navigator.enabled
VARCACHE_PREF(
  Live,
  "media.peerconnection.enabled",
  media_peerconnection_enabled,
  bool, true
)

VARCACHE_PREF(
  Live,
  "media.peerconnection.dtmf.enabled",
  media_peerconnection_dtmf_enabled,
  bool, true
)

VARCACHE_PREF(
  Live,
  "media.peerconnection.identity.enabled",
  media_peerconnection_identity_enabled,
  bool, true
)

VARCACHE_PREF(
  Live,
  "media.peerconnection.rtpsourcesapi.enabled",
  media_peerconnection_rtpsourcesapi_enabled,
  bool, true
)

#ifdef MOZ_WEBRTC
#ifdef ANDROID

VARCACHE_PREF(
  Live,
  "media.navigator.hardware.vp8_encode.acceleration_remote_enabled",
  MediaNavigatorHardwareVp8encodeAccelerationRemoteEnabled,
  bool, true
)

PREF("media.navigator.hardware.vp8_encode.acceleration_enabled", bool, true)

PREF("media.navigator.hardware.vp8_decode.acceleration_enabled", bool, false)

#endif // ANDROID

// Use MediaDataDecoder API for VP8/VP9 in WebRTC. This includes hardware
// acceleration for decoding.
// disable on android bug 1509316
#if defined(NIGHTLY_BUILD) && !defined(ANDROID)
# define PREF_VALUE true
#else
# define PREF_VALUE false
#endif
VARCACHE_PREF(
  Live,
  "media.navigator.mediadatadecoder_vpx_enabled",
  MediaNavigatorMediadatadecoderVPXEnabled,
  RelaxedAtomicBool, PREF_VALUE
)
#undef PREF_VALUE

// Use MediaDataDecoder API for H264 in WebRTC. This includes hardware
// acceleration for decoding.
# if defined(ANDROID)
#  define PREF_VALUE false // Bug 1509316
# else
#  define PREF_VALUE true
# endif

VARCACHE_PREF(
  Live,
  "media.navigator.mediadatadecoder_h264_enabled",
  MediaNavigatorMediadatadecoderH264Enabled,
  RelaxedAtomicBool, PREF_VALUE
)
#undef PREF_VALUE

#endif // MOZ_WEBRTC

// HTMLMediaElement.allowedToPlay should be exposed to web content when
// block autoplay rides the trains to release. Until then, Nightly only.
#ifdef NIGHTLY_BUILD
# define PREF_VALUE true
#else
# define PREF_VALUE false
#endif
VARCACHE_PREF(
  Live,
  "media.allowed-to-play.enabled",
  media_allowed_to_play_enabled,
  bool, PREF_VALUE
)
#undef PREF_VALUE

// Is support for MediaKeys.getStatusForPolicy enabled?
VARCACHE_PREF(
  Live,
  "media.eme.hdcp-policy-check.enabled",
  media_eme_hdcp_policy_check_enabled,
  bool, false
)

// Is support for MediaDevices.ondevicechange enabled?
VARCACHE_PREF(
  Live,
  "media.ondevicechange.enabled",
  media_ondevicechange_enabled,
  bool, true
)

// Is support for HTMLMediaElement.seekToNextFrame enabled?
VARCACHE_PREF(
  Live,
  "media.seekToNextFrame.enabled",
  media_seekToNextFrame_enabled,
  bool, true
)

// setSinkId will be enabled in bug 1498512. Till then the
// implementation will remain hidden behind this pref (Bug 1152401, Bug 934425).
VARCACHE_PREF(
  Live,
  "media.setsinkid.enabled",
  media_setsinkid_enabled,
  bool, false
)

VARCACHE_PREF(
  Live,
  "media.useAudioChannelService.testing",
  media_useAudioChannelService_testing,
  bool, false
)

//---------------------------------------------------------------------------
// Prefs starting with "mousewheel."
//---------------------------------------------------------------------------

// These affect how line scrolls from wheel events will be accelerated.
VARCACHE_PREF(
  Live,
  "mousewheel.acceleration.factor",
   mousewheel_acceleration_factor,
  RelaxedAtomicInt32, -1
)

VARCACHE_PREF(
  Live,
  "mousewheel.acceleration.start",
   mousewheel_acceleration_start,
  RelaxedAtomicInt32, -1
)

// This affects whether events will be routed through APZ or not.
VARCACHE_PREF(
  Live,
  "mousewheel.system_scroll_override_on_root_content.enabled",
   mousewheel_system_scroll_override_on_root_content_enabled,
  RelaxedAtomicBool, false
)

VARCACHE_PREF(
  Live,
  "mousewheel.system_scroll_override_on_root_content.horizontal.factor",
   mousewheel_system_scroll_override_on_root_content_horizontal_factor,
  RelaxedAtomicInt32, 0
)

VARCACHE_PREF(
  Live,
  "mousewheel.system_scroll_override_on_root_content.vertical.factor",
   mousewheel_system_scroll_override_on_root_content_vertical_factor,
  RelaxedAtomicInt32, 0
)

VARCACHE_PREF(
  Live,
  "mousewheel.transaction.ignoremovedelay",
   mousewheel_transaction_ignoremovedelay,
  RelaxedAtomicInt32, (int32_t)100
)

VARCACHE_PREF(
  Live,
  "mousewheel.transaction.timeout",
   mousewheel_transaction_timeout,
  RelaxedAtomicInt32, (int32_t)1500
)

//---------------------------------------------------------------------------
// Prefs starting with "network."
//---------------------------------------------------------------------------

// Sub-resources HTTP-authentication:
//   0 - don't allow sub-resources to open HTTP authentication credentials
//       dialogs
//   1 - allow sub-resources to open HTTP authentication credentials dialogs,
//       but don't allow it for cross-origin sub-resources
//   2 - allow the cross-origin authentication as well.
VARCACHE_PREF(
  Live,
  "network.auth.subresource-http-auth-allow",
  network_auth_subresource_http_auth_allow,
  uint32_t, 2
)

// Sub-resources HTTP-authentication for cross-origin images:
// - true: It is allowed to present http auth. dialog for cross-origin images.
// - false: It is not allowed.
// If network.auth.subresource-http-auth-allow has values 0 or 1 this pref does
// not have any effect.
VARCACHE_PREF(
  Live,
  "network.auth.subresource-img-cross-origin-http-auth-allow",
  network_auth_subresource_img_cross_origin_http_auth_allow,
  bool, false
)

// Resources that are triggered by some non-web-content:
// - true: They are allow to present http auth. dialog
// - false: They are not allow to present http auth. dialog.
VARCACHE_PREF(
  Live,
  "network.auth.non-web-content-triggered-resources-http-auth-allow",
  network_auth_non_web_content_triggered_resources_http_auth_allow,
  bool, false
)

// 0-Accept, 1-dontAcceptForeign, 2-dontAcceptAny, 3-limitForeign,
// 4-rejectTracker
// Keep the old default of accepting all cookies
VARCACHE_PREF(
  Live,
  "network.cookie.cookieBehavior",
  network_cookie_cookieBehavior,
  RelaxedAtomicInt32, 0
)

// Stale threshold for cookies in seconds.
VARCACHE_PREF(
  Live,
  "network.cookie.staleThreshold",
  network_cookie_staleThreshold,
  uint32_t, 60
)

// Cookie lifetime policy. Possible values:
// 0 - accept all cookies
// 1 - deprecated. don't use it.
// 2 - accept as session cookies
// 3 - deprecated. don't use it.
VARCACHE_PREF(
  Live,
  "network.cookie.lifetimePolicy",
  network_cookie_lifetimePolicy,
  RelaxedAtomicInt32, 0
)

VARCACHE_PREF(
  Live,
  "network.cookie.sameSite.laxByDefault",
   network_cookie_sameSite_laxByDefault,
  bool, false
)

VARCACHE_PREF(
  Live,
  "network.cookie.sameSite.noneRequiresSecure",
   network_cookie_sameSite_noneRequiresSecure,
  bool, false
)

VARCACHE_PREF(
  Live,
  "network.cookie.thirdparty.sessionOnly",
  network_cookie_thirdparty_sessionOnly,
  bool, false
)

VARCACHE_PREF(
  Live,
  "network.cookie.thirdparty.nonsecureSessionOnly",
  network_cookie_thirdparty_nonsecureSessionOnly,
  bool, false
)

// Enables the predictive service.
VARCACHE_PREF(
  Live,
  "network.predictor.enabled",
  network_predictor_enabled,
  bool, true
)

// Allow CookieSettings to be unblocked for channels without a document.
// This is for testing only.
VARCACHE_PREF(
  Live,
  "network.cookieSettings.unblocked_for_testing",
  network_cookieSettings_unblocked_for_testing,
  bool, false
)

VARCACHE_PREF(
  Live,
  "network.predictor.enable-hover-on-ssl",
  network_predictor_enable_hover_on_ssl,
  bool, false
)

VARCACHE_PREF(
  Live,
  "network.predictor.enable-prefetch",
  network_predictor_enable_prefetch,
  bool, false
)

VARCACHE_PREF(
  Live,
  "network.predictor.page-degradation.day",
  network_predictor_page_degradation_day,
  int32_t, 0
)
VARCACHE_PREF(
  Live,
  "network.predictor.page-degradation.week",
  network_predictor_page_degradation_week,
  int32_t, 5
)
VARCACHE_PREF(
  Live,
  "network.predictor.page-degradation.month",
  network_predictor_page_degradation_month,
  int32_t, 10
)
VARCACHE_PREF(
  Live,
  "network.predictor.page-degradation.year",
  network_predictor_page_degradation_year,
  int32_t, 25
)
VARCACHE_PREF(
  Live,
  "network.predictor.page-degradation.max",
  network_predictor_page_degradation_max,
  int32_t, 50
)

VARCACHE_PREF(
  Live,
  "network.predictor.subresource-degradation.day",
  network_predictor_subresource_degradation_day,
  int32_t, 1
)
VARCACHE_PREF(
  Live,
  "network.predictor.subresource-degradation.week",
  network_predictor_subresource_degradation_week,
  int32_t, 10
)
VARCACHE_PREF(
  Live,
  "network.predictor.subresource-degradation.month",
  network_predictor_subresource_degradation_month,
  int32_t, 25
)
VARCACHE_PREF(
  Live,
  "network.predictor.subresource-degradation.year",
  network_predictor_subresource_degradation_year,
  int32_t, 50
)
VARCACHE_PREF(
  Live,
  "network.predictor.subresource-degradation.max",
  network_predictor_subresource_degradation_max,
  int32_t, 100
)

VARCACHE_PREF(
  Live,
  "network.predictor.prefetch-rolling-load-count",
  network_predictor_prefetch_rolling_load_count,
  int32_t, 10
)

VARCACHE_PREF(
  Live,
  "network.predictor.prefetch-min-confidence",
  network_predictor_prefetch_min_confidence,
  int32_t, 100
)
VARCACHE_PREF(
  Live,
  "network.predictor.preconnect-min-confidence",
  network_predictor_preconnect_min_confidence,
  int32_t, 90
)
VARCACHE_PREF(
  Live,
  "network.predictor.preresolve-min-confidence",
  network_predictor_preresolve_min_confidence,
  int32_t, 60
)

VARCACHE_PREF(
  Live,
  "network.predictor.prefetch-force-valid-for",
  network_predictor_prefetch_force_valid_for,
  int32_t, 10
)

VARCACHE_PREF(
  Live,
  "network.predictor.max-resources-per-entry",
  network_predictor_max_resources_per_entry,
  int32_t, 100
)

// This is selected in concert with max-resources-per-entry to keep memory
// usage low-ish. The default of the combo of the two is ~50k.
VARCACHE_PREF(
  Live,
  "network.predictor.max-uri-length",
  network_predictor_max_uri_length,
  uint32_t, 500
)

PREF("network.predictor.cleaned-up", bool, false)

// A testing flag.
VARCACHE_PREF(
  Live,
  "network.predictor.doing-tests",
  network_predictor_doing_tests,
  bool, false
)

// Telemetry of traffic categories
VARCACHE_PREF(
  Live,
  "network.traffic_analyzer.enabled",
  network_traffic_analyzer_enabled,
  RelaxedAtomicBool, false
)

VARCACHE_PREF(
  Live,
  "network.delay.tracking.load",
  network_delay_tracking_load,
  uint32_t, 0
)

// Max time to shutdown the resolver threads
VARCACHE_PREF(
  Live,
  "network.dns.resolver_shutdown_timeout_ms",
  network_dns_resolver_shutdown_timeout_ms,
  uint32_t, 2000
)

// Some requests during a page load are marked as "tail", mainly trackers, but not only.
// This pref controls whether such requests are put to the tail, behind other requests
// emerging during page loading process.
VARCACHE_PREF(
  Live,
  "network.http.tailing.enabled",
  network_http_tailing_enabled,
  bool, true
)

//---------------------------------------------------------------------------
// Prefs starting with "nglayout."
//---------------------------------------------------------------------------

VARCACHE_PREF(
  Live,
  "nglayout.debug.widget_update_flashing",
   nglayout_debug_widget_update_flashing,
  RelaxedAtomicBool, false
)

//---------------------------------------------------------------------------
// Prefs starting with "plugins."
//---------------------------------------------------------------------------

VARCACHE_PREF(
  Live,
  "plugins.flashBlock.enabled",
  plugins_flashBlock_enabled,
  bool, false
)

VARCACHE_PREF(
  Live,
  "plugins.http_https_only",
  plugins_http_https_only,
  bool, true
)

//---------------------------------------------------------------------------
// Prefs starting with "preferences."
//---------------------------------------------------------------------------

PREF("preferences.allow.omt-write", bool, true)

#ifdef DEBUG
// If set to true, setting a Preference matched to a `Once` StaticPref will
// assert that the value matches. Such assertion being broken is a clear flag
// that the Once policy shouldn't be used.
VARCACHE_PREF(
  Live,
  "preferences.check.once.policy",
  preferences_check_once_policy,
  bool, false
)

// If set to true, StaticPrefs Once policy check will be skipped during
// automation regression test. Use with care. This pref must be set back to
// false as soon as specific test has completed.
VARCACHE_PREF(
  Live,
  "preferences.force-disable.check.once.policy",
  preferences_force_disable_check_once_policy,
  bool, false
)
#endif

//---------------------------------------------------------------------------
// Prefs starting with "print."
//---------------------------------------------------------------------------

VARCACHE_PREF(
  Live,
  "print.font-variations-as-paths",
   print_font_variations_as_paths,
  RelaxedAtomicBool, true
)

//---------------------------------------------------------------------------
// Prefs starting with "privacy."
//---------------------------------------------------------------------------

// Annotate trackers using the strict list. If set to false, the basic list will
// be used instead.
#ifdef EARLY_BETA_OR_EARLIER
#define PREF_VALUE true
#else
#define PREF_VALUE false
#endif
VARCACHE_PREF(
  Live,
  "privacy.annotate_channels.strict_list.enabled",
  privacy_annotate_channels_strict_list_enabled,
  bool, PREF_VALUE
)
#undef PREF_VALUE

// Annotate channels based on the tracking protection list in all modes
VARCACHE_PREF(
  Live,
  "privacy.trackingprotection.annotate_channels",
  privacy_trackingprotection_annotate_channels,
  bool, true
)

// Block 3rd party fingerprinting resources.
VARCACHE_PREF(
  Live,
  "privacy.trackingprotection.fingerprinting.enabled",
  privacy_trackingprotection_fingerprinting_enabled,
  bool, false
)

// Annotate fingerprinting resources.
VARCACHE_PREF(
  Live,
  "privacy.trackingprotection.fingerprinting.annotate.enabled",
  privacy_trackingprotection_fingerprinting_annotate_enabled,
  bool, true
)

// Block 3rd party cryptomining resources.
VARCACHE_PREF(
  Live,
  "privacy.trackingprotection.cryptomining.enabled",
  privacy_trackingprotection_cryptomining_enabled,
  bool, false
)

// Annotate cryptomining resources.
VARCACHE_PREF(
  Live,
  "privacy.trackingprotection.cryptomining.annotate.enabled",
  privacy_trackingprotection_cryptomining_annotate_enabled,
  bool, true
)

// Block 3rd party socialtracking resources.
VARCACHE_PREF(
  Live,
  "privacy.trackingprotection.socialtracking.enabled",
  privacy_trackingprotection_socialtracking_enabled,
  bool, false
)

// Annotate socialtracking resources.
VARCACHE_PREF(
  Live,
  "privacy.trackingprotection.socialtracking.annotate.enabled",
  privacy_trackingprotection_socialtracking_annotate_enabled,
  bool, false
)

// Whether origin telemetry should be enabled
// NOTE: if telemetry.origin_telemetry_test_mode.enabled is enabled, this pref
//       won't have any effect.
VARCACHE_PREF(
  Live,
  "privacy.trackingprotection.origin_telemetry.enabled",
  privacy_trackingprotection_origin_telemetry_enabled,
  RelaxedAtomicBool, false
)

// Spoof user locale to English
VARCACHE_PREF(
  Live,
  "privacy.spoof_english",
  privacy_spoof_english,
  RelaxedAtomicUint32, 0
)

// send "do not track" HTTP header, disabled by default
VARCACHE_PREF(
  Live,
  "privacy.donottrackheader.enabled",
  privacy_donottrackheader_enabled,
  bool, false
)

// Lower the priority of network loads for resources on the tracking protection
// list.  Note that this requires the
// privacy.trackingprotection.annotate_channels pref to be on in order to have
// any effect.
#ifdef NIGHTLY_BUILD
# define PREF_VALUE true
#else
# define PREF_VALUE false
#endif
VARCACHE_PREF(
  Live,
  "privacy.trackingprotection.lower_network_priority",
  privacy_trackingprotection_lower_network_priority,
  bool, PREF_VALUE
)
#undef PREF_VALUE

PREF("privacy.resistFingerprinting", bool, false)

// Anti-tracking permission expiration
VARCACHE_PREF(
  Live,
  "privacy.restrict3rdpartystorage.expiration",
  privacy_restrict3rdpartystorage_expiration,
  uint32_t, 2592000 // 30 days (in seconds)
)

// Anti-tracking user-interaction expiration
VARCACHE_PREF(
  Live,
  "privacy.userInteraction.expiration",
  privacy_userInteraction_expiration,
  uint32_t, 2592000 // 30 days (in seconds)
)

// Anti-tracking user-interaction document interval
VARCACHE_PREF(
  Live,
  "privacy.userInteraction.document.interval",
  privacy_userInteraction_document_interval,
  uint32_t, 1800 // 30 minutes (in seconds)
)

// Maximum client-side cookie life-time cap
#ifdef NIGHTLY_BUILD
# define PREF_VALUE 604800 // 7 days
#else
# define PREF_VALUE 0
#endif
VARCACHE_PREF(
  Live,
  "privacy.documentCookies.maxage",
  privacy_documentCookies_maxage,
  uint32_t, PREF_VALUE // (in seconds, set to 0 to disable)
)
#undef PREF_VALUE

// Anti-fingerprinting, disabled by default
VARCACHE_PREF(
  Live,
  "privacy.resistFingerprinting",
  privacy_resistFingerprinting,
  RelaxedAtomicBool, false
)

VARCACHE_PREF(
  Live,
  "privacy.resistFingerprinting.autoDeclineNoUserInputCanvasPrompts",
  privacy_resistFingerprinting_autoDeclineNoUserInputCanvasPrompts,
  RelaxedAtomicBool, false
)

VARCACHE_PREF(
  Live,
  "privacy.storagePrincipal.enabledForTrackers",
  privacy_storagePrincipal_enabledForTrackers,
  RelaxedAtomicBool, false
)

VARCACHE_PREF(
  Live,
  "privacy.window.maxInnerWidth",
  privacy_window_maxInnerWidth,
  int32_t, 1000
)

VARCACHE_PREF(
  Live,
  "privacy.window.maxInnerHeight",
  privacy_window_maxInnerHeight,
  int32_t, 1000
)

//---------------------------------------------------------------------------
// Prefs starting with "security."
//---------------------------------------------------------------------------

VARCACHE_PREF(
  Live,
  "security.csp.enable",
  security_csp_enable,
  bool, true
)

VARCACHE_PREF(
  Live,
  "security.csp.enableStrictDynamic",
  security_csp_enableStrictDynamic,
  bool, true
)

VARCACHE_PREF(
  Live,
  "security.csp.reporting.script-sample.max-length",
  security_csp_reporting_script_sample_max_length,
  int32_t, 40
)

// Whether strict file origin policy is in effect.
VARCACHE_PREF(
  Live,
  "security.fileuri.strict_origin_policy",
  security_fileuri_strict_origin_policy,
  RelaxedAtomicBool, true
)

// Hardware Origin-bound Second Factor Support
VARCACHE_PREF(
  Live,
  "security.webauth.webauthn",
  security_webauth_webauthn,
  bool, true
)

// No way to enable on Android, Bug 1552602
#if defined(MOZ_WIDGET_ANDROID)
# define PREF_VALUE false
#else
# define PREF_VALUE true
#endif
VARCACHE_PREF(
  Live,
  "security.webauth.u2f",
  security_webauth_u2f,
  bool, PREF_VALUE
)
#undef PREF_VALUE

//---------------------------------------------------------------------------
// Prefs starting with "slider."
//---------------------------------------------------------------------------

// Scrollbar snapping region.
// - 0: off
// - 1 and higher: slider thickness multiple
VARCACHE_PREF(
  Once,
  "slider.snapMultiplier",
<<<<<<< HEAD
   slider_snapMultiplier,
  int32_t, 6
=======
  SliderSnapMultiplier,
  int32_t,
#ifdef XP_WIN
  6
#else
  0
#endif
>>>>>>> 815190fe
)

//---------------------------------------------------------------------------
// Prefs starting with "svg."
//---------------------------------------------------------------------------

// Is support for transform-box enabled?
VARCACHE_PREF(
  Live,
  "svg.transform-box.enabled",
  svg_transform_box_enabled,
  bool, true
)

//---------------------------------------------------------------------------
// Prefs starting with "telemetry."
//---------------------------------------------------------------------------

// Enable origin telemetry test mode or not
// NOTE: turning this on will override the
//       privacy.trackingprotection.origin_telemetry.enabled pref.
VARCACHE_PREF(
  Live,
  "telemetry.origin_telemetry_test_mode.enabled",
  telemetry_origin_telemetry_test_mode_enabled,
  RelaxedAtomicBool, false
)

//---------------------------------------------------------------------------
// Prefs starting with "test."
//---------------------------------------------------------------------------

VARCACHE_PREF(
  Live,
  "test.events.async.enabled",
   test_events_async_enabled,
  RelaxedAtomicBool, false
)

VARCACHE_PREF(
  Live,
  "test.mousescroll",
   test_mousescroll,
  RelaxedAtomicBool, false
)

//---------------------------------------------------------------------------
// Prefs starting with "thread."
//---------------------------------------------------------------------------

VARCACHE_PREF(
  Live,
  "threads.medium_high_event_queue.enabled",
  threads_medium_high_event_queue_enabled,
  RelaxedAtomicBool, true
)

//---------------------------------------------------------------------------
// Prefs starting with "toolkit."
//---------------------------------------------------------------------------

VARCACHE_PREF(
  Live,
  "toolkit.scrollbox.horizontalScrollDistance",
   toolkit_scrollbox_horizontalScrollDistance,
  RelaxedAtomicInt32, 5
)

VARCACHE_PREF(
  Live,
  "toolkit.scrollbox.verticalScrollDistance",
   toolkit_scrollbox_verticalScrollDistance,
  RelaxedAtomicInt32, 3
)

//---------------------------------------------------------------------------
// Prefs starting with "ui."
//---------------------------------------------------------------------------

// Prevent system colors from being exposed to CSS or canvas.
VARCACHE_PREF(
  Live,
  "ui.use_standins_for_native_colors",
  ui_use_standins_for_native_colors,
  RelaxedAtomicBool, false
)

// Disable page loading activity cursor by default.
VARCACHE_PREF(
  Live,
  "ui.use_activity_cursor",
  ui_use_activity_cursor,
  bool, false
)

VARCACHE_PREF(
  Live,
  "ui.click_hold_context_menus.delay",
   ui_click_hold_context_menus_delay,
  RelaxedAtomicInt32, 500
)

//---------------------------------------------------------------------------
// Prefs starting with "view_source."
//---------------------------------------------------------------------------

VARCACHE_PREF(
  Live,
  "view_source.editor.external",
  view_source_editor_external,
  bool, false
)

//---------------------------------------------------------------------------
// Prefs starting with "webgl." (for pref access from Worker threads)
//---------------------------------------------------------------------------

VARCACHE_PREF(
  Live,
  "webgl.1.allow-core-profiles",
  WebGL1AllowCoreProfile,
  RelaxedAtomicBool, false
)


VARCACHE_PREF(
  Live,
  "webgl.all-angle-options",
  WebGLAllANGLEOptions,
  RelaxedAtomicBool, false
)

VARCACHE_PREF(
  Live,
  "webgl.angle.force-d3d11",
  WebGLANGLEForceD3D11,
  RelaxedAtomicBool, false
)

VARCACHE_PREF(
  Live,
  "webgl.angle.try-d3d11",
  WebGLANGLETryD3D11,
  RelaxedAtomicBool, false
)

VARCACHE_PREF(
  Live,
  "webgl.angle.force-warp",
  WebGLANGLEForceWARP,
  RelaxedAtomicBool, false
)

VARCACHE_PREF(
  Live,
  "webgl.can-lose-context-in-foreground",
  WebGLCanLoseContextInForeground,
  RelaxedAtomicBool, true
)

#ifdef MOZ_WIDGET_ANDROID
# define PREF_VALUE false
#else
# define PREF_VALUE true
#endif
VARCACHE_PREF(
  Live,
  "webgl.default-antialias",
  WebGLDefaultAntialias,
  RelaxedAtomicBool, PREF_VALUE
)
#undef PREF_VALUE

VARCACHE_PREF(
  Live,
  "webgl.default-low-power",
  WebGLDefaultLowPower,
  RelaxedAtomicBool, false
)

VARCACHE_PREF(
  Live,
  "webgl.default-no-alpha",
  WebGLDefaultNoAlpha,
  RelaxedAtomicBool, false
)

VARCACHE_PREF(
  Live,
  "webgl.disable-angle",
  WebGLDisableANGLE,
  RelaxedAtomicBool, false
)

VARCACHE_PREF(
  Live,
  "webgl.disable-wgl",
  WebGLDisableWGL,
  RelaxedAtomicBool, false
)

VARCACHE_PREF(
  Live,
  "webgl.disable-extensions",
  WebGLDisableExtensions,
  RelaxedAtomicBool, false
)

VARCACHE_PREF(
  Live,
  "webgl.dxgl.enabled",
  WebGLDXGLEnabled,
  RelaxedAtomicBool, false
)

VARCACHE_PREF(
  Live,
  "webgl.dxgl.needs-finish",
  WebGLDXGLNeedsFinish,
  RelaxedAtomicBool, false
)


VARCACHE_PREF(
  Live,
  "webgl.disable-fail-if-major-performance-caveat",
  WebGLDisableFailIfMajorPerformanceCaveat,
  RelaxedAtomicBool, false
)

VARCACHE_PREF(
  Live,
  "webgl.disable-DOM-blit-uploads",
  WebGLDisableDOMBlitUploads,
  RelaxedAtomicBool, false
)

VARCACHE_PREF(
  Live,
  "webgl.disabled",
  WebGLDisabled,
  RelaxedAtomicBool, false
)

VARCACHE_PREF(
  Live,
  "webgl.enable-draft-extensions",
  WebGLDraftExtensionsEnabled,
  RelaxedAtomicBool, false
)

VARCACHE_PREF(
  Live,
  "webgl.enable-privileged-extensions",
  WebGLPrivilegedExtensionsEnabled,
  RelaxedAtomicBool, false
)

VARCACHE_PREF(
  Live,
  "webgl.enable-surface-texture",
  WebGLSurfaceTextureEnabled,
  RelaxedAtomicBool, false
)

VARCACHE_PREF(
  Live,
  "webgl.enable-webgl2",
  webgl_enable_webgl2,
  RelaxedAtomicBool, true
)

VARCACHE_PREF(
  Live,
  "webgl.force-enabled",
  WebGLForceEnabled,
  RelaxedAtomicBool, false
)

VARCACHE_PREF(
  Live,
  "webgl.force-layers-readback",
  WebGLForceLayersReadback,
  bool, false
)

VARCACHE_PREF(
  Live,
  "webgl.force-index-validation",
  WebGLForceIndexValidation,
  RelaxedAtomicInt32, 0
)

VARCACHE_PREF(
  Live,
  "webgl.lose-context-on-memory-pressure",
  WebGLLoseContextOnMemoryPressure,
  RelaxedAtomicBool, false
)

VARCACHE_PREF(
  Live,
  "webgl.max-contexts",
  WebGLMaxContexts,
  RelaxedAtomicUint32, 32
)

VARCACHE_PREF(
  Live,
  "webgl.max-contexts-per-principal",
  WebGLMaxContextsPerPrincipal,
  RelaxedAtomicUint32, 16
)

VARCACHE_PREF(
  Live,
  "webgl.max-warnings-per-context",
  WebGLMaxWarningsPerContext,
  RelaxedAtomicUint32, 32
)

VARCACHE_PREF(
  Live,
  "webgl.min_capability_mode",
  WebGLMinCapabilityMode,
  RelaxedAtomicBool, false
)

VARCACHE_PREF(
  Live,
  "webgl.msaa-force",
  WebGLForceMSAA,
  RelaxedAtomicBool, false
)

VARCACHE_PREF(
  Live,
  "webgl.msaa-samples",
  WebGLMsaaSamples,
  RelaxedAtomicUint32, 4
)

VARCACHE_PREF(
  Live,
  "webgl.prefer-16bpp",
  WebGLPrefer16bpp,
  RelaxedAtomicBool, false
)

VARCACHE_PREF(
  Live,
  "webgl.allow-immediate-queries",
  WebGLImmediateQueries,
  RelaxedAtomicBool, false
)

VARCACHE_PREF(
  Live,
  "webgl.allow-fb-invalidation",
  WebGLFBInvalidation,
  RelaxedAtomicBool, false
)


VARCACHE_PREF(
  Live,
  "webgl.perf.max-warnings",
  WebGLMaxPerfWarnings,
  RelaxedAtomicInt32, 0
)

VARCACHE_PREF(
  Live,
  "webgl.perf.max-acceptable-fb-status-invals",
  WebGLMaxAcceptableFBStatusInvals,
  RelaxedAtomicInt32, 0
)

VARCACHE_PREF(
  Live,
  "webgl.perf.spew-frame-allocs",
  WebGLSpewFrameAllocs,
  RelaxedAtomicBool, true
)

//---------------------------------------------------------------------------
// Prefs starting with "widget."
//---------------------------------------------------------------------------

VARCACHE_PREF(
  Live,
  "widget.window-transforms.disabled",
   widget_window_transforms_disabled,
  RelaxedAtomicBool, false
)

//---------------------------------------------------------------------------
// Prefs starting with "xul."
//---------------------------------------------------------------------------

// Pref to control whether arrow-panel animations are enabled or not.
// Transitions are currently disabled on Linux due to rendering issues on
// certain configurations.
#ifdef MOZ_WIDGET_GTK
#define PREF_VALUE false
#else
#define PREF_VALUE true
#endif
VARCACHE_PREF(
  Live,
  "xul.panel-animations.enabled",
  xul_panel_animations_enabled,
  bool, PREF_VALUE
)
#undef PREF_VALUE


//---------------------------------------------------------------------------
// End of prefs
//---------------------------------------------------------------------------

// clang-format on<|MERGE_RESOLUTION|>--- conflicted
+++ resolved
@@ -7169,10 +7169,6 @@
 VARCACHE_PREF(
   Once,
   "slider.snapMultiplier",
-<<<<<<< HEAD
-   slider_snapMultiplier,
-  int32_t, 6
-=======
   SliderSnapMultiplier,
   int32_t,
 #ifdef XP_WIN
@@ -7180,7 +7176,6 @@
 #else
   0
 #endif
->>>>>>> 815190fe
 )
 
 //---------------------------------------------------------------------------
